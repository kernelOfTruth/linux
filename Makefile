--- conflicted
+++ resolved
@@ -1,7 +1,7 @@
 VERSION = 4
 PATCHLEVEL = 9
 SUBLEVEL = 0
-EXTRAVERSION = -rc1
+EXTRAVERSION = -rc5
 NAME = Psychotic Stoned Sheep
 
 # *DOCUMENTATION*
@@ -620,10 +620,6 @@
 include arch/$(SRCARCH)/Makefile
 
 KBUILD_CFLAGS	+= $(call cc-option,-fno-delete-null-pointer-checks,)
-<<<<<<< HEAD
-KBUILD_CFLAGS	+= $(call cc-disable-warning,maybe-uninitialized,)
-=======
->>>>>>> d06e622d
 KBUILD_CFLAGS	+= $(call cc-disable-warning,frame-address,)
 
 ifdef CONFIG_LD_DEAD_CODE_DATA_ELIMINATION
