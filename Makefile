VERSION = 3
PATCHLEVEL = 19
<<<<<<< HEAD
SUBLEVEL = 4
EXTRAVERSION = -plus-v10.5
=======
SUBLEVEL = 5
EXTRAVERSION =
>>>>>>> a96a0302
NAME = Diseased Newt

# *DOCUMENTATION*
# To see a list of typical targets execute "make help"
# More info can be located in ./README
# Comments in this file are targeted only to the developer, do not
# expect to learn how to build the kernel reading this file.

# Do not use make's built-in rules and variables
# (this increases performance and avoids hard-to-debug behaviour);
MAKEFLAGS += -rR

# Avoid funny character set dependencies
unexport LC_ALL
LC_COLLATE=C
LC_NUMERIC=C
export LC_COLLATE LC_NUMERIC

# Avoid interference with shell env settings
unexport GREP_OPTIONS

# We are using a recursive build, so we need to do a little thinking
# to get the ordering right.
#
# Most importantly: sub-Makefiles should only ever modify files in
# their own directory. If in some directory we have a dependency on
# a file in another dir (which doesn't happen often, but it's often
# unavoidable when linking the built-in.o targets which finally
# turn into vmlinux), we will call a sub make in that other dir, and
# after that we are sure that everything which is in that other dir
# is now up to date.
#
# The only cases where we need to modify files which have global
# effects are thus separated out and done before the recursive
# descending is started. They are now explicitly listed as the
# prepare rule.

# Beautify output
# ---------------------------------------------------------------------------
#
# Normally, we echo the whole command before executing it. By making
# that echo $($(quiet)$(cmd)), we now have the possibility to set
# $(quiet) to choose other forms of output instead, e.g.
#
#         quiet_cmd_cc_o_c = Compiling $(RELDIR)/$@
#         cmd_cc_o_c       = $(CC) $(c_flags) -c -o $@ $<
#
# If $(quiet) is empty, the whole command will be printed.
# If it is set to "quiet_", only the short version will be printed.
# If it is set to "silent_", nothing will be printed at all, since
# the variable $(silent_cmd_cc_o_c) doesn't exist.
#
# A simple variant is to prefix commands with $(Q) - that's useful
# for commands that shall be hidden in non-verbose mode.
#
#	$(Q)ln $@ :<
#
# If KBUILD_VERBOSE equals 0 then the above command will be hidden.
# If KBUILD_VERBOSE equals 1 then the above command is displayed.
#
# To put more focus on warnings, be less verbose as default
# Use 'make V=1' to see the full commands

ifeq ("$(origin V)", "command line")
  KBUILD_VERBOSE = $(V)
endif
ifndef KBUILD_VERBOSE
  KBUILD_VERBOSE = 0
endif

ifeq ($(KBUILD_VERBOSE),1)
  quiet =
  Q =
else
  quiet=quiet_
  Q = @
endif

# If the user is running make -s (silent mode), suppress echoing of
# commands

ifneq ($(filter 4.%,$(MAKE_VERSION)),)	# make-4
ifneq ($(filter %s ,$(firstword x$(MAKEFLAGS))),)
  quiet=silent_
endif
else					# make-3.8x
ifneq ($(filter s% -s%,$(MAKEFLAGS)),)
  quiet=silent_
endif
endif

export quiet Q KBUILD_VERBOSE

# kbuild supports saving output files in a separate directory.
# To locate output files in a separate directory two syntaxes are supported.
# In both cases the working directory must be the root of the kernel src.
# 1) O=
# Use "make O=dir/to/store/output/files/"
#
# 2) Set KBUILD_OUTPUT
# Set the environment variable KBUILD_OUTPUT to point to the directory
# where the output files shall be placed.
# export KBUILD_OUTPUT=dir/to/store/output/files/
# make
#
# The O= assignment takes precedence over the KBUILD_OUTPUT environment
# variable.

# KBUILD_SRC is set on invocation of make in OBJ directory
# KBUILD_SRC is not intended to be used by the regular user (for now)
ifeq ($(KBUILD_SRC),)

# OK, Make called in directory where kernel src resides
# Do we want to locate output files in a separate directory?
ifeq ("$(origin O)", "command line")
  KBUILD_OUTPUT := $(O)
endif

# That's our default target when none is given on the command line
PHONY := _all
_all:

# Cancel implicit rules on top Makefile
$(CURDIR)/Makefile Makefile: ;

ifneq ($(KBUILD_OUTPUT),)
# Invoke a second make in the output directory, passing relevant variables
# check that the output directory actually exists
saved-output := $(KBUILD_OUTPUT)
KBUILD_OUTPUT := $(shell mkdir -p $(KBUILD_OUTPUT) && cd $(KBUILD_OUTPUT) \
								&& /bin/pwd)
$(if $(KBUILD_OUTPUT),, \
     $(error failed to create output directory "$(saved-output)"))

PHONY += $(MAKECMDGOALS) sub-make

$(filter-out _all sub-make $(CURDIR)/Makefile, $(MAKECMDGOALS)) _all: sub-make
	@:

sub-make: FORCE
	$(Q)$(MAKE) -C $(KBUILD_OUTPUT) KBUILD_SRC=$(CURDIR) \
	-f $(CURDIR)/Makefile $(filter-out _all sub-make,$(MAKECMDGOALS))

# Leave processing to above invocation of make
skip-makefile := 1
endif # ifneq ($(KBUILD_OUTPUT),)
endif # ifeq ($(KBUILD_SRC),)

# We process the rest of the Makefile if this is the final invocation of make
ifeq ($(skip-makefile),)

# Do not print "Entering directory ...",
# but we want to display it when entering to the output directory
# so that IDEs/editors are able to understand relative filenames.
MAKEFLAGS += --no-print-directory

# Call a source code checker (by default, "sparse") as part of the
# C compilation.
#
# Use 'make C=1' to enable checking of only re-compiled files.
# Use 'make C=2' to enable checking of *all* source files, regardless
# of whether they are re-compiled or not.
#
# See the file "Documentation/sparse.txt" for more details, including
# where to get the "sparse" utility.

ifeq ("$(origin C)", "command line")
  KBUILD_CHECKSRC = $(C)
endif
ifndef KBUILD_CHECKSRC
  KBUILD_CHECKSRC = 0
endif

# Use make M=dir to specify directory of external module to build
# Old syntax make ... SUBDIRS=$PWD is still supported
# Setting the environment variable KBUILD_EXTMOD take precedence
ifdef SUBDIRS
  KBUILD_EXTMOD ?= $(SUBDIRS)
endif

ifeq ("$(origin M)", "command line")
  KBUILD_EXTMOD := $(M)
endif

# If building an external module we do not care about the all: rule
# but instead _all depend on modules
PHONY += all
ifeq ($(KBUILD_EXTMOD),)
_all: all
else
_all: modules
endif

ifeq ($(KBUILD_SRC),)
        # building in the source tree
        srctree := .
else
        ifeq ($(KBUILD_SRC)/,$(dir $(CURDIR)))
                # building in a subdirectory of the source tree
                srctree := ..
        else
                srctree := $(KBUILD_SRC)
        endif
endif
objtree		:= .
src		:= $(srctree)
obj		:= $(objtree)

VPATH		:= $(srctree)$(if $(KBUILD_EXTMOD),:$(KBUILD_EXTMOD))

export srctree objtree VPATH


# SUBARCH tells the usermode build what the underlying arch is.  That is set
# first, and if a usermode build is happening, the "ARCH=um" on the command
# line overrides the setting of ARCH below.  If a native build is happening,
# then ARCH is assigned, getting whatever value it gets normally, and
# SUBARCH is subsequently ignored.

SUBARCH := $(shell uname -m | sed -e s/i.86/x86/ -e s/x86_64/x86/ \
				  -e s/sun4u/sparc64/ \
				  -e s/arm.*/arm/ -e s/sa110/arm/ \
				  -e s/s390x/s390/ -e s/parisc64/parisc/ \
				  -e s/ppc.*/powerpc/ -e s/mips.*/mips/ \
				  -e s/sh[234].*/sh/ -e s/aarch64.*/arm64/ )

# Cross compiling and selecting different set of gcc/bin-utils
# ---------------------------------------------------------------------------
#
# When performing cross compilation for other architectures ARCH shall be set
# to the target architecture. (See arch/* for the possibilities).
# ARCH can be set during invocation of make:
# make ARCH=ia64
# Another way is to have ARCH set in the environment.
# The default ARCH is the host where make is executed.

# CROSS_COMPILE specify the prefix used for all executables used
# during compilation. Only gcc and related bin-utils executables
# are prefixed with $(CROSS_COMPILE).
# CROSS_COMPILE can be set on the command line
# make CROSS_COMPILE=ia64-linux-
# Alternatively CROSS_COMPILE can be set in the environment.
# A third alternative is to store a setting in .config so that plain
# "make" in the configured kernel build directory always uses that.
# Default value for CROSS_COMPILE is not to prefix executables
# Note: Some architectures assign CROSS_COMPILE in their arch/*/Makefile
ARCH		?= $(SUBARCH)
CROSS_COMPILE	?= $(CONFIG_CROSS_COMPILE:"%"=%)

# Architecture as present in compile.h
UTS_MACHINE 	:= $(ARCH)
SRCARCH 	:= $(ARCH)

# Additional ARCH settings for x86
ifeq ($(ARCH),i386)
        SRCARCH := x86
endif
ifeq ($(ARCH),x86_64)
        SRCARCH := x86
endif

# Additional ARCH settings for sparc
ifeq ($(ARCH),sparc32)
       SRCARCH := sparc
endif
ifeq ($(ARCH),sparc64)
       SRCARCH := sparc
endif

# Additional ARCH settings for sh
ifeq ($(ARCH),sh64)
       SRCARCH := sh
endif

# Additional ARCH settings for tile
ifeq ($(ARCH),tilepro)
       SRCARCH := tile
endif
ifeq ($(ARCH),tilegx)
       SRCARCH := tile
endif

# Where to locate arch specific headers
hdr-arch  := $(SRCARCH)

KCONFIG_CONFIG	?= .config
export KCONFIG_CONFIG

# SHELL used by kbuild
CONFIG_SHELL := $(shell if [ -x "$$BASH" ]; then echo $$BASH; \
	  else if [ -x /bin/bash ]; then echo /bin/bash; \
	  else echo sh; fi ; fi)

HOSTCC       = gcc
HOSTCXX      = g++
HOSTCFLAGS   = -Wall -Wmissing-prototypes -Wstrict-prototypes -O2 -fomit-frame-pointer -std=gnu89
HOSTCXXFLAGS = -O2

ifeq ($(shell $(HOSTCC) -v 2>&1 | grep -c "clang version"), 1)
HOSTCFLAGS  += -Wno-unused-value -Wno-unused-parameter \
		-Wno-missing-field-initializers -fno-delete-null-pointer-checks
endif

# Decide whether to build built-in, modular, or both.
# Normally, just do built-in.

KBUILD_MODULES :=
KBUILD_BUILTIN := 1

# If we have only "make modules", don't compile built-in objects.
# When we're building modules with modversions, we need to consider
# the built-in objects during the descend as well, in order to
# make sure the checksums are up to date before we record them.

ifeq ($(MAKECMDGOALS),modules)
  KBUILD_BUILTIN := $(if $(CONFIG_MODVERSIONS),1)
endif

# If we have "make <whatever> modules", compile modules
# in addition to whatever we do anyway.
# Just "make" or "make all" shall build modules as well

ifneq ($(filter all _all modules,$(MAKECMDGOALS)),)
  KBUILD_MODULES := 1
endif

ifeq ($(MAKECMDGOALS),)
  KBUILD_MODULES := 1
endif

export KBUILD_MODULES KBUILD_BUILTIN
export KBUILD_CHECKSRC KBUILD_SRC KBUILD_EXTMOD

ifneq ($(CC),)
ifeq ($(shell $(CC) -v 2>&1 | grep -c "clang version"), 1)
COMPILER := clang
else
COMPILER := gcc
endif
export COMPILER
endif

# Look for make include files relative to root of kernel src
MAKEFLAGS += --include-dir=$(srctree)

# We need some generic definitions (do not try to remake the file).
$(srctree)/scripts/Kbuild.include: ;
include $(srctree)/scripts/Kbuild.include

# Make variables (CC, etc...)
AS		= $(CROSS_COMPILE)as
LD		= $(CROSS_COMPILE)ld
CC		= $(CROSS_COMPILE)gcc
CPP		= $(CC) -E
AR		= $(CROSS_COMPILE)ar
NM		= $(CROSS_COMPILE)nm
STRIP		= $(CROSS_COMPILE)strip
OBJCOPY		= $(CROSS_COMPILE)objcopy
OBJDUMP		= $(CROSS_COMPILE)objdump
AWK		= awk
GENKSYMS	= scripts/genksyms/genksyms
INSTALLKERNEL  := installkernel
DEPMOD		= /sbin/depmod
PERL		= perl
PYTHON		= python
CHECK		= sparse

CHECKFLAGS     := -D__linux__ -Dlinux -D__STDC__ -Dunix -D__unix__ \
		  -Wbitwise -Wno-return-void $(CF)
CFLAGS_MODULE   =
AFLAGS_MODULE   =
LDFLAGS_MODULE  =
CFLAGS_KERNEL	=
AFLAGS_KERNEL	=
CFLAGS_GCOV	= -fprofile-arcs -ftest-coverage


# Use USERINCLUDE when you must reference the UAPI directories only.
USERINCLUDE    := \
		-I$(srctree)/arch/$(hdr-arch)/include/uapi \
		-Iarch/$(hdr-arch)/include/generated/uapi \
		-I$(srctree)/include/uapi \
		-Iinclude/generated/uapi \
                -include $(srctree)/include/linux/kconfig.h

# Use LINUXINCLUDE when you must reference the include/ directory.
# Needed to be compatible with the O= option
LINUXINCLUDE    := \
		-I$(srctree)/arch/$(hdr-arch)/include \
		-Iarch/$(hdr-arch)/include/generated/uapi \
		-Iarch/$(hdr-arch)/include/generated \
		$(if $(KBUILD_SRC), -I$(srctree)/include) \
		-Iinclude \
		$(USERINCLUDE)

KBUILD_CPPFLAGS := -D__KERNEL__

KBUILD_CFLAGS   := -Wall -Wundef -Wstrict-prototypes -Wno-trigraphs \
		   -fno-strict-aliasing -fno-common \
		   -Werror-implicit-function-declaration \
		   -Wno-format-security \
		   -std=gnu89

KBUILD_AFLAGS_KERNEL :=
KBUILD_CFLAGS_KERNEL :=
KBUILD_AFLAGS   := -D__ASSEMBLY__
KBUILD_AFLAGS_MODULE  := -DMODULE
KBUILD_CFLAGS_MODULE  := -DMODULE
KBUILD_LDFLAGS_MODULE := -T $(srctree)/scripts/module-common.lds

# Read KERNELRELEASE from include/config/kernel.release (if it exists)
KERNELRELEASE = $(shell cat include/config/kernel.release 2> /dev/null)
KERNELVERSION = $(VERSION)$(if $(PATCHLEVEL),.$(PATCHLEVEL)$(if $(SUBLEVEL),.$(SUBLEVEL)))$(EXTRAVERSION)

export VERSION PATCHLEVEL SUBLEVEL KERNELRELEASE KERNELVERSION
export ARCH SRCARCH CONFIG_SHELL HOSTCC HOSTCFLAGS CROSS_COMPILE AS LD CC
export CPP AR NM STRIP OBJCOPY OBJDUMP
export MAKE AWK GENKSYMS INSTALLKERNEL PERL PYTHON UTS_MACHINE
export HOSTCXX HOSTCXXFLAGS LDFLAGS_MODULE CHECK CHECKFLAGS

export KBUILD_CPPFLAGS NOSTDINC_FLAGS LINUXINCLUDE OBJCOPYFLAGS LDFLAGS
export KBUILD_CFLAGS CFLAGS_KERNEL CFLAGS_MODULE CFLAGS_GCOV
export KBUILD_AFLAGS AFLAGS_KERNEL AFLAGS_MODULE
export KBUILD_AFLAGS_MODULE KBUILD_CFLAGS_MODULE KBUILD_LDFLAGS_MODULE
export KBUILD_AFLAGS_KERNEL KBUILD_CFLAGS_KERNEL
export KBUILD_ARFLAGS

# When compiling out-of-tree modules, put MODVERDIR in the module
# tree rather than in the kernel tree. The kernel tree might
# even be read-only.
export MODVERDIR := $(if $(KBUILD_EXTMOD),$(firstword $(KBUILD_EXTMOD))/).tmp_versions

# Files to ignore in find ... statements

export RCS_FIND_IGNORE := \( -name SCCS -o -name BitKeeper -o -name .svn -o    \
			  -name CVS -o -name .pc -o -name .hg -o -name .git \) \
			  -prune -o
export RCS_TAR_IGNORE := --exclude SCCS --exclude BitKeeper --exclude .svn \
			 --exclude CVS --exclude .pc --exclude .hg --exclude .git

# ===========================================================================
# Rules shared between *config targets and build targets

# Basic helpers built in scripts/
PHONY += scripts_basic
scripts_basic:
	$(Q)$(MAKE) $(build)=scripts/basic
	$(Q)rm -f .tmp_quiet_recordmcount

# To avoid any implicit rule to kick in, define an empty command.
scripts/basic/%: scripts_basic ;

PHONY += outputmakefile
# outputmakefile generates a Makefile in the output directory, if using a
# separate output directory. This allows convenient use of make in the
# output directory.
outputmakefile:
ifneq ($(KBUILD_SRC),)
	$(Q)ln -fsn $(srctree) source
	$(Q)$(CONFIG_SHELL) $(srctree)/scripts/mkmakefile \
	    $(srctree) $(objtree) $(VERSION) $(PATCHLEVEL)
endif

# Support for using generic headers in asm-generic
PHONY += asm-generic
asm-generic:
	$(Q)$(MAKE) -f $(srctree)/scripts/Makefile.asm-generic \
	            src=asm obj=arch/$(SRCARCH)/include/generated/asm
	$(Q)$(MAKE) -f $(srctree)/scripts/Makefile.asm-generic \
	            src=uapi/asm obj=arch/$(SRCARCH)/include/generated/uapi/asm

# To make sure we do not include .config for any of the *config targets
# catch them early, and hand them over to scripts/kconfig/Makefile
# It is allowed to specify more targets when calling make, including
# mixing *config targets and build targets.
# For example 'make oldconfig all'.
# Detect when mixed targets is specified, and make a second invocation
# of make so .config is not included in this case either (for *config).

version_h := include/generated/uapi/linux/version.h
old_version_h := include/linux/version.h

no-dot-config-targets := clean mrproper distclean \
			 cscope gtags TAGS tags help% %docs check% coccicheck \
			 $(version_h) headers_% archheaders archscripts \
			 kernelversion %src-pkg

config-targets := 0
mixed-targets  := 0
dot-config     := 1

ifneq ($(filter $(no-dot-config-targets), $(MAKECMDGOALS)),)
	ifeq ($(filter-out $(no-dot-config-targets), $(MAKECMDGOALS)),)
		dot-config := 0
	endif
endif

ifeq ($(KBUILD_EXTMOD),)
        ifneq ($(filter config %config,$(MAKECMDGOALS)),)
                config-targets := 1
                ifneq ($(filter-out config %config,$(MAKECMDGOALS)),)
                        mixed-targets := 1
                endif
        endif
endif

ifeq ($(mixed-targets),1)
# ===========================================================================
# We're called with mixed targets (*config and build targets).
# Handle them one by one.

PHONY += $(MAKECMDGOALS) __build_one_by_one

$(filter-out __build_one_by_one, $(MAKECMDGOALS)): __build_one_by_one
	@:

__build_one_by_one:
	$(Q)set -e; \
	for i in $(MAKECMDGOALS); do \
		$(MAKE) -f $(srctree)/Makefile $$i; \
	done

else
ifeq ($(config-targets),1)
# ===========================================================================
# *config targets only - make sure prerequisites are updated, and descend
# in scripts/kconfig to make the *config target

# Read arch specific Makefile to set KBUILD_DEFCONFIG as needed.
# KBUILD_DEFCONFIG may point out an alternative default configuration
# used for 'make defconfig'
include $(srctree)/arch/$(SRCARCH)/Makefile
export KBUILD_DEFCONFIG KBUILD_KCONFIG

config: scripts_basic outputmakefile FORCE
	$(Q)$(MAKE) $(build)=scripts/kconfig $@

%config: scripts_basic outputmakefile FORCE
	$(Q)$(MAKE) $(build)=scripts/kconfig $@

else
# ===========================================================================
# Build targets only - this includes vmlinux, arch specific targets, clean
# targets and others. In general all targets except *config targets.

ifeq ($(KBUILD_EXTMOD),)
# Additional helpers built in scripts/
# Carefully list dependencies so we do not try to build scripts twice
# in parallel
PHONY += scripts
scripts: scripts_basic include/config/auto.conf include/config/tristate.conf \
	 asm-generic
	$(Q)$(MAKE) $(build)=$(@)

# Objects we will link into vmlinux / subdirs we need to visit
init-y		:= init/
drivers-y	:= drivers/ sound/ firmware/
net-y		:= net/
libs-y		:= lib/
core-y		:= usr/
endif # KBUILD_EXTMOD

ifeq ($(dot-config),1)
# Read in config
-include include/config/auto.conf

ifeq ($(KBUILD_EXTMOD),)
# Read in dependencies to all Kconfig* files, make sure to run
# oldconfig if changes are detected.
-include include/config/auto.conf.cmd

# To avoid any implicit rule to kick in, define an empty command
$(KCONFIG_CONFIG) include/config/auto.conf.cmd: ;

# If .config is newer than include/config/auto.conf, someone tinkered
# with it and forgot to run make oldconfig.
# if auto.conf.cmd is missing then we are probably in a cleaned tree so
# we execute the config step to be sure to catch updated Kconfig files
include/config/%.conf: $(KCONFIG_CONFIG) include/config/auto.conf.cmd
	$(Q)$(MAKE) -f $(srctree)/Makefile silentoldconfig
else
# external modules needs include/generated/autoconf.h and include/config/auto.conf
# but do not care if they are up-to-date. Use auto.conf to trigger the test
PHONY += include/config/auto.conf

include/config/auto.conf:
	$(Q)test -e include/generated/autoconf.h -a -e $@ || (		\
	echo >&2;							\
	echo >&2 "  ERROR: Kernel configuration is invalid.";		\
	echo >&2 "         include/generated/autoconf.h or $@ are missing.";\
	echo >&2 "         Run 'make oldconfig && make prepare' on kernel src to fix it.";	\
	echo >&2 ;							\
	/bin/false)

endif # KBUILD_EXTMOD

else
# Dummy target needed, because used as prerequisite
include/config/auto.conf: ;
endif # $(dot-config)

# The all: target is the default when no target is given on the
# command line.
# This allow a user to issue only 'make' to build a kernel including modules
# Defaults to vmlinux, but the arch makefile usually adds further targets
all: vmlinux

include $(srctree)/arch/$(SRCARCH)/Makefile

KBUILD_CFLAGS	+= $(call cc-option,-fno-delete-null-pointer-checks,)

ifdef CONFIG_CC_OPTIMIZE_FOR_SIZE
KBUILD_CFLAGS	+= -Os $(call cc-disable-warning,maybe-uninitialized,)
else
KBUILD_CFLAGS	+= -O2
endif

# Tell gcc to never replace conditional load with a non-conditional one
KBUILD_CFLAGS	+= $(call cc-option,--param=allow-store-data-races=0)

ifdef CONFIG_READABLE_ASM
# Disable optimizations that make assembler listings hard to read.
# reorder blocks reorders the control in the function
# ipa clone creates specialized cloned functions
# partial inlining inlines only parts of functions
KBUILD_CFLAGS += $(call cc-option,-fno-reorder-blocks,) \
                 $(call cc-option,-fno-ipa-cp-clone,) \
                 $(call cc-option,-fno-partial-inlining)
endif

ifneq ($(CONFIG_FRAME_WARN),0)
KBUILD_CFLAGS += $(call cc-option,-Wframe-larger-than=${CONFIG_FRAME_WARN})
endif

# Handle stack protector mode.
#
# Since kbuild can potentially perform two passes (first with the old
# .config values and then with updated .config values), we cannot error out
# if a desired compiler option is unsupported. If we were to error, kbuild
# could never get to the second pass and actually notice that we changed
# the option to something that was supported.
#
# Additionally, we don't want to fallback and/or silently change which compiler
# flags will be used, since that leads to producing kernels with different
# security feature characteristics depending on the compiler used. ("But I
# selected CC_STACKPROTECTOR_STRONG! Why did it build with _REGULAR?!")
#
# The middle ground is to warn here so that the failed option is obvious, but
# to let the build fail with bad compiler flags so that we can't produce a
# kernel when there is a CONFIG and compiler mismatch.
#
ifdef CONFIG_CC_STACKPROTECTOR_REGULAR
  stackp-flag := -fstack-protector
  ifeq ($(call cc-option, $(stackp-flag)),)
    $(warning Cannot use CONFIG_CC_STACKPROTECTOR_REGULAR: \
             -fstack-protector not supported by compiler)
  endif
else
ifdef CONFIG_CC_STACKPROTECTOR_STRONG
  stackp-flag := -fstack-protector-strong
  ifeq ($(call cc-option, $(stackp-flag)),)
    $(warning Cannot use CONFIG_CC_STACKPROTECTOR_STRONG: \
	      -fstack-protector-strong not supported by compiler)
  endif
else
  # Force off for distro compilers that enable stack protector by default.
  stackp-flag := $(call cc-option, -fno-stack-protector)
endif
endif
KBUILD_CFLAGS += $(stackp-flag)

ifeq ($(COMPILER),clang)
KBUILD_CPPFLAGS += $(call cc-option,-Qunused-arguments,)
KBUILD_CPPFLAGS += $(call cc-option,-Wno-unknown-warning-option,)
KBUILD_CFLAGS += $(call cc-disable-warning, unused-variable)
KBUILD_CFLAGS += $(call cc-disable-warning, format-invalid-specifier)
KBUILD_CFLAGS += $(call cc-disable-warning, gnu)
# Quiet clang warning: comparison of unsigned expression < 0 is always false
KBUILD_CFLAGS += $(call cc-disable-warning, tautological-compare)
# CLANG uses a _MergedGlobals as optimization, but this breaks modpost, as the
# source of a reference will be _MergedGlobals and not on of the whitelisted names.
# See modpost pattern 2
KBUILD_CFLAGS += $(call cc-option, -mno-global-merge,)
KBUILD_CFLAGS += $(call cc-option, -fcatch-undefined-behavior)
else

# This warning generated too much noise in a regular build.
# Use make W=1 to enable this warning (see scripts/Makefile.build)
KBUILD_CFLAGS += $(call cc-disable-warning, unused-but-set-variable)
endif

ifdef CONFIG_FRAME_POINTER
KBUILD_CFLAGS	+= -fno-omit-frame-pointer -fno-optimize-sibling-calls
else
# Some targets (ARM with Thumb2, for example), can't be built with frame
# pointers.  For those, we don't have FUNCTION_TRACER automatically
# select FRAME_POINTER.  However, FUNCTION_TRACER adds -pg, and this is
# incompatible with -fomit-frame-pointer with current GCC, so we don't use
# -fomit-frame-pointer with FUNCTION_TRACER.
ifndef CONFIG_FUNCTION_TRACER
KBUILD_CFLAGS	+= -fomit-frame-pointer
endif
endif

KBUILD_CFLAGS   += $(call cc-option, -fno-var-tracking-assignments)

ifdef CONFIG_DEBUG_INFO
ifdef CONFIG_DEBUG_INFO_SPLIT
KBUILD_CFLAGS   += $(call cc-option, -gsplit-dwarf, -g)
else
KBUILD_CFLAGS	+= -g
endif
KBUILD_AFLAGS	+= -Wa,-gdwarf-2
endif
ifdef CONFIG_DEBUG_INFO_DWARF4
KBUILD_CFLAGS	+= $(call cc-option, -gdwarf-4,)
endif

ifdef CONFIG_DEBUG_INFO_REDUCED
KBUILD_CFLAGS 	+= $(call cc-option, -femit-struct-debug-baseonly) \
		   $(call cc-option,-fno-var-tracking)
endif

ifdef CONFIG_FUNCTION_TRACER
ifdef CONFIG_HAVE_FENTRY
CC_USING_FENTRY	:= $(call cc-option, -mfentry -DCC_USING_FENTRY)
endif
KBUILD_CFLAGS	+= -pg $(CC_USING_FENTRY)
KBUILD_AFLAGS	+= $(CC_USING_FENTRY)
ifdef CONFIG_DYNAMIC_FTRACE
	ifdef CONFIG_HAVE_C_RECORDMCOUNT
		BUILD_C_RECORDMCOUNT := y
		export BUILD_C_RECORDMCOUNT
	endif
endif
endif

# We trigger additional mismatches with less inlining
ifdef CONFIG_DEBUG_SECTION_MISMATCH
KBUILD_CFLAGS += $(call cc-option, -fno-inline-functions-called-once)
endif

# arch Makefile may override CC so keep this after arch Makefile is included
NOSTDINC_FLAGS += -nostdinc -isystem $(shell $(CC) -print-file-name=include)
CHECKFLAGS     += $(NOSTDINC_FLAGS)

# warn about C99 declaration after statement
KBUILD_CFLAGS += $(call cc-option,-Wdeclaration-after-statement,)

# disable pointer signed / unsigned warnings in gcc 4.0
KBUILD_CFLAGS += $(call cc-disable-warning, pointer-sign)

# disable invalid "can't wrap" optimizations for signed / pointers
KBUILD_CFLAGS	+= $(call cc-option,-fno-strict-overflow)

# conserve stack if available
KBUILD_CFLAGS   += $(call cc-option,-fconserve-stack)

# disallow errors like 'EXPORT_GPL(foo);' with missing header
KBUILD_CFLAGS   += $(call cc-option,-Werror=implicit-int)

# require functions to have arguments in prototypes, not empty 'int foo()'
KBUILD_CFLAGS   += $(call cc-option,-Werror=strict-prototypes)

# Prohibit date/time macros, which would make the build non-deterministic
KBUILD_CFLAGS   += $(call cc-option,-Werror=date-time)

# use the deterministic mode of AR if available
KBUILD_ARFLAGS := $(call ar-option,D)

# check for 'asm goto'
ifeq ($(shell $(CONFIG_SHELL) $(srctree)/scripts/gcc-goto.sh $(CC)), y)
	KBUILD_CFLAGS += -DCC_HAVE_ASM_GOTO
endif

include $(srctree)/scripts/Makefile.extrawarn

# Add user supplied CPPFLAGS, AFLAGS and CFLAGS as the last assignments
KBUILD_CPPFLAGS += $(KCPPFLAGS)
KBUILD_AFLAGS += $(KAFLAGS)
KBUILD_CFLAGS += $(KCFLAGS)

# Use --build-id when available.
LDFLAGS_BUILD_ID = $(patsubst -Wl$(comma)%,%,\
			      $(call cc-ldoption, -Wl$(comma)--build-id,))
KBUILD_LDFLAGS_MODULE += $(LDFLAGS_BUILD_ID)
LDFLAGS_vmlinux += $(LDFLAGS_BUILD_ID)

ifeq ($(CONFIG_STRIP_ASM_SYMS),y)
LDFLAGS_vmlinux	+= $(call ld-option, -X,)
endif

# Default kernel image to build when no specific target is given.
# KBUILD_IMAGE may be overruled on the command line or
# set in the environment
# Also any assignments in arch/$(ARCH)/Makefile take precedence over
# this default value
export KBUILD_IMAGE ?= vmlinux

#
# INSTALL_PATH specifies where to place the updated kernel and system map
# images. Default is /boot, but you can set it to other values
export	INSTALL_PATH ?= /boot

#
# INSTALL_DTBS_PATH specifies a prefix for relocations required by build roots.
# Like INSTALL_MOD_PATH, it isn't defined in the Makefile, but can be passed as
# an argument if needed. Otherwise it defaults to the kernel install path
#
export INSTALL_DTBS_PATH ?= $(INSTALL_PATH)/dtbs/$(KERNELRELEASE)

#
# INSTALL_MOD_PATH specifies a prefix to MODLIB for module directory
# relocations required by build roots.  This is not defined in the
# makefile but the argument can be passed to make if needed.
#

MODLIB	= $(INSTALL_MOD_PATH)/lib/modules/$(KERNELRELEASE)
export MODLIB

#
# INSTALL_MOD_STRIP, if defined, will cause modules to be
# stripped after they are installed.  If INSTALL_MOD_STRIP is '1', then
# the default option --strip-debug will be used.  Otherwise,
# INSTALL_MOD_STRIP value will be used as the options to the strip command.

ifdef INSTALL_MOD_STRIP
ifeq ($(INSTALL_MOD_STRIP),1)
mod_strip_cmd = $(STRIP) --strip-debug
else
mod_strip_cmd = $(STRIP) $(INSTALL_MOD_STRIP)
endif # INSTALL_MOD_STRIP=1
else
mod_strip_cmd = true
endif # INSTALL_MOD_STRIP
export mod_strip_cmd

# CONFIG_MODULE_COMPRESS, if defined, will cause module to be compressed
# after they are installed in agreement with CONFIG_MODULE_COMPRESS_GZIP
# or CONFIG_MODULE_COMPRESS_XZ.

mod_compress_cmd = true
ifdef CONFIG_MODULE_COMPRESS
  ifdef CONFIG_MODULE_COMPRESS_GZIP
    mod_compress_cmd = gzip -n
  endif # CONFIG_MODULE_COMPRESS_GZIP
  ifdef CONFIG_MODULE_COMPRESS_XZ
    mod_compress_cmd = xz
  endif # CONFIG_MODULE_COMPRESS_XZ
endif # CONFIG_MODULE_COMPRESS
export mod_compress_cmd

# Select initial ramdisk compression format, default is gzip(1).
# This shall be used by the dracut(8) tool while creating an initramfs image.
#
INITRD_COMPRESS-y                  := gzip
INITRD_COMPRESS-$(CONFIG_RD_BZIP2) := bzip2
INITRD_COMPRESS-$(CONFIG_RD_LZMA)  := lzma
INITRD_COMPRESS-$(CONFIG_RD_XZ)    := xz
INITRD_COMPRESS-$(CONFIG_RD_LZO)   := lzo
INITRD_COMPRESS-$(CONFIG_RD_LZ4)   := lz4
# do not export INITRD_COMPRESS, since we didn't actually
# choose a sane default compression above.
# export INITRD_COMPRESS := $(INITRD_COMPRESS-y)

ifdef CONFIG_MODULE_SIG_ALL
MODSECKEY = ./signing_key.priv
MODPUBKEY = ./signing_key.x509
export MODPUBKEY
mod_sign_cmd = perl $(srctree)/scripts/sign-file $(CONFIG_MODULE_SIG_HASH) $(MODSECKEY) $(MODPUBKEY)
else
mod_sign_cmd = true
endif
export mod_sign_cmd


ifeq ($(KBUILD_EXTMOD),)
core-y		+= kernel/ mm/ fs/ ipc/ security/ crypto/ block/

vmlinux-dirs	:= $(patsubst %/,%,$(filter %/, $(init-y) $(init-m) \
		     $(core-y) $(core-m) $(drivers-y) $(drivers-m) \
		     $(net-y) $(net-m) $(libs-y) $(libs-m)))

vmlinux-alldirs	:= $(sort $(vmlinux-dirs) $(patsubst %/,%,$(filter %/, \
		     $(init-) $(core-) $(drivers-) $(net-) $(libs-))))

init-y		:= $(patsubst %/, %/built-in.o, $(init-y))
core-y		:= $(patsubst %/, %/built-in.o, $(core-y))
drivers-y	:= $(patsubst %/, %/built-in.o, $(drivers-y))
net-y		:= $(patsubst %/, %/built-in.o, $(net-y))
libs-y1		:= $(patsubst %/, %/lib.a, $(libs-y))
libs-y2		:= $(patsubst %/, %/built-in.o, $(libs-y))
libs-y		:= $(libs-y1) $(libs-y2)

# Externally visible symbols (used by link-vmlinux.sh)
export KBUILD_VMLINUX_INIT := $(head-y) $(init-y)
export KBUILD_VMLINUX_MAIN := $(core-y) $(libs-y) $(drivers-y) $(net-y)
export KBUILD_LDS          := arch/$(SRCARCH)/kernel/vmlinux.lds
export LDFLAGS_vmlinux
# used by scripts/pacmage/Makefile
export KBUILD_ALLDIRS := $(sort $(filter-out arch/%,$(vmlinux-alldirs)) arch Documentation include samples scripts tools virt)

vmlinux-deps := $(KBUILD_LDS) $(KBUILD_VMLINUX_INIT) $(KBUILD_VMLINUX_MAIN)

# Final link of vmlinux
      cmd_link-vmlinux = $(CONFIG_SHELL) $< $(LD) $(LDFLAGS) $(LDFLAGS_vmlinux)
quiet_cmd_link-vmlinux = LINK    $@

# Include targets which we want to
# execute if the rest of the kernel build went well.
vmlinux: scripts/link-vmlinux.sh $(vmlinux-deps) FORCE
ifdef CONFIG_HEADERS_CHECK
	$(Q)$(MAKE) -f $(srctree)/Makefile headers_check
endif
ifdef CONFIG_SAMPLES
	$(Q)$(MAKE) $(build)=samples
endif
ifdef CONFIG_BUILD_DOCSRC
	$(Q)$(MAKE) $(build)=Documentation
endif
	+$(call if_changed,link-vmlinux)

# The actual objects are generated when descending,
# make sure no implicit rule kicks in
$(sort $(vmlinux-deps)): $(vmlinux-dirs) ;

# Handle descending into subdirectories listed in $(vmlinux-dirs)
# Preset locale variables to speed up the build process. Limit locale
# tweaks to this spot to avoid wrong language settings when running
# make menuconfig etc.
# Error messages still appears in the original language

PHONY += $(vmlinux-dirs)
$(vmlinux-dirs): prepare scripts
	$(Q)$(MAKE) $(build)=$@

define filechk_kernel.release
	echo "$(KERNELVERSION)$$($(CONFIG_SHELL) $(srctree)/scripts/setlocalversion $(srctree))"
endef

# Store (new) KERNELRELEASE string in include/config/kernel.release
include/config/kernel.release: include/config/auto.conf FORCE
	$(call filechk,kernel.release)


# Things we need to do before we recursively start building the kernel
# or the modules are listed in "prepare".
# A multi level approach is used. prepareN is processed before prepareN-1.
# archprepare is used in arch Makefiles and when processed asm symlink,
# version.h and scripts_basic is processed / created.

# Listed in dependency order
PHONY += prepare archprepare prepare0 prepare1 prepare2 prepare3

# prepare3 is used to check if we are building in a separate output directory,
# and if so do:
# 1) Check that make has not been executed in the kernel src $(srctree)
prepare3: include/config/kernel.release
ifneq ($(KBUILD_SRC),)
	@$(kecho) '  Using $(srctree) as source for kernel'
	$(Q)if [ -f $(srctree)/.config -o -d $(srctree)/include/config ]; then \
		echo >&2 "  $(srctree) is not clean, please run 'make mrproper'"; \
		echo >&2 "  in the '$(srctree)' directory.";\
		/bin/false; \
	fi;
endif

# prepare2 creates a makefile if using a separate output directory
prepare2: prepare3 outputmakefile asm-generic

prepare1: prepare2 $(version_h) include/generated/utsrelease.h \
                   include/config/auto.conf
	$(cmd_crmodverdir)

archprepare: archheaders archscripts prepare1 scripts_basic

prepare0: archprepare FORCE
	$(Q)$(MAKE) $(build)=.

# All the preparing..
prepare: prepare0

# Generate some files
# ---------------------------------------------------------------------------

# KERNELRELEASE can change from a few different places, meaning version.h
# needs to be updated, so this check is forced on all builds

uts_len := 64
define filechk_utsrelease.h
	if [ `echo -n "$(KERNELRELEASE)" | wc -c ` -gt $(uts_len) ]; then \
	  echo '"$(KERNELRELEASE)" exceeds $(uts_len) characters' >&2;    \
	  exit 1;                                                         \
	fi;                                                               \
	(echo \#define UTS_RELEASE \"$(KERNELRELEASE)\";)
endef

define filechk_version.h
	(echo \#define LINUX_VERSION_CODE $(shell                         \
	expr $(VERSION) \* 65536 + 0$(PATCHLEVEL) \* 256 + 0$(SUBLEVEL)); \
	echo '#define KERNEL_VERSION(a,b,c) (((a) << 16) + ((b) << 8) + (c))';)
endef

$(version_h): $(srctree)/Makefile FORCE
	$(call filechk,version.h)
	$(Q)rm -f $(old_version_h)

include/generated/utsrelease.h: include/config/kernel.release FORCE
	$(call filechk,utsrelease.h)

PHONY += headerdep
headerdep:
	$(Q)find $(srctree)/include/ -name '*.h' | xargs --max-args 1 \
	$(srctree)/scripts/headerdep.pl -I$(srctree)/include

# ---------------------------------------------------------------------------

PHONY += depend dep
depend dep:
	@echo '*** Warning: make $@ is unnecessary now.'

# ---------------------------------------------------------------------------
# Firmware install
INSTALL_FW_PATH=$(INSTALL_MOD_PATH)/lib/firmware
export INSTALL_FW_PATH

PHONY += firmware_install
firmware_install: FORCE
	@mkdir -p $(objtree)/firmware
	$(Q)$(MAKE) -f $(srctree)/scripts/Makefile.fwinst obj=firmware __fw_install

# ---------------------------------------------------------------------------
# Kernel headers

#Default location for installed headers
export INSTALL_HDR_PATH = $(objtree)/usr

# If we do an all arch process set dst to asm-$(hdr-arch)
hdr-dst = $(if $(KBUILD_HEADERS), dst=include/asm-$(hdr-arch), dst=include/asm)

PHONY += archheaders
archheaders:

PHONY += archscripts
archscripts:

PHONY += __headers
__headers: $(version_h) scripts_basic asm-generic archheaders archscripts FORCE
	$(Q)$(MAKE) $(build)=scripts build_unifdef

PHONY += headers_install_all
headers_install_all:
	$(Q)$(CONFIG_SHELL) $(srctree)/scripts/headers.sh install

PHONY += headers_install
headers_install: __headers
	$(if $(wildcard $(srctree)/arch/$(hdr-arch)/include/uapi/asm/Kbuild),, \
	  $(error Headers not exportable for the $(SRCARCH) architecture))
	$(Q)$(MAKE) $(hdr-inst)=include/uapi
	$(Q)$(MAKE) $(hdr-inst)=arch/$(hdr-arch)/include/uapi/asm $(hdr-dst)

PHONY += headers_check_all
headers_check_all: headers_install_all
	$(Q)$(CONFIG_SHELL) $(srctree)/scripts/headers.sh check

PHONY += headers_check
headers_check: headers_install
	$(Q)$(MAKE) $(hdr-inst)=include/uapi HDRCHECK=1
	$(Q)$(MAKE) $(hdr-inst)=arch/$(hdr-arch)/include/uapi/asm $(hdr-dst) HDRCHECK=1

# ---------------------------------------------------------------------------
# Kernel selftest

PHONY += kselftest
kselftest:
	$(Q)$(MAKE) -C tools/testing/selftests run_tests

# ---------------------------------------------------------------------------
# Modules

ifdef CONFIG_MODULES

# By default, build modules as well

all: modules

# Build modules
#
# A module can be listed more than once in obj-m resulting in
# duplicate lines in modules.order files.  Those are removed
# using awk while concatenating to the final file.

PHONY += modules
modules: $(vmlinux-dirs) $(if $(KBUILD_BUILTIN),vmlinux) modules.builtin
	$(Q)$(AWK) '!x[$$0]++' $(vmlinux-dirs:%=$(objtree)/%/modules.order) > $(objtree)/modules.order
	@$(kecho) '  Building modules, stage 2.';
	$(Q)$(MAKE) -f $(srctree)/scripts/Makefile.modpost
	$(Q)$(MAKE) -f $(srctree)/scripts/Makefile.fwinst obj=firmware __fw_modbuild

modules.builtin: $(vmlinux-dirs:%=%/modules.builtin)
	$(Q)$(AWK) '!x[$$0]++' $^ > $(objtree)/modules.builtin

%/modules.builtin: include/config/auto.conf
	$(Q)$(MAKE) $(modbuiltin)=$*


# Target to prepare building external modules
PHONY += modules_prepare
modules_prepare: prepare scripts

# Target to install modules
PHONY += modules_install
modules_install: _modinst_ _modinst_post

PHONY += _modinst_
_modinst_:
	@rm -rf $(MODLIB)/kernel
	@rm -f $(MODLIB)/source
	@mkdir -p $(MODLIB)/kernel
	@ln -s `cd $(srctree) && /bin/pwd` $(MODLIB)/source
	@if [ ! $(objtree) -ef  $(MODLIB)/build ]; then \
		rm -f $(MODLIB)/build ; \
		ln -s $(CURDIR) $(MODLIB)/build ; \
	fi
	@cp -f $(objtree)/modules.order $(MODLIB)/
	@cp -f $(objtree)/modules.builtin $(MODLIB)/
	$(Q)$(MAKE) -f $(srctree)/scripts/Makefile.modinst

# This depmod is only for convenience to give the initial
# boot a modules.dep even before / is mounted read-write.  However the
# boot script depmod is the master version.
PHONY += _modinst_post
_modinst_post: _modinst_
	$(Q)$(MAKE) -f $(srctree)/scripts/Makefile.fwinst obj=firmware __fw_modinst
	$(call cmd,depmod)

ifeq ($(CONFIG_MODULE_SIG), y)
PHONY += modules_sign
modules_sign:
	$(Q)$(MAKE) -f $(srctree)/scripts/Makefile.modsign
endif

else # CONFIG_MODULES

# Modules not configured
# ---------------------------------------------------------------------------

modules modules_install: FORCE
	@echo >&2
	@echo >&2 "The present kernel configuration has modules disabled."
	@echo >&2 "Type 'make config' and enable loadable module support."
	@echo >&2 "Then build a kernel with module support enabled."
	@echo >&2
	@exit 1

endif # CONFIG_MODULES

###
# Cleaning is done on three levels.
# make clean     Delete most generated files
#                Leave enough to build external modules
# make mrproper  Delete the current configuration, and all generated files
# make distclean Remove editor backup files, patch leftover files and the like

# Directories & files removed with 'make clean'
CLEAN_DIRS  += $(MODVERDIR)

# Directories & files removed with 'make mrproper'
MRPROPER_DIRS  += include/config usr/include include/generated          \
		  arch/*/include/generated .tmp_objdiff
MRPROPER_FILES += .config .config.old .version .old_version $(version_h) \
		  Module.symvers tags TAGS cscope* GPATH GTAGS GRTAGS GSYMS \
		  signing_key.priv signing_key.x509 x509.genkey		\
		  extra_certificates signing_key.x509.keyid		\
		  signing_key.x509.signer

# clean - Delete most, but leave enough to build external modules
#
clean: rm-dirs  := $(CLEAN_DIRS)
clean: rm-files := $(CLEAN_FILES)
clean-dirs      := $(addprefix _clean_, . $(vmlinux-alldirs) Documentation samples)

PHONY += $(clean-dirs) clean archclean vmlinuxclean
$(clean-dirs):
	$(Q)$(MAKE) $(clean)=$(patsubst _clean_%,%,$@)

vmlinuxclean:
	$(Q)$(CONFIG_SHELL) $(srctree)/scripts/link-vmlinux.sh clean

clean: archclean vmlinuxclean

# mrproper - Delete all generated files, including .config
#
mrproper: rm-dirs  := $(wildcard $(MRPROPER_DIRS))
mrproper: rm-files := $(wildcard $(MRPROPER_FILES))
mrproper-dirs      := $(addprefix _mrproper_,Documentation/DocBook scripts)

PHONY += $(mrproper-dirs) mrproper archmrproper
$(mrproper-dirs):
	$(Q)$(MAKE) $(clean)=$(patsubst _mrproper_%,%,$@)

mrproper: clean archmrproper $(mrproper-dirs)
	$(call cmd,rmdirs)
	$(call cmd,rmfiles)

# distclean
#
PHONY += distclean

distclean: mrproper
	@find $(srctree) $(RCS_FIND_IGNORE) \
		\( -name '*.orig' -o -name '*.rej' -o -name '*~' \
		-o -name '*.bak' -o -name '#*#' -o -name '.*.orig' \
		-o -name '.*.rej' -o -name '*%'  -o -name 'core' \) \
		-type f -print | xargs rm -f


# Packaging of the kernel to various formats
# ---------------------------------------------------------------------------
# rpm target kept for backward compatibility
package-dir	:= scripts/package

%src-pkg: FORCE
	$(Q)$(MAKE) $(build)=$(package-dir) $@
%pkg: include/config/kernel.release FORCE
	$(Q)$(MAKE) $(build)=$(package-dir) $@
rpm: include/config/kernel.release FORCE
	$(Q)$(MAKE) $(build)=$(package-dir) $@


# Brief documentation of the typical targets used
# ---------------------------------------------------------------------------

boards := $(wildcard $(srctree)/arch/$(SRCARCH)/configs/*_defconfig)
boards := $(sort $(notdir $(boards)))
board-dirs := $(dir $(wildcard $(srctree)/arch/$(SRCARCH)/configs/*/*_defconfig))
board-dirs := $(sort $(notdir $(board-dirs:/=)))

help:
	@echo  'Cleaning targets:'
	@echo  '  clean		  - Remove most generated files but keep the config and'
	@echo  '                    enough build support to build external modules'
	@echo  '  mrproper	  - Remove all generated files + config + various backup files'
	@echo  '  distclean	  - mrproper + remove editor backup and patch files'
	@echo  ''
	@echo  'Configuration targets:'
	@$(MAKE) -f $(srctree)/scripts/kconfig/Makefile help
	@echo  ''
	@echo  'Other generic targets:'
	@echo  '  all		  - Build all targets marked with [*]'
	@echo  '* vmlinux	  - Build the bare kernel'
	@echo  '* modules	  - Build all modules'
	@echo  '  modules_install - Install all modules to INSTALL_MOD_PATH (default: /)'
	@echo  '  firmware_install- Install all firmware to INSTALL_FW_PATH'
	@echo  '                    (default: $$(INSTALL_MOD_PATH)/lib/firmware)'
	@echo  '  dir/            - Build all files in dir and below'
	@echo  '  dir/file.[oisS] - Build specified target only'
	@echo  '  dir/file.lst    - Build specified mixed source/assembly target only'
	@echo  '                    (requires a recent binutils and recent build (System.map))'
	@echo  '  dir/file.ko     - Build module including final link'
	@echo  '  modules_prepare - Set up for building external modules'
	@echo  '  tags/TAGS	  - Generate tags file for editors'
	@echo  '  cscope	  - Generate cscope index'
	@echo  '  gtags           - Generate GNU GLOBAL index'
	@echo  '  kernelrelease	  - Output the release version string (use with make -s)'
	@echo  '  kernelversion	  - Output the version stored in Makefile (use with make -s)'
	@echo  '  image_name	  - Output the image name (use with make -s)'
	@echo  '  headers_install - Install sanitised kernel headers to INSTALL_HDR_PATH'; \
	 echo  '                    (default: $(INSTALL_HDR_PATH))'; \
	 echo  ''
	@echo  'Static analysers'
	@echo  '  checkstack      - Generate a list of stack hogs'
	@echo  '  namespacecheck  - Name space analysis on compiled kernel'
	@echo  '  versioncheck    - Sanity check on version.h usage'
	@echo  '  includecheck    - Check for duplicate included header files'
	@echo  '  export_report   - List the usages of all exported symbols'
	@echo  '  headers_check   - Sanity check on exported headers'
	@echo  '  headerdep       - Detect inclusion cycles in headers'
	@$(MAKE) -f $(srctree)/scripts/Makefile.help checker-help
	@echo  ''
	@echo  'Kernel selftest'
	@echo  '  kselftest       - Build and run kernel selftest (run as root)'
	@echo  '                    Build, install, and boot kernel before'
	@echo  '                    running kselftest on it'
	@echo  ''
	@echo  'Kernel packaging:'
	@$(MAKE) $(build)=$(package-dir) help
	@echo  ''
	@echo  'Documentation targets:'
	@$(MAKE) -f $(srctree)/Documentation/DocBook/Makefile dochelp
	@echo  ''
	@echo  'Architecture specific targets ($(SRCARCH)):'
	@$(if $(archhelp),$(archhelp),\
		echo '  No architecture specific help defined for $(SRCARCH)')
	@echo  ''
	@$(if $(boards), \
		$(foreach b, $(boards), \
		printf "  %-24s - Build for %s\\n" $(b) $(subst _defconfig,,$(b));) \
		echo '')
	@$(if $(board-dirs), \
		$(foreach b, $(board-dirs), \
		printf "  %-16s - Show %s-specific targets\\n" help-$(b) $(b);) \
		printf "  %-16s - Show all of the above\\n" help-boards; \
		echo '')

	@echo  '  make V=0|1 [targets] 0 => quiet build (default), 1 => verbose build'
	@echo  '  make V=2   [targets] 2 => give reason for rebuild of target'
	@echo  '  make O=dir [targets] Locate all output files in "dir", including .config'
	@echo  '  make C=1   [targets] Check all c source with $$CHECK (sparse by default)'
	@echo  '  make C=2   [targets] Force check of all c source with $$CHECK'
	@echo  '  make RECORDMCOUNT_WARN=1 [targets] Warn about ignored mcount sections'
	@echo  '  make W=n   [targets] Enable extra gcc checks, n=1,2,3 where'
	@echo  '		1: warnings which may be relevant and do not occur too often'
	@echo  '		2: warnings which occur quite often but may still be relevant'
	@echo  '		3: more obscure warnings, can most likely be ignored'
	@echo  '		Multiple levels can be combined with W=12 or W=123'
	@echo  ''
	@echo  'Execute "make" or "make all" to build all targets marked with [*] '
	@echo  'For further info see the ./README file'


help-board-dirs := $(addprefix help-,$(board-dirs))

help-boards: $(help-board-dirs)

boards-per-dir = $(sort $(notdir $(wildcard $(srctree)/arch/$(SRCARCH)/configs/$*/*_defconfig)))

$(help-board-dirs): help-%:
	@echo  'Architecture specific targets ($(SRCARCH) $*):'
	@$(if $(boards-per-dir), \
		$(foreach b, $(boards-per-dir), \
		printf "  %-24s - Build for %s\\n" $*/$(b) $(subst _defconfig,,$(b));) \
		echo '')


# Documentation targets
# ---------------------------------------------------------------------------
%docs: scripts_basic FORCE
	$(Q)$(MAKE) $(build)=scripts build_docproc
	$(Q)$(MAKE) $(build)=Documentation/DocBook $@

else # KBUILD_EXTMOD

###
# External module support.
# When building external modules the kernel used as basis is considered
# read-only, and no consistency checks are made and the make
# system is not used on the basis kernel. If updates are required
# in the basis kernel ordinary make commands (without M=...) must
# be used.
#
# The following are the only valid targets when building external
# modules.
# make M=dir clean     Delete all automatically generated files
# make M=dir modules   Make all modules in specified dir
# make M=dir	       Same as 'make M=dir modules'
# make M=dir modules_install
#                      Install the modules built in the module directory
#                      Assumes install directory is already created

# We are always building modules
KBUILD_MODULES := 1
PHONY += crmodverdir
crmodverdir:
	$(cmd_crmodverdir)

PHONY += $(objtree)/Module.symvers
$(objtree)/Module.symvers:
	@test -e $(objtree)/Module.symvers || ( \
	echo; \
	echo "  WARNING: Symbol version dump $(objtree)/Module.symvers"; \
	echo "           is missing; modules will have no dependencies and modversions."; \
	echo )

module-dirs := $(addprefix _module_,$(KBUILD_EXTMOD))
PHONY += $(module-dirs) modules
$(module-dirs): crmodverdir $(objtree)/Module.symvers
	$(Q)$(MAKE) $(build)=$(patsubst _module_%,%,$@)

modules: $(module-dirs)
	@$(kecho) '  Building modules, stage 2.';
	$(Q)$(MAKE) -f $(srctree)/scripts/Makefile.modpost

PHONY += modules_install
modules_install: _emodinst_ _emodinst_post

install-dir := $(if $(INSTALL_MOD_DIR),$(INSTALL_MOD_DIR),extra)
PHONY += _emodinst_
_emodinst_:
	$(Q)mkdir -p $(MODLIB)/$(install-dir)
	$(Q)$(MAKE) -f $(srctree)/scripts/Makefile.modinst

PHONY += _emodinst_post
_emodinst_post: _emodinst_
	$(call cmd,depmod)

clean-dirs := $(addprefix _clean_,$(KBUILD_EXTMOD))

PHONY += $(clean-dirs) clean
$(clean-dirs):
	$(Q)$(MAKE) $(clean)=$(patsubst _clean_%,%,$@)

clean:	rm-dirs := $(MODVERDIR)
clean: rm-files := $(KBUILD_EXTMOD)/Module.symvers

help:
	@echo  '  Building external modules.'
	@echo  '  Syntax: make -C path/to/kernel/src M=$$PWD target'
	@echo  ''
	@echo  '  modules         - default target, build the module(s)'
	@echo  '  modules_install - install the module'
	@echo  '  clean           - remove generated files in module directory only'
	@echo  ''

# Dummies...
PHONY += prepare scripts
prepare: ;
scripts: ;
endif # KBUILD_EXTMOD

clean: $(clean-dirs)
	$(call cmd,rmdirs)
	$(call cmd,rmfiles)
	@find $(if $(KBUILD_EXTMOD), $(KBUILD_EXTMOD), .) $(RCS_FIND_IGNORE) \
		\( -name '*.[oas]' -o -name '*.ko' -o -name '.*.cmd' \
		-o -name '*.ko.*' \
		-o -name '*.dwo'  \
		-o -name '.*.d' -o -name '.*.tmp' -o -name '*.mod.c' \
		-o -name '*.symtypes' -o -name 'modules.order' \
		-o -name modules.builtin -o -name '.tmp_*.o.*' \
		-o -name '*.gcno' \) -type f -print | xargs rm -f

# Generate tags for editors
# ---------------------------------------------------------------------------
quiet_cmd_tags = GEN     $@
      cmd_tags = $(CONFIG_SHELL) $(srctree)/scripts/tags.sh $@

tags TAGS cscope gtags: FORCE
	$(call cmd,tags)

# Scripts to check various things for consistency
# ---------------------------------------------------------------------------

PHONY += includecheck versioncheck coccicheck namespacecheck export_report

includecheck:
	find $(srctree)/* $(RCS_FIND_IGNORE) \
		-name '*.[hcS]' -type f -print | sort \
		| xargs $(PERL) -w $(srctree)/scripts/checkincludes.pl

versioncheck:
	find $(srctree)/* $(RCS_FIND_IGNORE) \
		-name '*.[hcS]' -type f -print | sort \
		| xargs $(PERL) -w $(srctree)/scripts/checkversion.pl

coccicheck:
	$(Q)$(CONFIG_SHELL) $(srctree)/scripts/$@

namespacecheck:
	$(PERL) $(srctree)/scripts/namespace.pl

export_report:
	$(PERL) $(srctree)/scripts/export_report.pl

endif #ifeq ($(config-targets),1)
endif #ifeq ($(mixed-targets),1)

PHONY += checkstack kernelrelease kernelversion image_name

# UML needs a little special treatment here.  It wants to use the host
# toolchain, so needs $(SUBARCH) passed to checkstack.pl.  Everyone
# else wants $(ARCH), including people doing cross-builds, which means
# that $(SUBARCH) doesn't work here.
ifeq ($(ARCH), um)
CHECKSTACK_ARCH := $(SUBARCH)
else
CHECKSTACK_ARCH := $(ARCH)
endif
checkstack:
	$(OBJDUMP) -d vmlinux $$(find . -name '*.ko') | \
	$(PERL) $(src)/scripts/checkstack.pl $(CHECKSTACK_ARCH)

kernelrelease:
	@echo "$(KERNELVERSION)$$($(CONFIG_SHELL) $(srctree)/scripts/setlocalversion $(srctree))"

kernelversion:
	@echo $(KERNELVERSION)

image_name:
	@echo $(KBUILD_IMAGE)

# Clear a bunch of variables before executing the submake
tools/: FORCE
	$(Q)mkdir -p $(objtree)/tools
	$(Q)$(MAKE) LDFLAGS= MAKEFLAGS="$(filter --j% -j,$(MAKEFLAGS))" O=$(objtree) subdir=tools -C $(src)/tools/

tools/%: FORCE
	$(Q)mkdir -p $(objtree)/tools
	$(Q)$(MAKE) LDFLAGS= MAKEFLAGS="$(filter --j% -j,$(MAKEFLAGS))" O=$(objtree) subdir=tools -C $(src)/tools/ $*

# Single targets
# ---------------------------------------------------------------------------
# Single targets are compatible with:
# - build with mixed source and output
# - build with separate output dir 'make O=...'
# - external modules
#
#  target-dir => where to store outputfile
#  build-dir  => directory in kernel source tree to use

ifeq ($(KBUILD_EXTMOD),)
        build-dir  = $(patsubst %/,%,$(dir $@))
        target-dir = $(dir $@)
else
        zap-slash=$(filter-out .,$(patsubst %/,%,$(dir $@)))
        build-dir  = $(KBUILD_EXTMOD)$(if $(zap-slash),/$(zap-slash))
        target-dir = $(if $(KBUILD_EXTMOD),$(dir $<),$(dir $@))
endif

%.s: %.c prepare scripts FORCE
	$(Q)$(MAKE) $(build)=$(build-dir) $(target-dir)$(notdir $@)
%.i: %.c prepare scripts FORCE
	$(Q)$(MAKE) $(build)=$(build-dir) $(target-dir)$(notdir $@)
%.o: %.c prepare scripts FORCE
	$(Q)$(MAKE) $(build)=$(build-dir) $(target-dir)$(notdir $@)
%.lst: %.c prepare scripts FORCE
	$(Q)$(MAKE) $(build)=$(build-dir) $(target-dir)$(notdir $@)
%.s: %.S prepare scripts FORCE
	$(Q)$(MAKE) $(build)=$(build-dir) $(target-dir)$(notdir $@)
%.o: %.S prepare scripts FORCE
	$(Q)$(MAKE) $(build)=$(build-dir) $(target-dir)$(notdir $@)
%.symtypes: %.c prepare scripts FORCE
	$(Q)$(MAKE) $(build)=$(build-dir) $(target-dir)$(notdir $@)

# Modules
/: prepare scripts FORCE
	$(cmd_crmodverdir)
	$(Q)$(MAKE) KBUILD_MODULES=$(if $(CONFIG_MODULES),1) \
	$(build)=$(build-dir)
# Make sure the latest headers are built for Documentation
Documentation/: headers_install
%/: prepare scripts FORCE
	$(cmd_crmodverdir)
	$(Q)$(MAKE) KBUILD_MODULES=$(if $(CONFIG_MODULES),1) \
	$(build)=$(build-dir)
%.ko: prepare scripts FORCE
	$(cmd_crmodverdir)
	$(Q)$(MAKE) KBUILD_MODULES=$(if $(CONFIG_MODULES),1)   \
	$(build)=$(build-dir) $(@:.ko=.o)
	$(Q)$(MAKE) -f $(srctree)/scripts/Makefile.modpost

# FIXME Should go into a make.lib or something
# ===========================================================================

quiet_cmd_rmdirs = $(if $(wildcard $(rm-dirs)),CLEAN   $(wildcard $(rm-dirs)))
      cmd_rmdirs = rm -rf $(rm-dirs)

quiet_cmd_rmfiles = $(if $(wildcard $(rm-files)),CLEAN   $(wildcard $(rm-files)))
      cmd_rmfiles = rm -f $(rm-files)

# Run depmod only if we have System.map and depmod is executable
quiet_cmd_depmod = DEPMOD  $(KERNELRELEASE)
      cmd_depmod = $(CONFIG_SHELL) $(srctree)/scripts/depmod.sh $(DEPMOD) \
                   $(KERNELRELEASE) "$(patsubst y,_,$(CONFIG_HAVE_UNDERSCORE_SYMBOL_PREFIX))"

# Create temporary dir for module support files
# clean it up only when building all modules
cmd_crmodverdir = $(Q)mkdir -p $(MODVERDIR) \
                  $(if $(KBUILD_MODULES),; rm -f $(MODVERDIR)/*)

# read all saved command lines

targets := $(wildcard $(sort $(targets)))
cmd_files := $(wildcard .*.cmd $(foreach f,$(targets),$(dir $(f)).$(notdir $(f)).cmd))

ifneq ($(cmd_files),)
  $(cmd_files): ;	# Do not try to update included dependency files
  include $(cmd_files)
endif

endif	# skip-makefile

PHONY += FORCE
FORCE:

# Declare the contents of the .PHONY variable as phony.  We keep that
# information in a variable so we can use it in if_changed and friends.
.PHONY: $(PHONY)<|MERGE_RESOLUTION|>--- conflicted
+++ resolved
@@ -1,12 +1,7 @@
 VERSION = 3
 PATCHLEVEL = 19
-<<<<<<< HEAD
-SUBLEVEL = 4
-EXTRAVERSION = -plus-v10.5
-=======
 SUBLEVEL = 5
-EXTRAVERSION =
->>>>>>> a96a0302
+EXTRAVERSION = -plus-v10.6
 NAME = Diseased Newt
 
 # *DOCUMENTATION*
