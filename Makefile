--- conflicted
+++ resolved
@@ -1,12 +1,7 @@
 VERSION = 3
 PATCHLEVEL = 19
-<<<<<<< HEAD
-SUBLEVEL = 2
+SUBLEVEL = 3
 EXTRAVERSION = -plus-v10
-=======
-SUBLEVEL = 3
-EXTRAVERSION =
->>>>>>> d8cf08a5
 NAME = Diseased Newt
 
 # *DOCUMENTATION*
