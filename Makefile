--- conflicted
+++ resolved
@@ -1,12 +1,7 @@
 VERSION = 4
 PATCHLEVEL = 8
-<<<<<<< HEAD
-SUBLEVEL = 9
-EXTRAVERSION = _dtop-I.20
-=======
 SUBLEVEL = 10
-EXTRAVERSION =
->>>>>>> cf5ae298
+EXTRAVERSION = _dtop-I.21
 NAME = Psychotic Stoned Sheep
 
 # *DOCUMENTATION*
