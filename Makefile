VERSION = 3
PATCHLEVEL = 17
<<<<<<< HEAD
SUBLEVEL = 7
EXTRAVERSION = -plus-v4_btrfs-old_18
=======
SUBLEVEL = 8
EXTRAVERSION =
>>>>>>> 5a7f3ea4
NAME = Shuffling Zombie Juror

# *DOCUMENTATION*
# To see a list of typical targets execute "make help"
# More info can be located in ./README
# Comments in this file are targeted only to the developer, do not
# expect to learn how to build the kernel reading this file.

# Do not:
# o  use make's built-in rules and variables
#    (this increases performance and avoids hard-to-debug behaviour);
# o  print "Entering directory ...";
MAKEFLAGS += -rR --no-print-directory

# Avoid funny character set dependencies
unexport LC_ALL
LC_COLLATE=C
LC_NUMERIC=C
export LC_COLLATE LC_NUMERIC

# Avoid interference with shell env settings
unexport GREP_OPTIONS

# We are using a recursive build, so we need to do a little thinking
# to get the ordering right.
#
# Most importantly: sub-Makefiles should only ever modify files in
# their own directory. If in some directory we have a dependency on
# a file in another dir (which doesn't happen often, but it's often
# unavoidable when linking the built-in.o targets which finally
# turn into vmlinux), we will call a sub make in that other dir, and
# after that we are sure that everything which is in that other dir
# is now up to date.
#
# The only cases where we need to modify files which have global
# effects are thus separated out and done before the recursive
# descending is started. They are now explicitly listed as the
# prepare rule.

# Beautify output
# ---------------------------------------------------------------------------
#
# Normally, we echo the whole command before executing it. By making
# that echo $($(quiet)$(cmd)), we now have the possibility to set
# $(quiet) to choose other forms of output instead, e.g.
#
#         quiet_cmd_cc_o_c = Compiling $(RELDIR)/$@
#         cmd_cc_o_c       = $(CC) $(c_flags) -c -o $@ $<
#
# If $(quiet) is empty, the whole command will be printed.
# If it is set to "quiet_", only the short version will be printed.
# If it is set to "silent_", nothing will be printed at all, since
# the variable $(silent_cmd_cc_o_c) doesn't exist.
#
# A simple variant is to prefix commands with $(Q) - that's useful
# for commands that shall be hidden in non-verbose mode.
#
#	$(Q)ln $@ :<
#
# If KBUILD_VERBOSE equals 0 then the above command will be hidden.
# If KBUILD_VERBOSE equals 1 then the above command is displayed.
#
# To put more focus on warnings, be less verbose as default
# Use 'make V=1' to see the full commands

ifeq ("$(origin V)", "command line")
  KBUILD_VERBOSE = $(V)
endif
ifndef KBUILD_VERBOSE
  KBUILD_VERBOSE = 0
endif

ifeq ($(KBUILD_VERBOSE),1)
  quiet =
  Q =
else
  quiet=quiet_
  Q = @
endif

# If the user is running make -s (silent mode), suppress echoing of
# commands

ifneq ($(filter 4.%,$(MAKE_VERSION)),)	# make-4
ifneq ($(filter %s ,$(firstword x$(MAKEFLAGS))),)
  quiet=silent_
endif
else					# make-3.8x
ifneq ($(filter s% -s%,$(MAKEFLAGS)),)
  quiet=silent_
endif
endif

export quiet Q KBUILD_VERBOSE

# Call a source code checker (by default, "sparse") as part of the
# C compilation.
#
# Use 'make C=1' to enable checking of only re-compiled files.
# Use 'make C=2' to enable checking of *all* source files, regardless
# of whether they are re-compiled or not.
#
# See the file "Documentation/sparse.txt" for more details, including
# where to get the "sparse" utility.

ifeq ("$(origin C)", "command line")
  KBUILD_CHECKSRC = $(C)
endif
ifndef KBUILD_CHECKSRC
  KBUILD_CHECKSRC = 0
endif

# Use make M=dir to specify directory of external module to build
# Old syntax make ... SUBDIRS=$PWD is still supported
# Setting the environment variable KBUILD_EXTMOD take precedence
ifdef SUBDIRS
  KBUILD_EXTMOD ?= $(SUBDIRS)
endif

ifeq ("$(origin M)", "command line")
  KBUILD_EXTMOD := $(M)
endif

# kbuild supports saving output files in a separate directory.
# To locate output files in a separate directory two syntaxes are supported.
# In both cases the working directory must be the root of the kernel src.
# 1) O=
# Use "make O=dir/to/store/output/files/"
#
# 2) Set KBUILD_OUTPUT
# Set the environment variable KBUILD_OUTPUT to point to the directory
# where the output files shall be placed.
# export KBUILD_OUTPUT=dir/to/store/output/files/
# make
#
# The O= assignment takes precedence over the KBUILD_OUTPUT environment
# variable.


# KBUILD_SRC is set on invocation of make in OBJ directory
# KBUILD_SRC is not intended to be used by the regular user (for now)
ifeq ($(KBUILD_SRC),)

# OK, Make called in directory where kernel src resides
# Do we want to locate output files in a separate directory?
ifeq ("$(origin O)", "command line")
  KBUILD_OUTPUT := $(O)
endif

# That's our default target when none is given on the command line
PHONY := _all
_all:

# Cancel implicit rules on top Makefile
$(CURDIR)/Makefile Makefile: ;

ifneq ($(KBUILD_OUTPUT),)
# Invoke a second make in the output directory, passing relevant variables
# check that the output directory actually exists
saved-output := $(KBUILD_OUTPUT)
KBUILD_OUTPUT := $(shell mkdir -p $(KBUILD_OUTPUT) && cd $(KBUILD_OUTPUT) \
								&& /bin/pwd)
$(if $(KBUILD_OUTPUT),, \
     $(error failed to create output directory "$(saved-output)"))

PHONY += $(MAKECMDGOALS) sub-make

$(filter-out _all sub-make $(CURDIR)/Makefile, $(MAKECMDGOALS)) _all: sub-make
	@:

# Fake the "Entering directory" message once, so that IDEs/editors are
# able to understand relative filenames.
       echodir := @echo
 quiet_echodir := @echo
silent_echodir := @:
sub-make: FORCE
	$($(quiet)echodir) "make[1]: Entering directory \`$(KBUILD_OUTPUT)'"
	$(if $(KBUILD_VERBOSE:1=),@)$(MAKE) -C $(KBUILD_OUTPUT) \
	KBUILD_SRC=$(CURDIR) \
	KBUILD_EXTMOD="$(KBUILD_EXTMOD)" -f $(CURDIR)/Makefile \
	$(filter-out _all sub-make,$(MAKECMDGOALS))

# Leave processing to above invocation of make
skip-makefile := 1
endif # ifneq ($(KBUILD_OUTPUT),)
endif # ifeq ($(KBUILD_SRC),)

# We process the rest of the Makefile if this is the final invocation of make
ifeq ($(skip-makefile),)

# If building an external module we do not care about the all: rule
# but instead _all depend on modules
PHONY += all
ifeq ($(KBUILD_EXTMOD),)
_all: all
else
_all: modules
endif

ifeq ($(KBUILD_SRC),)
        # building in the source tree
        srctree := .
else
        ifeq ($(KBUILD_SRC)/,$(dir $(CURDIR)))
                # building in a subdirectory of the source tree
                srctree := ..
        else
                srctree := $(KBUILD_SRC)
        endif
endif
objtree		:= .
src		:= $(srctree)
obj		:= $(objtree)

VPATH		:= $(srctree)$(if $(KBUILD_EXTMOD),:$(KBUILD_EXTMOD))

export srctree objtree VPATH


# SUBARCH tells the usermode build what the underlying arch is.  That is set
# first, and if a usermode build is happening, the "ARCH=um" on the command
# line overrides the setting of ARCH below.  If a native build is happening,
# then ARCH is assigned, getting whatever value it gets normally, and
# SUBARCH is subsequently ignored.

SUBARCH := $(shell uname -m | sed -e s/i.86/x86/ -e s/x86_64/x86/ \
				  -e s/sun4u/sparc64/ \
				  -e s/arm.*/arm/ -e s/sa110/arm/ \
				  -e s/s390x/s390/ -e s/parisc64/parisc/ \
				  -e s/ppc.*/powerpc/ -e s/mips.*/mips/ \
				  -e s/sh[234].*/sh/ -e s/aarch64.*/arm64/ )

# Cross compiling and selecting different set of gcc/bin-utils
# ---------------------------------------------------------------------------
#
# When performing cross compilation for other architectures ARCH shall be set
# to the target architecture. (See arch/* for the possibilities).
# ARCH can be set during invocation of make:
# make ARCH=ia64
# Another way is to have ARCH set in the environment.
# The default ARCH is the host where make is executed.

# CROSS_COMPILE specify the prefix used for all executables used
# during compilation. Only gcc and related bin-utils executables
# are prefixed with $(CROSS_COMPILE).
# CROSS_COMPILE can be set on the command line
# make CROSS_COMPILE=ia64-linux-
# Alternatively CROSS_COMPILE can be set in the environment.
# A third alternative is to store a setting in .config so that plain
# "make" in the configured kernel build directory always uses that.
# Default value for CROSS_COMPILE is not to prefix executables
# Note: Some architectures assign CROSS_COMPILE in their arch/*/Makefile
ARCH		?= $(SUBARCH)
CROSS_COMPILE	?= $(CONFIG_CROSS_COMPILE:"%"=%)

# Architecture as present in compile.h
UTS_MACHINE 	:= $(ARCH)
SRCARCH 	:= $(ARCH)

# Additional ARCH settings for x86
ifeq ($(ARCH),i386)
        SRCARCH := x86
endif
ifeq ($(ARCH),x86_64)
        SRCARCH := x86
endif

# Additional ARCH settings for sparc
ifeq ($(ARCH),sparc32)
       SRCARCH := sparc
endif
ifeq ($(ARCH),sparc64)
       SRCARCH := sparc
endif

# Additional ARCH settings for sh
ifeq ($(ARCH),sh64)
       SRCARCH := sh
endif

# Additional ARCH settings for tile
ifeq ($(ARCH),tilepro)
       SRCARCH := tile
endif
ifeq ($(ARCH),tilegx)
       SRCARCH := tile
endif

# Where to locate arch specific headers
hdr-arch  := $(SRCARCH)

KCONFIG_CONFIG	?= .config
export KCONFIG_CONFIG

# SHELL used by kbuild
CONFIG_SHELL := $(shell if [ -x "$$BASH" ]; then echo $$BASH; \
	  else if [ -x /bin/bash ]; then echo /bin/bash; \
	  else echo sh; fi ; fi)

HOSTCC       = gcc
HOSTCXX      = g++
HOSTCFLAGS   = -Wall -Wmissing-prototypes -Wstrict-prototypes -O2 -fomit-frame-pointer
HOSTCXXFLAGS = -O2

ifeq ($(shell $(HOSTCC) -v 2>&1 | grep -c "clang version"), 1)
HOSTCFLAGS  += -Wno-unused-value -Wno-unused-parameter \
		-Wno-missing-field-initializers -fno-delete-null-pointer-checks
endif

# Decide whether to build built-in, modular, or both.
# Normally, just do built-in.

KBUILD_MODULES :=
KBUILD_BUILTIN := 1

# If we have only "make modules", don't compile built-in objects.
# When we're building modules with modversions, we need to consider
# the built-in objects during the descend as well, in order to
# make sure the checksums are up to date before we record them.

ifeq ($(MAKECMDGOALS),modules)
  KBUILD_BUILTIN := $(if $(CONFIG_MODVERSIONS),1)
endif

# If we have "make <whatever> modules", compile modules
# in addition to whatever we do anyway.
# Just "make" or "make all" shall build modules as well

ifneq ($(filter all _all modules,$(MAKECMDGOALS)),)
  KBUILD_MODULES := 1
endif

ifeq ($(MAKECMDGOALS),)
  KBUILD_MODULES := 1
endif

export KBUILD_MODULES KBUILD_BUILTIN
export KBUILD_CHECKSRC KBUILD_SRC KBUILD_EXTMOD

ifneq ($(CC),)
ifeq ($(shell $(CC) -v 2>&1 | grep -c "clang version"), 1)
COMPILER := clang
else
COMPILER := gcc
endif
export COMPILER
endif

# Look for make include files relative to root of kernel src
MAKEFLAGS += --include-dir=$(srctree)

# We need some generic definitions (do not try to remake the file).
$(srctree)/scripts/Kbuild.include: ;
include $(srctree)/scripts/Kbuild.include

# Make variables (CC, etc...)
AS		= $(CROSS_COMPILE)as
LD		= $(CROSS_COMPILE)ld
CC		= $(CROSS_COMPILE)gcc
CPP		= $(CC) -E
AR		= $(CROSS_COMPILE)ar
NM		= $(CROSS_COMPILE)nm
STRIP		= $(CROSS_COMPILE)strip
OBJCOPY		= $(CROSS_COMPILE)objcopy
OBJDUMP		= $(CROSS_COMPILE)objdump
AWK		= awk
GENKSYMS	= scripts/genksyms/genksyms
INSTALLKERNEL  := installkernel
DEPMOD		= /sbin/depmod
PERL		= perl
PYTHON		= python
CHECK		= sparse

CHECKFLAGS     := -D__linux__ -Dlinux -D__STDC__ -Dunix -D__unix__ \
		  -Wbitwise -Wno-return-void $(CF)
CFLAGS_MODULE   =
AFLAGS_MODULE   =
LDFLAGS_MODULE  =
CFLAGS_KERNEL	=
AFLAGS_KERNEL	=
CFLAGS_GCOV	= -fprofile-arcs -ftest-coverage


# Use USERINCLUDE when you must reference the UAPI directories only.
USERINCLUDE    := \
		-I$(srctree)/arch/$(hdr-arch)/include/uapi \
		-Iarch/$(hdr-arch)/include/generated/uapi \
		-I$(srctree)/include/uapi \
		-Iinclude/generated/uapi \
                -include $(srctree)/include/linux/kconfig.h

# Use LINUXINCLUDE when you must reference the include/ directory.
# Needed to be compatible with the O= option
LINUXINCLUDE    := \
		-I$(srctree)/arch/$(hdr-arch)/include \
		-Iarch/$(hdr-arch)/include/generated \
		$(if $(KBUILD_SRC), -I$(srctree)/include) \
		-Iinclude \
		$(USERINCLUDE)

KBUILD_CPPFLAGS := -D__KERNEL__

KBUILD_CFLAGS   := -Wall -Wundef -Wstrict-prototypes -Wno-trigraphs \
		   -fno-strict-aliasing -fno-common \
		   -Werror-implicit-function-declaration \
		   -Wno-format-security

KBUILD_AFLAGS_KERNEL :=
KBUILD_CFLAGS_KERNEL :=
KBUILD_AFLAGS   := -D__ASSEMBLY__
KBUILD_AFLAGS_MODULE  := -DMODULE
KBUILD_CFLAGS_MODULE  := -DMODULE
KBUILD_LDFLAGS_MODULE := -T $(srctree)/scripts/module-common.lds

# Read KERNELRELEASE from include/config/kernel.release (if it exists)
KERNELRELEASE = $(shell cat include/config/kernel.release 2> /dev/null)
KERNELVERSION = $(VERSION)$(if $(PATCHLEVEL),.$(PATCHLEVEL)$(if $(SUBLEVEL),.$(SUBLEVEL)))$(EXTRAVERSION)

export VERSION PATCHLEVEL SUBLEVEL KERNELRELEASE KERNELVERSION
export ARCH SRCARCH CONFIG_SHELL HOSTCC HOSTCFLAGS CROSS_COMPILE AS LD CC
export CPP AR NM STRIP OBJCOPY OBJDUMP
export MAKE AWK GENKSYMS INSTALLKERNEL PERL PYTHON UTS_MACHINE
export HOSTCXX HOSTCXXFLAGS LDFLAGS_MODULE CHECK CHECKFLAGS

export KBUILD_CPPFLAGS NOSTDINC_FLAGS LINUXINCLUDE OBJCOPYFLAGS LDFLAGS
export KBUILD_CFLAGS CFLAGS_KERNEL CFLAGS_MODULE CFLAGS_GCOV
export KBUILD_AFLAGS AFLAGS_KERNEL AFLAGS_MODULE
export KBUILD_AFLAGS_MODULE KBUILD_CFLAGS_MODULE KBUILD_LDFLAGS_MODULE
export KBUILD_AFLAGS_KERNEL KBUILD_CFLAGS_KERNEL
export KBUILD_ARFLAGS

# When compiling out-of-tree modules, put MODVERDIR in the module
# tree rather than in the kernel tree. The kernel tree might
# even be read-only.
export MODVERDIR := $(if $(KBUILD_EXTMOD),$(firstword $(KBUILD_EXTMOD))/).tmp_versions

# Files to ignore in find ... statements

export RCS_FIND_IGNORE := \( -name SCCS -o -name BitKeeper -o -name .svn -o    \
			  -name CVS -o -name .pc -o -name .hg -o -name .git \) \
			  -prune -o
export RCS_TAR_IGNORE := --exclude SCCS --exclude BitKeeper --exclude .svn \
			 --exclude CVS --exclude .pc --exclude .hg --exclude .git

# ===========================================================================
# Rules shared between *config targets and build targets

# Basic helpers built in scripts/
PHONY += scripts_basic
scripts_basic:
	$(Q)$(MAKE) $(build)=scripts/basic
	$(Q)rm -f .tmp_quiet_recordmcount

# To avoid any implicit rule to kick in, define an empty command.
scripts/basic/%: scripts_basic ;

PHONY += outputmakefile
# outputmakefile generates a Makefile in the output directory, if using a
# separate output directory. This allows convenient use of make in the
# output directory.
outputmakefile:
ifneq ($(KBUILD_SRC),)
	$(Q)ln -fsn $(srctree) source
	$(Q)$(CONFIG_SHELL) $(srctree)/scripts/mkmakefile \
	    $(srctree) $(objtree) $(VERSION) $(PATCHLEVEL)
endif

# Support for using generic headers in asm-generic
PHONY += asm-generic
asm-generic:
	$(Q)$(MAKE) -f $(srctree)/scripts/Makefile.asm-generic \
	            src=asm obj=arch/$(SRCARCH)/include/generated/asm
	$(Q)$(MAKE) -f $(srctree)/scripts/Makefile.asm-generic \
	            src=uapi/asm obj=arch/$(SRCARCH)/include/generated/uapi/asm

# To make sure we do not include .config for any of the *config targets
# catch them early, and hand them over to scripts/kconfig/Makefile
# It is allowed to specify more targets when calling make, including
# mixing *config targets and build targets.
# For example 'make oldconfig all'.
# Detect when mixed targets is specified, and make a second invocation
# of make so .config is not included in this case either (for *config).

version_h := include/generated/uapi/linux/version.h

no-dot-config-targets := clean mrproper distclean \
			 cscope gtags TAGS tags help %docs check% coccicheck \
			 $(version_h) headers_% archheaders archscripts \
			 kernelversion %src-pkg

config-targets := 0
mixed-targets  := 0
dot-config     := 1

ifneq ($(filter $(no-dot-config-targets), $(MAKECMDGOALS)),)
	ifeq ($(filter-out $(no-dot-config-targets), $(MAKECMDGOALS)),)
		dot-config := 0
	endif
endif

ifeq ($(KBUILD_EXTMOD),)
        ifneq ($(filter config %config,$(MAKECMDGOALS)),)
                config-targets := 1
                ifneq ($(filter-out config %config,$(MAKECMDGOALS)),)
                        mixed-targets := 1
                endif
        endif
endif

ifeq ($(mixed-targets),1)
# ===========================================================================
# We're called with mixed targets (*config and build targets).
# Handle them one by one.

PHONY += $(MAKECMDGOALS) __build_one_by_one

$(filter-out __build_one_by_one, $(MAKECMDGOALS)): __build_one_by_one
	@:

__build_one_by_one:
	$(Q)set -e; \
	for i in $(MAKECMDGOALS); do \
		$(MAKE) -f $(srctree)/Makefile $$i; \
	done

else
ifeq ($(config-targets),1)
# ===========================================================================
# *config targets only - make sure prerequisites are updated, and descend
# in scripts/kconfig to make the *config target

# Read arch specific Makefile to set KBUILD_DEFCONFIG as needed.
# KBUILD_DEFCONFIG may point out an alternative default configuration
# used for 'make defconfig'
include $(srctree)/arch/$(SRCARCH)/Makefile
export KBUILD_DEFCONFIG KBUILD_KCONFIG

config: scripts_basic outputmakefile FORCE
	$(Q)$(MAKE) $(build)=scripts/kconfig $@

%config: scripts_basic outputmakefile FORCE
	$(Q)$(MAKE) $(build)=scripts/kconfig $@

else
# ===========================================================================
# Build targets only - this includes vmlinux, arch specific targets, clean
# targets and others. In general all targets except *config targets.

ifeq ($(KBUILD_EXTMOD),)
# Additional helpers built in scripts/
# Carefully list dependencies so we do not try to build scripts twice
# in parallel
PHONY += scripts
scripts: scripts_basic include/config/auto.conf include/config/tristate.conf \
	 asm-generic
	$(Q)$(MAKE) $(build)=$(@)

# Objects we will link into vmlinux / subdirs we need to visit
init-y		:= init/
drivers-y	:= drivers/ sound/ firmware/
net-y		:= net/
libs-y		:= lib/
core-y		:= usr/
endif # KBUILD_EXTMOD

ifeq ($(dot-config),1)
# Read in config
-include include/config/auto.conf

ifeq ($(KBUILD_EXTMOD),)
# Read in dependencies to all Kconfig* files, make sure to run
# oldconfig if changes are detected.
-include include/config/auto.conf.cmd

# To avoid any implicit rule to kick in, define an empty command
$(KCONFIG_CONFIG) include/config/auto.conf.cmd: ;

# If .config is newer than include/config/auto.conf, someone tinkered
# with it and forgot to run make oldconfig.
# if auto.conf.cmd is missing then we are probably in a cleaned tree so
# we execute the config step to be sure to catch updated Kconfig files
include/config/%.conf: $(KCONFIG_CONFIG) include/config/auto.conf.cmd
	$(Q)$(MAKE) -f $(srctree)/Makefile silentoldconfig
else
# external modules needs include/generated/autoconf.h and include/config/auto.conf
# but do not care if they are up-to-date. Use auto.conf to trigger the test
PHONY += include/config/auto.conf

include/config/auto.conf:
	$(Q)test -e include/generated/autoconf.h -a -e $@ || (		\
	echo >&2;							\
	echo >&2 "  ERROR: Kernel configuration is invalid.";		\
	echo >&2 "         include/generated/autoconf.h or $@ are missing.";\
	echo >&2 "         Run 'make oldconfig && make prepare' on kernel src to fix it.";	\
	echo >&2 ;							\
	/bin/false)

endif # KBUILD_EXTMOD

else
# Dummy target needed, because used as prerequisite
include/config/auto.conf: ;
endif # $(dot-config)

# The all: target is the default when no target is given on the
# command line.
# This allow a user to issue only 'make' to build a kernel including modules
# Defaults to vmlinux, but the arch makefile usually adds further targets
all: vmlinux

include $(srctree)/arch/$(SRCARCH)/Makefile

KBUILD_CFLAGS	+= $(call cc-option,-fno-delete-null-pointer-checks,)

ifdef CONFIG_CC_OPTIMIZE_FOR_SIZE
KBUILD_CFLAGS	+= -Os $(call cc-disable-warning,maybe-uninitialized,)
else
KBUILD_CFLAGS	+= -O2
endif

# Tell gcc to never replace conditional load with a non-conditional one
KBUILD_CFLAGS	+= $(call cc-option,--param=allow-store-data-races=0)

ifdef CONFIG_READABLE_ASM
# Disable optimizations that make assembler listings hard to read.
# reorder blocks reorders the control in the function
# ipa clone creates specialized cloned functions
# partial inlining inlines only parts of functions
KBUILD_CFLAGS += $(call cc-option,-fno-reorder-blocks,) \
                 $(call cc-option,-fno-ipa-cp-clone,) \
                 $(call cc-option,-fno-partial-inlining)
endif

ifneq ($(CONFIG_FRAME_WARN),0)
KBUILD_CFLAGS += $(call cc-option,-Wframe-larger-than=${CONFIG_FRAME_WARN})
endif

# Handle stack protector mode.
#
# Since kbuild can potentially perform two passes (first with the old
# .config values and then with updated .config values), we cannot error out
# if a desired compiler option is unsupported. If we were to error, kbuild
# could never get to the second pass and actually notice that we changed
# the option to something that was supported.
#
# Additionally, we don't want to fallback and/or silently change which compiler
# flags will be used, since that leads to producing kernels with different
# security feature characteristics depending on the compiler used. ("But I
# selected CC_STACKPROTECTOR_STRONG! Why did it build with _REGULAR?!")
#
# The middle ground is to warn here so that the failed option is obvious, but
# to let the build fail with bad compiler flags so that we can't produce a
# kernel when there is a CONFIG and compiler mismatch.
#
ifdef CONFIG_CC_STACKPROTECTOR_REGULAR
  stackp-flag := -fstack-protector
  ifeq ($(call cc-option, $(stackp-flag)),)
    $(warning Cannot use CONFIG_CC_STACKPROTECTOR_REGULAR: \
             -fstack-protector not supported by compiler)
  endif
else
ifdef CONFIG_CC_STACKPROTECTOR_STRONG
  stackp-flag := -fstack-protector-strong
  ifeq ($(call cc-option, $(stackp-flag)),)
    $(warning Cannot use CONFIG_CC_STACKPROTECTOR_STRONG: \
	      -fstack-protector-strong not supported by compiler)
  endif
else
  # Force off for distro compilers that enable stack protector by default.
  stackp-flag := $(call cc-option, -fno-stack-protector)
endif
endif
KBUILD_CFLAGS += $(stackp-flag)

ifeq ($(COMPILER),clang)
KBUILD_CPPFLAGS += $(call cc-option,-Qunused-arguments,)
KBUILD_CPPFLAGS += $(call cc-option,-Wno-unknown-warning-option,)
KBUILD_CFLAGS += $(call cc-disable-warning, unused-variable)
KBUILD_CFLAGS += $(call cc-disable-warning, format-invalid-specifier)
KBUILD_CFLAGS += $(call cc-disable-warning, gnu)
# Quiet clang warning: comparison of unsigned expression < 0 is always false
KBUILD_CFLAGS += $(call cc-disable-warning, tautological-compare)
# CLANG uses a _MergedGlobals as optimization, but this breaks modpost, as the
# source of a reference will be _MergedGlobals and not on of the whitelisted names.
# See modpost pattern 2
KBUILD_CFLAGS += $(call cc-option, -mno-global-merge,)
KBUILD_CFLAGS += $(call cc-option, -fcatch-undefined-behavior)
else

# This warning generated too much noise in a regular build.
# Use make W=1 to enable this warning (see scripts/Makefile.build)
KBUILD_CFLAGS += $(call cc-disable-warning, unused-but-set-variable)
endif

ifdef CONFIG_FRAME_POINTER
KBUILD_CFLAGS	+= -fno-omit-frame-pointer -fno-optimize-sibling-calls
else
# Some targets (ARM with Thumb2, for example), can't be built with frame
# pointers.  For those, we don't have FUNCTION_TRACER automatically
# select FRAME_POINTER.  However, FUNCTION_TRACER adds -pg, and this is
# incompatible with -fomit-frame-pointer with current GCC, so we don't use
# -fomit-frame-pointer with FUNCTION_TRACER.
ifndef CONFIG_FUNCTION_TRACER
KBUILD_CFLAGS	+= -fomit-frame-pointer
endif
endif

KBUILD_CFLAGS   += $(call cc-option, -fno-var-tracking-assignments)

ifdef CONFIG_DEBUG_INFO
ifdef CONFIG_DEBUG_INFO_SPLIT
KBUILD_CFLAGS   += $(call cc-option, -gsplit-dwarf, -g)
else
KBUILD_CFLAGS	+= -g
endif
KBUILD_AFLAGS	+= -Wa,-gdwarf-2
endif
ifdef CONFIG_DEBUG_INFO_DWARF4
KBUILD_CFLAGS	+= $(call cc-option, -gdwarf-4,)
endif

ifdef CONFIG_DEBUG_INFO_REDUCED
KBUILD_CFLAGS 	+= $(call cc-option, -femit-struct-debug-baseonly) \
		   $(call cc-option,-fno-var-tracking)
endif

ifdef CONFIG_FUNCTION_TRACER
ifdef CONFIG_HAVE_FENTRY
CC_USING_FENTRY	:= $(call cc-option, -mfentry -DCC_USING_FENTRY)
endif
KBUILD_CFLAGS	+= -pg $(CC_USING_FENTRY)
KBUILD_AFLAGS	+= $(CC_USING_FENTRY)
ifdef CONFIG_DYNAMIC_FTRACE
	ifdef CONFIG_HAVE_C_RECORDMCOUNT
		BUILD_C_RECORDMCOUNT := y
		export BUILD_C_RECORDMCOUNT
	endif
endif
endif

# We trigger additional mismatches with less inlining
ifdef CONFIG_DEBUG_SECTION_MISMATCH
KBUILD_CFLAGS += $(call cc-option, -fno-inline-functions-called-once)
endif

# arch Makefile may override CC so keep this after arch Makefile is included
NOSTDINC_FLAGS += -nostdinc -isystem $(shell $(CC) -print-file-name=include)
CHECKFLAGS     += $(NOSTDINC_FLAGS)

# warn about C99 declaration after statement
KBUILD_CFLAGS += $(call cc-option,-Wdeclaration-after-statement,)

# disable pointer signed / unsigned warnings in gcc 4.0
KBUILD_CFLAGS += $(call cc-disable-warning, pointer-sign)

# disable invalid "can't wrap" optimizations for signed / pointers
KBUILD_CFLAGS	+= $(call cc-option,-fno-strict-overflow)

# conserve stack if available
KBUILD_CFLAGS   += $(call cc-option,-fconserve-stack)

# disallow errors like 'EXPORT_GPL(foo);' with missing header
KBUILD_CFLAGS   += $(call cc-option,-Werror=implicit-int)

# require functions to have arguments in prototypes, not empty 'int foo()'
KBUILD_CFLAGS   += $(call cc-option,-Werror=strict-prototypes)

# Prohibit date/time macros, which would make the build non-deterministic
KBUILD_CFLAGS   += $(call cc-option,-Werror=date-time)

# use the deterministic mode of AR if available
KBUILD_ARFLAGS := $(call ar-option,D)

# check for 'asm goto'
ifeq ($(shell $(CONFIG_SHELL) $(srctree)/scripts/gcc-goto.sh $(CC)), y)
	KBUILD_CFLAGS += -DCC_HAVE_ASM_GOTO
endif

include $(srctree)/scripts/Makefile.extrawarn

# Add user supplied CPPFLAGS, AFLAGS and CFLAGS as the last assignments
KBUILD_CPPFLAGS += $(KCPPFLAGS)
KBUILD_AFLAGS += $(KAFLAGS)
KBUILD_CFLAGS += $(KCFLAGS)

# Use --build-id when available.
LDFLAGS_BUILD_ID = $(patsubst -Wl$(comma)%,%,\
			      $(call cc-ldoption, -Wl$(comma)--build-id,))
KBUILD_LDFLAGS_MODULE += $(LDFLAGS_BUILD_ID)
LDFLAGS_vmlinux += $(LDFLAGS_BUILD_ID)

ifeq ($(CONFIG_STRIP_ASM_SYMS),y)
LDFLAGS_vmlinux	+= $(call ld-option, -X,)
endif

# Default kernel image to build when no specific target is given.
# KBUILD_IMAGE may be overruled on the command line or
# set in the environment
# Also any assignments in arch/$(ARCH)/Makefile take precedence over
# this default value
export KBUILD_IMAGE ?= vmlinux

#
# INSTALL_PATH specifies where to place the updated kernel and system map
# images. Default is /boot, but you can set it to other values
export	INSTALL_PATH ?= /boot

#
# INSTALL_DTBS_PATH specifies a prefix for relocations required by build roots.
# Like INSTALL_MOD_PATH, it isn't defined in the Makefile, but can be passed as
# an argument if needed. Otherwise it defaults to the kernel install path
#
export INSTALL_DTBS_PATH ?= $(INSTALL_PATH)/dtbs/$(KERNELRELEASE)

#
# INSTALL_MOD_PATH specifies a prefix to MODLIB for module directory
# relocations required by build roots.  This is not defined in the
# makefile but the argument can be passed to make if needed.
#

MODLIB	= $(INSTALL_MOD_PATH)/lib/modules/$(KERNELRELEASE)
export MODLIB

#
# INSTALL_MOD_STRIP, if defined, will cause modules to be
# stripped after they are installed.  If INSTALL_MOD_STRIP is '1', then
# the default option --strip-debug will be used.  Otherwise,
# INSTALL_MOD_STRIP value will be used as the options to the strip command.

ifdef INSTALL_MOD_STRIP
ifeq ($(INSTALL_MOD_STRIP),1)
mod_strip_cmd = $(STRIP) --strip-debug
else
mod_strip_cmd = $(STRIP) $(INSTALL_MOD_STRIP)
endif # INSTALL_MOD_STRIP=1
else
mod_strip_cmd = true
endif # INSTALL_MOD_STRIP
export mod_strip_cmd

# Select initial ramdisk compression format, default is gzip(1).
# This shall be used by the dracut(8) tool while creating an initramfs image.
#
INITRD_COMPRESS-y                  := gzip
INITRD_COMPRESS-$(CONFIG_RD_BZIP2) := bzip2
INITRD_COMPRESS-$(CONFIG_RD_LZMA)  := lzma
INITRD_COMPRESS-$(CONFIG_RD_XZ)    := xz
INITRD_COMPRESS-$(CONFIG_RD_LZO)   := lzo
INITRD_COMPRESS-$(CONFIG_RD_LZ4)   := lz4
# do not export INITRD_COMPRESS, since we didn't actually
# choose a sane default compression above.
# export INITRD_COMPRESS := $(INITRD_COMPRESS-y)

ifdef CONFIG_MODULE_SIG_ALL
MODSECKEY = ./signing_key.priv
MODPUBKEY = ./signing_key.x509
export MODPUBKEY
mod_sign_cmd = perl $(srctree)/scripts/sign-file $(CONFIG_MODULE_SIG_HASH) $(MODSECKEY) $(MODPUBKEY)
else
mod_sign_cmd = true
endif
export mod_sign_cmd


ifeq ($(KBUILD_EXTMOD),)
core-y		+= kernel/ mm/ fs/ ipc/ security/ crypto/ block/

vmlinux-dirs	:= $(patsubst %/,%,$(filter %/, $(init-y) $(init-m) \
		     $(core-y) $(core-m) $(drivers-y) $(drivers-m) \
		     $(net-y) $(net-m) $(libs-y) $(libs-m)))

vmlinux-alldirs	:= $(sort $(vmlinux-dirs) $(patsubst %/,%,$(filter %/, \
		     $(init-n) $(init-) \
		     $(core-n) $(core-) $(drivers-n) $(drivers-) \
		     $(net-n)  $(net-)  $(libs-n)    $(libs-))))

init-y		:= $(patsubst %/, %/built-in.o, $(init-y))
core-y		:= $(patsubst %/, %/built-in.o, $(core-y))
drivers-y	:= $(patsubst %/, %/built-in.o, $(drivers-y))
net-y		:= $(patsubst %/, %/built-in.o, $(net-y))
libs-y1		:= $(patsubst %/, %/lib.a, $(libs-y))
libs-y2		:= $(patsubst %/, %/built-in.o, $(libs-y))
libs-y		:= $(libs-y1) $(libs-y2)

# Externally visible symbols (used by link-vmlinux.sh)
export KBUILD_VMLINUX_INIT := $(head-y) $(init-y)
export KBUILD_VMLINUX_MAIN := $(core-y) $(libs-y) $(drivers-y) $(net-y)
export KBUILD_LDS          := arch/$(SRCARCH)/kernel/vmlinux.lds
export LDFLAGS_vmlinux
# used by scripts/pacmage/Makefile
export KBUILD_ALLDIRS := $(sort $(filter-out arch/%,$(vmlinux-alldirs)) arch Documentation include samples scripts tools virt)

vmlinux-deps := $(KBUILD_LDS) $(KBUILD_VMLINUX_INIT) $(KBUILD_VMLINUX_MAIN)

# Final link of vmlinux
      cmd_link-vmlinux = $(CONFIG_SHELL) $< $(LD) $(LDFLAGS) $(LDFLAGS_vmlinux)
quiet_cmd_link-vmlinux = LINK    $@

# Include targets which we want to
# execute if the rest of the kernel build went well.
vmlinux: scripts/link-vmlinux.sh $(vmlinux-deps) FORCE
ifdef CONFIG_HEADERS_CHECK
	$(Q)$(MAKE) -f $(srctree)/Makefile headers_check
endif
ifdef CONFIG_SAMPLES
	$(Q)$(MAKE) $(build)=samples
endif
ifdef CONFIG_BUILD_DOCSRC
	$(Q)$(MAKE) $(build)=Documentation
endif
	+$(call if_changed,link-vmlinux)

# The actual objects are generated when descending,
# make sure no implicit rule kicks in
$(sort $(vmlinux-deps)): $(vmlinux-dirs) ;

# Handle descending into subdirectories listed in $(vmlinux-dirs)
# Preset locale variables to speed up the build process. Limit locale
# tweaks to this spot to avoid wrong language settings when running
# make menuconfig etc.
# Error messages still appears in the original language

PHONY += $(vmlinux-dirs)
$(vmlinux-dirs): prepare scripts
	$(Q)$(MAKE) $(build)=$@

define filechk_kernel.release
	echo "$(KERNELVERSION)$$($(CONFIG_SHELL) $(srctree)/scripts/setlocalversion $(srctree))"
endef

# Store (new) KERNELRELEASE string in include/config/kernel.release
include/config/kernel.release: include/config/auto.conf FORCE
	$(call filechk,kernel.release)


# Things we need to do before we recursively start building the kernel
# or the modules are listed in "prepare".
# A multi level approach is used. prepareN is processed before prepareN-1.
# archprepare is used in arch Makefiles and when processed asm symlink,
# version.h and scripts_basic is processed / created.

# Listed in dependency order
PHONY += prepare archprepare prepare0 prepare1 prepare2 prepare3

# prepare3 is used to check if we are building in a separate output directory,
# and if so do:
# 1) Check that make has not been executed in the kernel src $(srctree)
prepare3: include/config/kernel.release
ifneq ($(KBUILD_SRC),)
	@$(kecho) '  Using $(srctree) as source for kernel'
	$(Q)if [ -f $(srctree)/.config -o -d $(srctree)/include/config ]; then \
		echo >&2 "  $(srctree) is not clean, please run 'make mrproper'"; \
		echo >&2 "  in the '$(srctree)' directory.";\
		/bin/false; \
	fi;
endif

# prepare2 creates a makefile if using a separate output directory
prepare2: prepare3 outputmakefile asm-generic

prepare1: prepare2 $(version_h) include/generated/utsrelease.h \
                   include/config/auto.conf
	$(cmd_crmodverdir)

archprepare: archheaders archscripts prepare1 scripts_basic

prepare0: archprepare FORCE
	$(Q)$(MAKE) $(build)=.

# All the preparing..
prepare: prepare0

# Generate some files
# ---------------------------------------------------------------------------

# KERNELRELEASE can change from a few different places, meaning version.h
# needs to be updated, so this check is forced on all builds

uts_len := 64
define filechk_utsrelease.h
	if [ `echo -n "$(KERNELRELEASE)" | wc -c ` -gt $(uts_len) ]; then \
	  echo '"$(KERNELRELEASE)" exceeds $(uts_len) characters' >&2;    \
	  exit 1;                                                         \
	fi;                                                               \
	(echo \#define UTS_RELEASE \"$(KERNELRELEASE)\";)
endef

define filechk_version.h
	(echo \#define LINUX_VERSION_CODE $(shell                         \
	expr $(VERSION) \* 65536 + 0$(PATCHLEVEL) \* 256 + 0$(SUBLEVEL)); \
	echo '#define KERNEL_VERSION(a,b,c) (((a) << 16) + ((b) << 8) + (c))';)
endef

$(version_h): $(srctree)/Makefile FORCE
	$(call filechk,version.h)

include/generated/utsrelease.h: include/config/kernel.release FORCE
	$(call filechk,utsrelease.h)

PHONY += headerdep
headerdep:
	$(Q)find $(srctree)/include/ -name '*.h' | xargs --max-args 1 \
	$(srctree)/scripts/headerdep.pl -I$(srctree)/include

# ---------------------------------------------------------------------------

PHONY += depend dep
depend dep:
	@echo '*** Warning: make $@ is unnecessary now.'

# ---------------------------------------------------------------------------
# Firmware install
INSTALL_FW_PATH=$(INSTALL_MOD_PATH)/lib/firmware
export INSTALL_FW_PATH

PHONY += firmware_install
firmware_install: FORCE
	@mkdir -p $(objtree)/firmware
	$(Q)$(MAKE) -f $(srctree)/scripts/Makefile.fwinst obj=firmware __fw_install

# ---------------------------------------------------------------------------
# Kernel headers

#Default location for installed headers
export INSTALL_HDR_PATH = $(objtree)/usr

hdr-inst := -rR -f $(srctree)/scripts/Makefile.headersinst obj

# If we do an all arch process set dst to asm-$(hdr-arch)
hdr-dst = $(if $(KBUILD_HEADERS), dst=include/asm-$(hdr-arch), dst=include/asm)

PHONY += archheaders
archheaders:

PHONY += archscripts
archscripts:

PHONY += __headers
__headers: $(version_h) scripts_basic asm-generic archheaders archscripts FORCE
	$(Q)$(MAKE) $(build)=scripts build_unifdef

PHONY += headers_install_all
headers_install_all:
	$(Q)$(CONFIG_SHELL) $(srctree)/scripts/headers.sh install

PHONY += headers_install
headers_install: __headers
	$(if $(wildcard $(srctree)/arch/$(hdr-arch)/include/uapi/asm/Kbuild),, \
	  $(error Headers not exportable for the $(SRCARCH) architecture))
	$(Q)$(MAKE) $(hdr-inst)=include/uapi
	$(Q)$(MAKE) $(hdr-inst)=arch/$(hdr-arch)/include/uapi/asm $(hdr-dst)

PHONY += headers_check_all
headers_check_all: headers_install_all
	$(Q)$(CONFIG_SHELL) $(srctree)/scripts/headers.sh check

PHONY += headers_check
headers_check: headers_install
	$(Q)$(MAKE) $(hdr-inst)=include/uapi HDRCHECK=1
	$(Q)$(MAKE) $(hdr-inst)=arch/$(hdr-arch)/include/uapi/asm $(hdr-dst) HDRCHECK=1

# ---------------------------------------------------------------------------
# Kernel selftest

PHONY += kselftest
kselftest:
	$(Q)$(MAKE) -C tools/testing/selftests run_tests

# ---------------------------------------------------------------------------
# Modules

ifdef CONFIG_MODULES

# By default, build modules as well

all: modules

# Build modules
#
# A module can be listed more than once in obj-m resulting in
# duplicate lines in modules.order files.  Those are removed
# using awk while concatenating to the final file.

PHONY += modules
modules: $(vmlinux-dirs) $(if $(KBUILD_BUILTIN),vmlinux) modules.builtin
	$(Q)$(AWK) '!x[$$0]++' $(vmlinux-dirs:%=$(objtree)/%/modules.order) > $(objtree)/modules.order
	@$(kecho) '  Building modules, stage 2.';
	$(Q)$(MAKE) -f $(srctree)/scripts/Makefile.modpost
	$(Q)$(MAKE) -f $(srctree)/scripts/Makefile.fwinst obj=firmware __fw_modbuild

modules.builtin: $(vmlinux-dirs:%=%/modules.builtin)
	$(Q)$(AWK) '!x[$$0]++' $^ > $(objtree)/modules.builtin

%/modules.builtin: include/config/auto.conf
	$(Q)$(MAKE) $(modbuiltin)=$*


# Target to prepare building external modules
PHONY += modules_prepare
modules_prepare: prepare scripts

# Target to install modules
PHONY += modules_install
modules_install: _modinst_ _modinst_post

PHONY += _modinst_
_modinst_:
	@rm -rf $(MODLIB)/kernel
	@rm -f $(MODLIB)/source
	@mkdir -p $(MODLIB)/kernel
	@ln -s `cd $(srctree) && /bin/pwd` $(MODLIB)/source
	@if [ ! $(objtree) -ef  $(MODLIB)/build ]; then \
		rm -f $(MODLIB)/build ; \
		ln -s $(CURDIR) $(MODLIB)/build ; \
	fi
	@cp -f $(objtree)/modules.order $(MODLIB)/
	@cp -f $(objtree)/modules.builtin $(MODLIB)/
	$(Q)$(MAKE) -f $(srctree)/scripts/Makefile.modinst

# This depmod is only for convenience to give the initial
# boot a modules.dep even before / is mounted read-write.  However the
# boot script depmod is the master version.
PHONY += _modinst_post
_modinst_post: _modinst_
	$(Q)$(MAKE) -f $(srctree)/scripts/Makefile.fwinst obj=firmware __fw_modinst
	$(call cmd,depmod)

ifeq ($(CONFIG_MODULE_SIG), y)
PHONY += modules_sign
modules_sign:
	$(Q)$(MAKE) -f $(srctree)/scripts/Makefile.modsign
endif

else # CONFIG_MODULES

# Modules not configured
# ---------------------------------------------------------------------------

modules modules_install: FORCE
	@echo >&2
	@echo >&2 "The present kernel configuration has modules disabled."
	@echo >&2 "Type 'make config' and enable loadable module support."
	@echo >&2 "Then build a kernel with module support enabled."
	@echo >&2
	@exit 1

endif # CONFIG_MODULES

###
# Cleaning is done on three levels.
# make clean     Delete most generated files
#                Leave enough to build external modules
# make mrproper  Delete the current configuration, and all generated files
# make distclean Remove editor backup files, patch leftover files and the like

# Directories & files removed with 'make clean'
CLEAN_DIRS  += $(MODVERDIR)

# Directories & files removed with 'make mrproper'
MRPROPER_DIRS  += include/config usr/include include/generated          \
		  arch/*/include/generated .tmp_objdiff
MRPROPER_FILES += .config .config.old .version .old_version $(version_h) \
		  Module.symvers tags TAGS cscope* GPATH GTAGS GRTAGS GSYMS \
		  signing_key.priv signing_key.x509 x509.genkey		\
		  extra_certificates signing_key.x509.keyid		\
		  signing_key.x509.signer include/linux/version.h

# clean - Delete most, but leave enough to build external modules
#
clean: rm-dirs  := $(CLEAN_DIRS)
clean: rm-files := $(CLEAN_FILES)
clean-dirs      := $(addprefix _clean_, . $(vmlinux-alldirs) Documentation samples)

PHONY += $(clean-dirs) clean archclean vmlinuxclean
$(clean-dirs):
	$(Q)$(MAKE) $(clean)=$(patsubst _clean_%,%,$@)

vmlinuxclean:
	$(Q)$(CONFIG_SHELL) $(srctree)/scripts/link-vmlinux.sh clean

clean: archclean vmlinuxclean

# mrproper - Delete all generated files, including .config
#
mrproper: rm-dirs  := $(wildcard $(MRPROPER_DIRS))
mrproper: rm-files := $(wildcard $(MRPROPER_FILES))
mrproper-dirs      := $(addprefix _mrproper_,Documentation/DocBook scripts)

PHONY += $(mrproper-dirs) mrproper archmrproper
$(mrproper-dirs):
	$(Q)$(MAKE) $(clean)=$(patsubst _mrproper_%,%,$@)

mrproper: clean archmrproper $(mrproper-dirs)
	$(call cmd,rmdirs)
	$(call cmd,rmfiles)

# distclean
#
PHONY += distclean

distclean: mrproper
	@find $(srctree) $(RCS_FIND_IGNORE) \
		\( -name '*.orig' -o -name '*.rej' -o -name '*~' \
		-o -name '*.bak' -o -name '#*#' -o -name '.*.orig' \
		-o -name '.*.rej' -o -name '*%'  -o -name 'core' \) \
		-type f -print | xargs rm -f


# Packaging of the kernel to various formats
# ---------------------------------------------------------------------------
# rpm target kept for backward compatibility
package-dir	:= scripts/package

%src-pkg: FORCE
	$(Q)$(MAKE) $(build)=$(package-dir) $@
%pkg: include/config/kernel.release FORCE
	$(Q)$(MAKE) $(build)=$(package-dir) $@
rpm: include/config/kernel.release FORCE
	$(Q)$(MAKE) $(build)=$(package-dir) $@


# Brief documentation of the typical targets used
# ---------------------------------------------------------------------------

boards := $(wildcard $(srctree)/arch/$(SRCARCH)/configs/*_defconfig)
boards := $(notdir $(boards))
board-dirs := $(dir $(wildcard $(srctree)/arch/$(SRCARCH)/configs/*/*_defconfig))
board-dirs := $(sort $(notdir $(board-dirs:/=)))

help:
	@echo  'Cleaning targets:'
	@echo  '  clean		  - Remove most generated files but keep the config and'
	@echo  '                    enough build support to build external modules'
	@echo  '  mrproper	  - Remove all generated files + config + various backup files'
	@echo  '  distclean	  - mrproper + remove editor backup and patch files'
	@echo  ''
	@echo  'Configuration targets:'
	@$(MAKE) -f $(srctree)/scripts/kconfig/Makefile help
	@echo  ''
	@echo  'Other generic targets:'
	@echo  '  all		  - Build all targets marked with [*]'
	@echo  '* vmlinux	  - Build the bare kernel'
	@echo  '* modules	  - Build all modules'
	@echo  '  modules_install - Install all modules to INSTALL_MOD_PATH (default: /)'
	@echo  '  firmware_install- Install all firmware to INSTALL_FW_PATH'
	@echo  '                    (default: $$(INSTALL_MOD_PATH)/lib/firmware)'
	@echo  '  dir/            - Build all files in dir and below'
	@echo  '  dir/file.[oisS] - Build specified target only'
	@echo  '  dir/file.lst    - Build specified mixed source/assembly target only'
	@echo  '                    (requires a recent binutils and recent build (System.map))'
	@echo  '  dir/file.ko     - Build module including final link'
	@echo  '  modules_prepare - Set up for building external modules'
	@echo  '  tags/TAGS	  - Generate tags file for editors'
	@echo  '  cscope	  - Generate cscope index'
	@echo  '  gtags           - Generate GNU GLOBAL index'
	@echo  '  kernelrelease	  - Output the release version string (use with make -s)'
	@echo  '  kernelversion	  - Output the version stored in Makefile (use with make -s)'
	@echo  '  image_name	  - Output the image name (use with make -s)'
	@echo  '  headers_install - Install sanitised kernel headers to INSTALL_HDR_PATH'; \
	 echo  '                    (default: $(INSTALL_HDR_PATH))'; \
	 echo  ''
	@echo  'Static analysers'
	@echo  '  checkstack      - Generate a list of stack hogs'
	@echo  '  namespacecheck  - Name space analysis on compiled kernel'
	@echo  '  versioncheck    - Sanity check on version.h usage'
	@echo  '  includecheck    - Check for duplicate included header files'
	@echo  '  export_report   - List the usages of all exported symbols'
	@echo  '  headers_check   - Sanity check on exported headers'
	@echo  '  headerdep       - Detect inclusion cycles in headers'
	@$(MAKE) -f $(srctree)/scripts/Makefile.help checker-help
	@echo  ''
	@echo  'Kernel selftest'
	@echo  '  kselftest       - Build and run kernel selftest (run as root)'
	@echo  '                    Build, install, and boot kernel before'
	@echo  '                    running kselftest on it'
	@echo  ''
	@echo  'Kernel packaging:'
	@$(MAKE) $(build)=$(package-dir) help
	@echo  ''
	@echo  'Documentation targets:'
	@$(MAKE) -f $(srctree)/Documentation/DocBook/Makefile dochelp
	@echo  ''
	@echo  'Architecture specific targets ($(SRCARCH)):'
	@$(if $(archhelp),$(archhelp),\
		echo '  No architecture specific help defined for $(SRCARCH)')
	@echo  ''
	@$(if $(boards), \
		$(foreach b, $(boards), \
		printf "  %-24s - Build for %s\\n" $(b) $(subst _defconfig,,$(b));) \
		echo '')
	@$(if $(board-dirs), \
		$(foreach b, $(board-dirs), \
		printf "  %-16s - Show %s-specific targets\\n" help-$(b) $(b);) \
		printf "  %-16s - Show all of the above\\n" help-boards; \
		echo '')

	@echo  '  make V=0|1 [targets] 0 => quiet build (default), 1 => verbose build'
	@echo  '  make V=2   [targets] 2 => give reason for rebuild of target'
	@echo  '  make O=dir [targets] Locate all output files in "dir", including .config'
	@echo  '  make C=1   [targets] Check all c source with $$CHECK (sparse by default)'
	@echo  '  make C=2   [targets] Force check of all c source with $$CHECK'
	@echo  '  make RECORDMCOUNT_WARN=1 [targets] Warn about ignored mcount sections'
	@echo  '  make W=n   [targets] Enable extra gcc checks, n=1,2,3 where'
	@echo  '		1: warnings which may be relevant and do not occur too often'
	@echo  '		2: warnings which occur quite often but may still be relevant'
	@echo  '		3: more obscure warnings, can most likely be ignored'
	@echo  '		Multiple levels can be combined with W=12 or W=123'
	@echo  ''
	@echo  'Execute "make" or "make all" to build all targets marked with [*] '
	@echo  'For further info see the ./README file'


help-board-dirs := $(addprefix help-,$(board-dirs))

help-boards: $(help-board-dirs)

boards-per-dir = $(notdir $(wildcard $(srctree)/arch/$(SRCARCH)/configs/$*/*_defconfig))

$(help-board-dirs): help-%:
	@echo  'Architecture specific targets ($(SRCARCH) $*):'
	@$(if $(boards-per-dir), \
		$(foreach b, $(boards-per-dir), \
		printf "  %-24s - Build for %s\\n" $*/$(b) $(subst _defconfig,,$(b));) \
		echo '')


# Documentation targets
# ---------------------------------------------------------------------------
%docs: scripts_basic FORCE
	$(Q)$(MAKE) $(build)=scripts build_docproc
	$(Q)$(MAKE) $(build)=Documentation/DocBook $@

else # KBUILD_EXTMOD

###
# External module support.
# When building external modules the kernel used as basis is considered
# read-only, and no consistency checks are made and the make
# system is not used on the basis kernel. If updates are required
# in the basis kernel ordinary make commands (without M=...) must
# be used.
#
# The following are the only valid targets when building external
# modules.
# make M=dir clean     Delete all automatically generated files
# make M=dir modules   Make all modules in specified dir
# make M=dir	       Same as 'make M=dir modules'
# make M=dir modules_install
#                      Install the modules built in the module directory
#                      Assumes install directory is already created

# We are always building modules
KBUILD_MODULES := 1
PHONY += crmodverdir
crmodverdir:
	$(cmd_crmodverdir)

PHONY += $(objtree)/Module.symvers
$(objtree)/Module.symvers:
	@test -e $(objtree)/Module.symvers || ( \
	echo; \
	echo "  WARNING: Symbol version dump $(objtree)/Module.symvers"; \
	echo "           is missing; modules will have no dependencies and modversions."; \
	echo )

module-dirs := $(addprefix _module_,$(KBUILD_EXTMOD))
PHONY += $(module-dirs) modules
$(module-dirs): crmodverdir $(objtree)/Module.symvers
	$(Q)$(MAKE) $(build)=$(patsubst _module_%,%,$@)

modules: $(module-dirs)
	@$(kecho) '  Building modules, stage 2.';
	$(Q)$(MAKE) -f $(srctree)/scripts/Makefile.modpost

PHONY += modules_install
modules_install: _emodinst_ _emodinst_post

install-dir := $(if $(INSTALL_MOD_DIR),$(INSTALL_MOD_DIR),extra)
PHONY += _emodinst_
_emodinst_:
	$(Q)mkdir -p $(MODLIB)/$(install-dir)
	$(Q)$(MAKE) -f $(srctree)/scripts/Makefile.modinst

PHONY += _emodinst_post
_emodinst_post: _emodinst_
	$(call cmd,depmod)

clean-dirs := $(addprefix _clean_,$(KBUILD_EXTMOD))

PHONY += $(clean-dirs) clean
$(clean-dirs):
	$(Q)$(MAKE) $(clean)=$(patsubst _clean_%,%,$@)

clean:	rm-dirs := $(MODVERDIR)
clean: rm-files := $(KBUILD_EXTMOD)/Module.symvers

help:
	@echo  '  Building external modules.'
	@echo  '  Syntax: make -C path/to/kernel/src M=$$PWD target'
	@echo  ''
	@echo  '  modules         - default target, build the module(s)'
	@echo  '  modules_install - install the module'
	@echo  '  clean           - remove generated files in module directory only'
	@echo  ''

# Dummies...
PHONY += prepare scripts
prepare: ;
scripts: ;
endif # KBUILD_EXTMOD

clean: $(clean-dirs)
	$(call cmd,rmdirs)
	$(call cmd,rmfiles)
	@find $(if $(KBUILD_EXTMOD), $(KBUILD_EXTMOD), .) $(RCS_FIND_IGNORE) \
		\( -name '*.[oas]' -o -name '*.ko' -o -name '.*.cmd' \
		-o -name '*.ko.*' \
		-o -name '*.dwo'  \
		-o -name '.*.d' -o -name '.*.tmp' -o -name '*.mod.c' \
		-o -name '*.symtypes' -o -name 'modules.order' \
		-o -name modules.builtin -o -name '.tmp_*.o.*' \
		-o -name '*.gcno' \) -type f -print | xargs rm -f

# Generate tags for editors
# ---------------------------------------------------------------------------
quiet_cmd_tags = GEN     $@
      cmd_tags = $(CONFIG_SHELL) $(srctree)/scripts/tags.sh $@

tags TAGS cscope gtags: FORCE
	$(call cmd,tags)

# Scripts to check various things for consistency
# ---------------------------------------------------------------------------

PHONY += includecheck versioncheck coccicheck namespacecheck export_report

includecheck:
	find $(srctree)/* $(RCS_FIND_IGNORE) \
		-name '*.[hcS]' -type f -print | sort \
		| xargs $(PERL) -w $(srctree)/scripts/checkincludes.pl

versioncheck:
	find $(srctree)/* $(RCS_FIND_IGNORE) \
		-name '*.[hcS]' -type f -print | sort \
		| xargs $(PERL) -w $(srctree)/scripts/checkversion.pl

coccicheck:
	$(Q)$(CONFIG_SHELL) $(srctree)/scripts/$@

namespacecheck:
	$(PERL) $(srctree)/scripts/namespace.pl

export_report:
	$(PERL) $(srctree)/scripts/export_report.pl

endif #ifeq ($(config-targets),1)
endif #ifeq ($(mixed-targets),1)

PHONY += checkstack kernelrelease kernelversion image_name

# UML needs a little special treatment here.  It wants to use the host
# toolchain, so needs $(SUBARCH) passed to checkstack.pl.  Everyone
# else wants $(ARCH), including people doing cross-builds, which means
# that $(SUBARCH) doesn't work here.
ifeq ($(ARCH), um)
CHECKSTACK_ARCH := $(SUBARCH)
else
CHECKSTACK_ARCH := $(ARCH)
endif
checkstack:
	$(OBJDUMP) -d vmlinux $$(find . -name '*.ko') | \
	$(PERL) $(src)/scripts/checkstack.pl $(CHECKSTACK_ARCH)

kernelrelease:
	@echo "$(KERNELVERSION)$$($(CONFIG_SHELL) $(srctree)/scripts/setlocalversion $(srctree))"

kernelversion:
	@echo $(KERNELVERSION)

image_name:
	@echo $(KBUILD_IMAGE)

# Clear a bunch of variables before executing the submake
tools/: FORCE
	$(Q)mkdir -p $(objtree)/tools
	$(Q)$(MAKE) LDFLAGS= MAKEFLAGS="$(filter --j% -j,$(MAKEFLAGS))" O=$(objtree) subdir=tools -C $(src)/tools/

tools/%: FORCE
	$(Q)mkdir -p $(objtree)/tools
	$(Q)$(MAKE) LDFLAGS= MAKEFLAGS="$(filter --j% -j,$(MAKEFLAGS))" O=$(objtree) subdir=tools -C $(src)/tools/ $*

# Single targets
# ---------------------------------------------------------------------------
# Single targets are compatible with:
# - build with mixed source and output
# - build with separate output dir 'make O=...'
# - external modules
#
#  target-dir => where to store outputfile
#  build-dir  => directory in kernel source tree to use

ifeq ($(KBUILD_EXTMOD),)
        build-dir  = $(patsubst %/,%,$(dir $@))
        target-dir = $(dir $@)
else
        zap-slash=$(filter-out .,$(patsubst %/,%,$(dir $@)))
        build-dir  = $(KBUILD_EXTMOD)$(if $(zap-slash),/$(zap-slash))
        target-dir = $(if $(KBUILD_EXTMOD),$(dir $<),$(dir $@))
endif

%.s: %.c prepare scripts FORCE
	$(Q)$(MAKE) $(build)=$(build-dir) $(target-dir)$(notdir $@)
%.i: %.c prepare scripts FORCE
	$(Q)$(MAKE) $(build)=$(build-dir) $(target-dir)$(notdir $@)
%.o: %.c prepare scripts FORCE
	$(Q)$(MAKE) $(build)=$(build-dir) $(target-dir)$(notdir $@)
%.lst: %.c prepare scripts FORCE
	$(Q)$(MAKE) $(build)=$(build-dir) $(target-dir)$(notdir $@)
%.s: %.S prepare scripts FORCE
	$(Q)$(MAKE) $(build)=$(build-dir) $(target-dir)$(notdir $@)
%.o: %.S prepare scripts FORCE
	$(Q)$(MAKE) $(build)=$(build-dir) $(target-dir)$(notdir $@)
%.symtypes: %.c prepare scripts FORCE
	$(Q)$(MAKE) $(build)=$(build-dir) $(target-dir)$(notdir $@)

# Modules
/: prepare scripts FORCE
	$(cmd_crmodverdir)
	$(Q)$(MAKE) KBUILD_MODULES=$(if $(CONFIG_MODULES),1) \
	$(build)=$(build-dir)
%/: prepare scripts FORCE
	$(cmd_crmodverdir)
	$(Q)$(MAKE) KBUILD_MODULES=$(if $(CONFIG_MODULES),1) \
	$(build)=$(build-dir)
%.ko: prepare scripts FORCE
	$(cmd_crmodverdir)
	$(Q)$(MAKE) KBUILD_MODULES=$(if $(CONFIG_MODULES),1)   \
	$(build)=$(build-dir) $(@:.ko=.o)
	$(Q)$(MAKE) -f $(srctree)/scripts/Makefile.modpost

# FIXME Should go into a make.lib or something
# ===========================================================================

quiet_cmd_rmdirs = $(if $(wildcard $(rm-dirs)),CLEAN   $(wildcard $(rm-dirs)))
      cmd_rmdirs = rm -rf $(rm-dirs)

quiet_cmd_rmfiles = $(if $(wildcard $(rm-files)),CLEAN   $(wildcard $(rm-files)))
      cmd_rmfiles = rm -f $(rm-files)

# Run depmod only if we have System.map and depmod is executable
quiet_cmd_depmod = DEPMOD  $(KERNELRELEASE)
      cmd_depmod = $(CONFIG_SHELL) $(srctree)/scripts/depmod.sh $(DEPMOD) \
                   $(KERNELRELEASE) "$(patsubst y,_,$(CONFIG_HAVE_UNDERSCORE_SYMBOL_PREFIX))"

# Create temporary dir for module support files
# clean it up only when building all modules
cmd_crmodverdir = $(Q)mkdir -p $(MODVERDIR) \
                  $(if $(KBUILD_MODULES),; rm -f $(MODVERDIR)/*)

# read all saved command lines

targets := $(wildcard $(sort $(targets)))
cmd_files := $(wildcard .*.cmd $(foreach f,$(targets),$(dir $(f)).$(notdir $(f)).cmd))

ifneq ($(cmd_files),)
  $(cmd_files): ;	# Do not try to update included dependency files
  include $(cmd_files)
endif

# Shorthand for $(Q)$(MAKE) -f scripts/Makefile.clean obj=dir
# Usage:
# $(Q)$(MAKE) $(clean)=dir
clean := -f $(if $(KBUILD_SRC),$(srctree)/)scripts/Makefile.clean obj

endif	# skip-makefile

PHONY += FORCE
FORCE:

# Declare the contents of the .PHONY variable as phony.  We keep that
# information in a variable so we can use it in if_changed and friends.
.PHONY: $(PHONY)<|MERGE_RESOLUTION|>--- conflicted
+++ resolved
@@ -1,12 +1,7 @@
 VERSION = 3
 PATCHLEVEL = 17
-<<<<<<< HEAD
-SUBLEVEL = 7
-EXTRAVERSION = -plus-v4_btrfs-old_18
-=======
 SUBLEVEL = 8
-EXTRAVERSION =
->>>>>>> 5a7f3ea4
+EXTRAVERSION = -plus-v4_btrfs-old_19
 NAME = Shuffling Zombie Juror
 
 # *DOCUMENTATION*
