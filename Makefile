--- conflicted
+++ resolved
@@ -1,12 +1,7 @@
 VERSION = 3
 PATCHLEVEL = 17
-<<<<<<< HEAD
-SUBLEVEL = 6
-EXTRAVERSION = -plus-v4_btrfs-old_15
-=======
 SUBLEVEL = 7
-EXTRAVERSION =
->>>>>>> ebe53c5a
+EXTRAVERSION = -plus-v4_btrfs-old_16
 NAME = Shuffling Zombie Juror
 
 # *DOCUMENTATION*
