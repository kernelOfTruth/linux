--- conflicted
+++ resolved
@@ -1,12 +1,7 @@
 VERSION = 4
 PATCHLEVEL = 8
-<<<<<<< HEAD
-SUBLEVEL = 14
+SUBLEVEL = 15
 EXTRAVERSION = _dtop-rt-I.1
-=======
-SUBLEVEL = 15
-EXTRAVERSION =
->>>>>>> 8bba2e2e
 NAME = Psychotic Stoned Sheep
 
 # *DOCUMENTATION*
