--- conflicted
+++ resolved
@@ -1,12 +1,7 @@
 VERSION = 4
 PATCHLEVEL = 1
-<<<<<<< HEAD
-SUBLEVEL = 1
-EXTRAVERSION = _dtop-III
-=======
 SUBLEVEL = 2
-EXTRAVERSION =
->>>>>>> 5cf9896d
+EXTRAVERSION = _dtop-III.2
 NAME = Series 4800
 
 # *DOCUMENTATION*
