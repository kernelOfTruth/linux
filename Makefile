# SPDX-License-Identifier: GPL-2.0
VERSION = 5
PATCHLEVEL = 12
<<<<<<< HEAD
SUBLEVEL = 11
EXTRAVERSION = -zen-prjc-rt
=======
SUBLEVEL = 12
EXTRAVERSION =
>>>>>>> 83335a41
NAME = Frozen Wasteland

# *DOCUMENTATION*
# To see a list of typical targets execute "make help"
# More info can be located in ./README
# Comments in this file are targeted only to the developer, do not
# expect to learn how to build the kernel reading this file.

$(if $(filter __%, $(MAKECMDGOALS)), \
	$(error targets prefixed with '__' are only for internal use))

# That's our default target when none is given on the command line
PHONY := __all
__all:

# We are using a recursive build, so we need to do a little thinking
# to get the ordering right.
#
# Most importantly: sub-Makefiles should only ever modify files in
# their own directory. If in some directory we have a dependency on
# a file in another dir (which doesn't happen often, but it's often
# unavoidable when linking the built-in.a targets which finally
# turn into vmlinux), we will call a sub make in that other dir, and
# after that we are sure that everything which is in that other dir
# is now up to date.
#
# The only cases where we need to modify files which have global
# effects are thus separated out and done before the recursive
# descending is started. They are now explicitly listed as the
# prepare rule.

ifneq ($(sub_make_done),1)

# Do not use make's built-in rules and variables
# (this increases performance and avoids hard-to-debug behaviour)
MAKEFLAGS += -rR

# Avoid funny character set dependencies
unexport LC_ALL
LC_COLLATE=C
LC_NUMERIC=C
export LC_COLLATE LC_NUMERIC

# Avoid interference with shell env settings
unexport GREP_OPTIONS

# Beautify output
# ---------------------------------------------------------------------------
#
# Normally, we echo the whole command before executing it. By making
# that echo $($(quiet)$(cmd)), we now have the possibility to set
# $(quiet) to choose other forms of output instead, e.g.
#
#         quiet_cmd_cc_o_c = Compiling $(RELDIR)/$@
#         cmd_cc_o_c       = $(CC) $(c_flags) -c -o $@ $<
#
# If $(quiet) is empty, the whole command will be printed.
# If it is set to "quiet_", only the short version will be printed.
# If it is set to "silent_", nothing will be printed at all, since
# the variable $(silent_cmd_cc_o_c) doesn't exist.
#
# A simple variant is to prefix commands with $(Q) - that's useful
# for commands that shall be hidden in non-verbose mode.
#
#	$(Q)ln $@ :<
#
# If KBUILD_VERBOSE equals 0 then the above command will be hidden.
# If KBUILD_VERBOSE equals 1 then the above command is displayed.
# If KBUILD_VERBOSE equals 2 then give the reason why each target is rebuilt.
#
# To put more focus on warnings, be less verbose as default
# Use 'make V=1' to see the full commands

ifeq ("$(origin V)", "command line")
  KBUILD_VERBOSE = $(V)
endif
ifndef KBUILD_VERBOSE
  KBUILD_VERBOSE = 0
endif

ifeq ($(KBUILD_VERBOSE),1)
  quiet =
  Q =
else
  quiet=quiet_
  Q = @
endif

# If the user is running make -s (silent mode), suppress echoing of
# commands

ifneq ($(findstring s,$(filter-out --%,$(MAKEFLAGS))),)
  quiet=silent_
  KBUILD_VERBOSE = 0
endif

export quiet Q KBUILD_VERBOSE

# Call a source code checker (by default, "sparse") as part of the
# C compilation.
#
# Use 'make C=1' to enable checking of only re-compiled files.
# Use 'make C=2' to enable checking of *all* source files, regardless
# of whether they are re-compiled or not.
#
# See the file "Documentation/dev-tools/sparse.rst" for more details,
# including where to get the "sparse" utility.

ifeq ("$(origin C)", "command line")
  KBUILD_CHECKSRC = $(C)
endif
ifndef KBUILD_CHECKSRC
  KBUILD_CHECKSRC = 0
endif

export KBUILD_CHECKSRC

# Use make M=dir or set the environment variable KBUILD_EXTMOD to specify the
# directory of external module to build. Setting M= takes precedence.
ifeq ("$(origin M)", "command line")
  KBUILD_EXTMOD := $(M)
endif

$(if $(word 2, $(KBUILD_EXTMOD)), \
	$(error building multiple external modules is not supported))

export KBUILD_EXTMOD

# Kbuild will save output files in the current working directory.
# This does not need to match to the root of the kernel source tree.
#
# For example, you can do this:
#
#  cd /dir/to/store/output/files; make -f /dir/to/kernel/source/Makefile
#
# If you want to save output files in a different location, there are
# two syntaxes to specify it.
#
# 1) O=
# Use "make O=dir/to/store/output/files/"
#
# 2) Set KBUILD_OUTPUT
# Set the environment variable KBUILD_OUTPUT to point to the output directory.
# export KBUILD_OUTPUT=dir/to/store/output/files/; make
#
# The O= assignment takes precedence over the KBUILD_OUTPUT environment
# variable.

# Do we want to change the working directory?
ifeq ("$(origin O)", "command line")
  KBUILD_OUTPUT := $(O)
endif

ifneq ($(KBUILD_OUTPUT),)
# Make's built-in functions such as $(abspath ...), $(realpath ...) cannot
# expand a shell special character '~'. We use a somewhat tedious way here.
abs_objtree := $(shell mkdir -p $(KBUILD_OUTPUT) && cd $(KBUILD_OUTPUT) && pwd)
$(if $(abs_objtree),, \
     $(error failed to create output directory "$(KBUILD_OUTPUT)"))

# $(realpath ...) resolves symlinks
abs_objtree := $(realpath $(abs_objtree))
else
abs_objtree := $(CURDIR)
endif # ifneq ($(KBUILD_OUTPUT),)

ifeq ($(abs_objtree),$(CURDIR))
# Suppress "Entering directory ..." unless we are changing the work directory.
MAKEFLAGS += --no-print-directory
else
need-sub-make := 1
endif

this-makefile := $(lastword $(MAKEFILE_LIST))
abs_srctree := $(realpath $(dir $(this-makefile)))

ifneq ($(words $(subst :, ,$(abs_srctree))), 1)
$(error source directory cannot contain spaces or colons)
endif

ifneq ($(abs_srctree),$(abs_objtree))
# Look for make include files relative to root of kernel src
#
# This does not become effective immediately because MAKEFLAGS is re-parsed
# once after the Makefile is read. We need to invoke sub-make.
MAKEFLAGS += --include-dir=$(abs_srctree)
need-sub-make := 1
endif

ifneq ($(filter 3.%,$(MAKE_VERSION)),)
# 'MAKEFLAGS += -rR' does not immediately become effective for GNU Make 3.x
# We need to invoke sub-make to avoid implicit rules in the top Makefile.
need-sub-make := 1
# Cancel implicit rules for this Makefile.
$(this-makefile): ;
endif

export abs_srctree abs_objtree
export sub_make_done := 1

ifeq ($(need-sub-make),1)

PHONY += $(MAKECMDGOALS) __sub-make

$(filter-out $(this-makefile), $(MAKECMDGOALS)) __all: __sub-make
	@:

# Invoke a second make in the output directory, passing relevant variables
__sub-make:
	$(Q)$(MAKE) -C $(abs_objtree) -f $(abs_srctree)/Makefile $(MAKECMDGOALS)

endif # need-sub-make
endif # sub_make_done

# We process the rest of the Makefile if this is the final invocation of make
ifeq ($(need-sub-make),)

# Do not print "Entering directory ...",
# but we want to display it when entering to the output directory
# so that IDEs/editors are able to understand relative filenames.
MAKEFLAGS += --no-print-directory

ifeq ($(abs_srctree),$(abs_objtree))
        # building in the source tree
        srctree := .
	building_out_of_srctree :=
else
        ifeq ($(abs_srctree)/,$(dir $(abs_objtree)))
                # building in a subdirectory of the source tree
                srctree := ..
        else
                srctree := $(abs_srctree)
        endif
	building_out_of_srctree := 1
endif

ifneq ($(KBUILD_ABS_SRCTREE),)
srctree := $(abs_srctree)
endif

objtree		:= .
VPATH		:= $(srctree)

export building_out_of_srctree srctree objtree VPATH

# To make sure we do not include .config for any of the *config targets
# catch them early, and hand them over to scripts/kconfig/Makefile
# It is allowed to specify more targets when calling make, including
# mixing *config targets and build targets.
# For example 'make oldconfig all'.
# Detect when mixed targets is specified, and make a second invocation
# of make so .config is not included in this case either (for *config).

version_h := include/generated/uapi/linux/version.h

clean-targets := %clean mrproper cleandocs
no-dot-config-targets := $(clean-targets) \
			 cscope gtags TAGS tags help% %docs check% coccicheck \
			 $(version_h) headers headers_% archheaders archscripts \
			 %asm-generic kernelversion %src-pkg dt_binding_check \
			 outputmakefile
no-sync-config-targets := $(no-dot-config-targets) %install kernelrelease \
			  image_name
single-targets := %.a %.i %.ko %.lds %.ll %.lst %.mod %.o %.s %.symtypes %/

config-build	:=
mixed-build	:=
need-config	:= 1
may-sync-config	:= 1
single-build	:=

ifneq ($(filter $(no-dot-config-targets), $(MAKECMDGOALS)),)
	ifeq ($(filter-out $(no-dot-config-targets), $(MAKECMDGOALS)),)
		need-config :=
	endif
endif

ifneq ($(filter $(no-sync-config-targets), $(MAKECMDGOALS)),)
	ifeq ($(filter-out $(no-sync-config-targets), $(MAKECMDGOALS)),)
		may-sync-config :=
	endif
endif

ifneq ($(KBUILD_EXTMOD),)
	may-sync-config :=
endif

ifeq ($(KBUILD_EXTMOD),)
        ifneq ($(filter %config,$(MAKECMDGOALS)),)
		config-build := 1
                ifneq ($(words $(MAKECMDGOALS)),1)
			mixed-build := 1
                endif
        endif
endif

# We cannot build single targets and the others at the same time
ifneq ($(filter $(single-targets), $(MAKECMDGOALS)),)
	single-build := 1
	ifneq ($(filter-out $(single-targets), $(MAKECMDGOALS)),)
		mixed-build := 1
	endif
endif

# For "make -j clean all", "make -j mrproper defconfig all", etc.
ifneq ($(filter $(clean-targets),$(MAKECMDGOALS)),)
        ifneq ($(filter-out $(clean-targets),$(MAKECMDGOALS)),)
		mixed-build := 1
        endif
endif

# install and modules_install need also be processed one by one
ifneq ($(filter install,$(MAKECMDGOALS)),)
        ifneq ($(filter modules_install,$(MAKECMDGOALS)),)
		mixed-build := 1
        endif
endif

ifdef mixed-build
# ===========================================================================
# We're called with mixed targets (*config and build targets).
# Handle them one by one.

PHONY += $(MAKECMDGOALS) __build_one_by_one

$(MAKECMDGOALS): __build_one_by_one
	@:

__build_one_by_one:
	$(Q)set -e; \
	for i in $(MAKECMDGOALS); do \
		$(MAKE) -f $(srctree)/Makefile $$i; \
	done

else # !mixed-build

include scripts/Kbuild.include

# Read KERNELRELEASE from include/config/kernel.release (if it exists)
KERNELRELEASE = $(shell cat include/config/kernel.release 2> /dev/null)
KERNELVERSION = $(VERSION)$(if $(PATCHLEVEL),.$(PATCHLEVEL)$(if $(SUBLEVEL),.$(SUBLEVEL)))$(EXTRAVERSION)
export VERSION PATCHLEVEL SUBLEVEL KERNELRELEASE KERNELVERSION

include scripts/subarch.include

# Cross compiling and selecting different set of gcc/bin-utils
# ---------------------------------------------------------------------------
#
# When performing cross compilation for other architectures ARCH shall be set
# to the target architecture. (See arch/* for the possibilities).
# ARCH can be set during invocation of make:
# make ARCH=ia64
# Another way is to have ARCH set in the environment.
# The default ARCH is the host where make is executed.

# CROSS_COMPILE specify the prefix used for all executables used
# during compilation. Only gcc and related bin-utils executables
# are prefixed with $(CROSS_COMPILE).
# CROSS_COMPILE can be set on the command line
# make CROSS_COMPILE=ia64-linux-
# Alternatively CROSS_COMPILE can be set in the environment.
# Default value for CROSS_COMPILE is not to prefix executables
# Note: Some architectures assign CROSS_COMPILE in their arch/*/Makefile
ARCH		?= $(SUBARCH)

# Architecture as present in compile.h
UTS_MACHINE 	:= $(ARCH)
SRCARCH 	:= $(ARCH)

# Additional ARCH settings for x86
ifeq ($(ARCH),i386)
        SRCARCH := x86
endif
ifeq ($(ARCH),x86_64)
        SRCARCH := x86
endif

# Additional ARCH settings for sparc
ifeq ($(ARCH),sparc32)
       SRCARCH := sparc
endif
ifeq ($(ARCH),sparc64)
       SRCARCH := sparc
endif

# Additional ARCH settings for sh
ifeq ($(ARCH),sh64)
       SRCARCH := sh
endif

KCONFIG_CONFIG	?= .config
export KCONFIG_CONFIG

# Default file for 'make defconfig'. This may be overridden by arch-Makefile.
export KBUILD_DEFCONFIG := defconfig

# SHELL used by kbuild
CONFIG_SHELL := sh

HOST_LFS_CFLAGS := $(shell getconf LFS_CFLAGS 2>/dev/null)
HOST_LFS_LDFLAGS := $(shell getconf LFS_LDFLAGS 2>/dev/null)
HOST_LFS_LIBS := $(shell getconf LFS_LIBS 2>/dev/null)

ifneq ($(LLVM),)
HOSTCC	= clang
HOSTCXX	= clang++
else
HOSTCC	= gcc
HOSTCXX	= g++
endif

export KBUILD_USERCFLAGS := -Wall -Wmissing-prototypes -Wstrict-prototypes \
			      -O2 -fomit-frame-pointer -std=gnu89
export KBUILD_USERLDFLAGS :=

KBUILD_HOSTCFLAGS   := $(KBUILD_USERCFLAGS) $(HOST_LFS_CFLAGS) $(HOSTCFLAGS)
KBUILD_HOSTCXXFLAGS := -Wall -O2 $(HOST_LFS_CFLAGS) $(HOSTCXXFLAGS)
KBUILD_HOSTLDFLAGS  := $(HOST_LFS_LDFLAGS) $(HOSTLDFLAGS)
KBUILD_HOSTLDLIBS   := $(HOST_LFS_LIBS) $(HOSTLDLIBS)

# Make variables (CC, etc...)
CPP		= $(CC) -E
ifneq ($(LLVM),)
CC		= clang
LD		= ld.lld
AR		= llvm-ar
NM		= llvm-nm
OBJCOPY		= llvm-objcopy
OBJDUMP		= llvm-objdump
READELF		= llvm-readelf
STRIP		= llvm-strip
else
CC		= $(CROSS_COMPILE)gcc
LD		= $(CROSS_COMPILE)ld
AR		= $(CROSS_COMPILE)ar
NM		= $(CROSS_COMPILE)nm
OBJCOPY		= $(CROSS_COMPILE)objcopy
OBJDUMP		= $(CROSS_COMPILE)objdump
READELF		= $(CROSS_COMPILE)readelf
STRIP		= $(CROSS_COMPILE)strip
endif
PAHOLE		= pahole
RESOLVE_BTFIDS	= $(objtree)/tools/bpf/resolve_btfids/resolve_btfids
LEX		= flex
YACC		= bison
AWK		= awk
INSTALLKERNEL  := installkernel
DEPMOD		= depmod
PERL		= perl
PYTHON3		= python3
CHECK		= sparse
BASH		= bash
KGZIP		= gzip
KBZIP2		= bzip2
KLZOP		= lzop
LZMA		= lzma
LZ4		= lz4c
XZ		= xz
ZSTD		= zstd

CHECKFLAGS     := -D__linux__ -Dlinux -D__STDC__ -Dunix -D__unix__ \
		  -Wbitwise -Wno-return-void -Wno-unknown-attribute $(CF)
NOSTDINC_FLAGS :=
CFLAGS_MODULE   =
AFLAGS_MODULE   =
LDFLAGS_MODULE  =
CFLAGS_KERNEL	=
AFLAGS_KERNEL	=
LDFLAGS_vmlinux =

# Use USERINCLUDE when you must reference the UAPI directories only.
USERINCLUDE    := \
		-I$(srctree)/arch/$(SRCARCH)/include/uapi \
		-I$(objtree)/arch/$(SRCARCH)/include/generated/uapi \
		-I$(srctree)/include/uapi \
		-I$(objtree)/include/generated/uapi \
                -include $(srctree)/include/linux/compiler-version.h \
                -include $(srctree)/include/linux/kconfig.h

# Use LINUXINCLUDE when you must reference the include/ directory.
# Needed to be compatible with the O= option
LINUXINCLUDE    := \
		-I$(srctree)/arch/$(SRCARCH)/include \
		-I$(objtree)/arch/$(SRCARCH)/include/generated \
		$(if $(building_out_of_srctree),-I$(srctree)/include) \
		-I$(objtree)/include \
		$(USERINCLUDE)

KBUILD_AFLAGS   := -D__ASSEMBLY__ -fno-PIE
KBUILD_CFLAGS   := -Wall -Wundef -Werror=strict-prototypes -Wno-trigraphs \
		   -fno-strict-aliasing -fno-common -fshort-wchar -fno-PIE \
		   -Werror=implicit-function-declaration -Werror=implicit-int \
		   -Werror=return-type -Wno-format-security \
		   -std=gnu89
KBUILD_CPPFLAGS := -D__KERNEL__
KBUILD_AFLAGS_KERNEL :=
KBUILD_CFLAGS_KERNEL :=
KBUILD_AFLAGS_MODULE  := -DMODULE
KBUILD_CFLAGS_MODULE  := -DMODULE
KBUILD_LDFLAGS_MODULE :=
KBUILD_LDFLAGS :=
CLANG_FLAGS :=

export ARCH SRCARCH CONFIG_SHELL BASH HOSTCC KBUILD_HOSTCFLAGS CROSS_COMPILE LD CC
export CPP AR NM STRIP OBJCOPY OBJDUMP READELF PAHOLE RESOLVE_BTFIDS LEX YACC AWK INSTALLKERNEL
export PERL PYTHON3 CHECK CHECKFLAGS MAKE UTS_MACHINE HOSTCXX
export KGZIP KBZIP2 KLZOP LZMA LZ4 XZ ZSTD
export KBUILD_HOSTCXXFLAGS KBUILD_HOSTLDFLAGS KBUILD_HOSTLDLIBS LDFLAGS_MODULE

export KBUILD_CPPFLAGS NOSTDINC_FLAGS LINUXINCLUDE OBJCOPYFLAGS KBUILD_LDFLAGS
export KBUILD_CFLAGS CFLAGS_KERNEL CFLAGS_MODULE
export KBUILD_AFLAGS AFLAGS_KERNEL AFLAGS_MODULE
export KBUILD_AFLAGS_MODULE KBUILD_CFLAGS_MODULE KBUILD_LDFLAGS_MODULE
export KBUILD_AFLAGS_KERNEL KBUILD_CFLAGS_KERNEL

# Files to ignore in find ... statements

export RCS_FIND_IGNORE := \( -name SCCS -o -name BitKeeper -o -name .svn -o    \
			  -name CVS -o -name .pc -o -name .hg -o -name .git \) \
			  -prune -o
export RCS_TAR_IGNORE := --exclude SCCS --exclude BitKeeper --exclude .svn \
			 --exclude CVS --exclude .pc --exclude .hg --exclude .git

# ===========================================================================
# Rules shared between *config targets and build targets

# Basic helpers built in scripts/basic/
PHONY += scripts_basic
scripts_basic:
	$(Q)$(MAKE) $(build)=scripts/basic
	$(Q)rm -f .tmp_quiet_recordmcount

PHONY += outputmakefile
# Before starting out-of-tree build, make sure the source tree is clean.
# outputmakefile generates a Makefile in the output directory, if using a
# separate output directory. This allows convenient use of make in the
# output directory.
# At the same time when output Makefile generated, generate .gitignore to
# ignore whole output directory
outputmakefile:
ifdef building_out_of_srctree
	$(Q)if [ -f $(srctree)/.config -o \
		 -d $(srctree)/include/config -o \
		 -d $(srctree)/arch/$(SRCARCH)/include/generated ]; then \
		echo >&2 "***"; \
		echo >&2 "*** The source tree is not clean, please run 'make$(if $(findstring command line, $(origin ARCH)), ARCH=$(ARCH)) mrproper'"; \
		echo >&2 "*** in $(abs_srctree)";\
		echo >&2 "***"; \
		false; \
	fi
	$(Q)ln -fsn $(srctree) source
	$(Q)$(CONFIG_SHELL) $(srctree)/scripts/mkmakefile $(srctree)
	$(Q)test -e .gitignore || \
	{ echo "# this is build directory, ignore it"; echo "*"; } > .gitignore
endif

# The expansion should be delayed until arch/$(SRCARCH)/Makefile is included.
# Some architectures define CROSS_COMPILE in arch/$(SRCARCH)/Makefile.
# CC_VERSION_TEXT is referenced from Kconfig (so it needs export),
# and from include/config/auto.conf.cmd to detect the compiler upgrade.
CC_VERSION_TEXT = $(shell $(CC) --version 2>/dev/null | head -n 1 | sed 's/\#//g')

ifneq ($(findstring clang,$(CC_VERSION_TEXT)),)
ifneq ($(CROSS_COMPILE),)
CLANG_FLAGS	+= --target=$(notdir $(CROSS_COMPILE:%-=%))
GCC_TOOLCHAIN_DIR := $(dir $(shell which $(CROSS_COMPILE)elfedit))
CLANG_FLAGS	+= --prefix=$(GCC_TOOLCHAIN_DIR)$(notdir $(CROSS_COMPILE))
GCC_TOOLCHAIN	:= $(realpath $(GCC_TOOLCHAIN_DIR)/..)
endif
ifneq ($(GCC_TOOLCHAIN),)
CLANG_FLAGS	+= --gcc-toolchain=$(GCC_TOOLCHAIN)
endif
ifneq ($(LLVM_IAS),1)
CLANG_FLAGS	+= -no-integrated-as
endif
CLANG_FLAGS	+= -Werror=unknown-warning-option
KBUILD_CFLAGS	+= $(CLANG_FLAGS)
KBUILD_AFLAGS	+= $(CLANG_FLAGS)
export CLANG_FLAGS
endif

ifdef config-build
# ===========================================================================
# *config targets only - make sure prerequisites are updated, and descend
# in scripts/kconfig to make the *config target

# Read arch specific Makefile to set KBUILD_DEFCONFIG as needed.
# KBUILD_DEFCONFIG may point out an alternative default configuration
# used for 'make defconfig'
include arch/$(SRCARCH)/Makefile
export KBUILD_DEFCONFIG KBUILD_KCONFIG CC_VERSION_TEXT

config: outputmakefile scripts_basic FORCE
	$(Q)$(MAKE) $(build)=scripts/kconfig $@

%config: outputmakefile scripts_basic FORCE
	$(Q)$(MAKE) $(build)=scripts/kconfig $@

else #!config-build
# ===========================================================================
# Build targets only - this includes vmlinux, arch specific targets, clean
# targets and others. In general all targets except *config targets.

# If building an external module we do not care about the all: rule
# but instead __all depend on modules
PHONY += all
ifeq ($(KBUILD_EXTMOD),)
__all: all
else
__all: modules
endif

# Decide whether to build built-in, modular, or both.
# Normally, just do built-in.

KBUILD_MODULES :=
KBUILD_BUILTIN := 1

# If we have only "make modules", don't compile built-in objects.
ifeq ($(MAKECMDGOALS),modules)
  KBUILD_BUILTIN :=
endif

# If we have "make <whatever> modules", compile modules
# in addition to whatever we do anyway.
# Just "make" or "make all" shall build modules as well

ifneq ($(filter all modules nsdeps %compile_commands.json clang-%,$(MAKECMDGOALS)),)
  KBUILD_MODULES := 1
endif

ifeq ($(MAKECMDGOALS),)
  KBUILD_MODULES := 1
endif

export KBUILD_MODULES KBUILD_BUILTIN

ifdef need-config
include include/config/auto.conf
endif

ifeq ($(KBUILD_EXTMOD),)
# Objects we will link into vmlinux / subdirs we need to visit
core-y		:= init/ usr/
drivers-y	:= drivers/ sound/
drivers-$(CONFIG_SAMPLES) += samples/
drivers-$(CONFIG_NET) += net/
drivers-y	+= virt/
libs-y		:= lib/
endif # KBUILD_EXTMOD

# The all: target is the default when no target is given on the
# command line.
# This allow a user to issue only 'make' to build a kernel including modules
# Defaults to vmlinux, but the arch makefile usually adds further targets
all: vmlinux

CFLAGS_GCOV	:= -fprofile-arcs -ftest-coverage \
	$(call cc-option,-fno-tree-loop-im) \
	$(call cc-disable-warning,maybe-uninitialized,)
export CFLAGS_GCOV

# The arch Makefiles can override CC_FLAGS_FTRACE. We may also append it later.
ifdef CONFIG_FUNCTION_TRACER
  CC_FLAGS_FTRACE := -pg
endif

RETPOLINE_CFLAGS_GCC := -mindirect-branch=thunk-extern -mindirect-branch-register
RETPOLINE_VDSO_CFLAGS_GCC := -mindirect-branch=thunk-inline -mindirect-branch-register
RETPOLINE_CFLAGS_CLANG := -mretpoline-external-thunk
RETPOLINE_VDSO_CFLAGS_CLANG := -mretpoline
RETPOLINE_CFLAGS := $(call cc-option,$(RETPOLINE_CFLAGS_GCC),$(call cc-option,$(RETPOLINE_CFLAGS_CLANG)))
RETPOLINE_VDSO_CFLAGS := $(call cc-option,$(RETPOLINE_VDSO_CFLAGS_GCC),$(call cc-option,$(RETPOLINE_VDSO_CFLAGS_CLANG)))
export RETPOLINE_CFLAGS
export RETPOLINE_VDSO_CFLAGS

include arch/$(SRCARCH)/Makefile

ifdef need-config
ifdef may-sync-config
# Read in dependencies to all Kconfig* files, make sure to run syncconfig if
# changes are detected. This should be included after arch/$(SRCARCH)/Makefile
# because some architectures define CROSS_COMPILE there.
include include/config/auto.conf.cmd

$(KCONFIG_CONFIG):
	@echo >&2 '***'
	@echo >&2 '*** Configuration file "$@" not found!'
	@echo >&2 '***'
	@echo >&2 '*** Please run some configurator (e.g. "make oldconfig" or'
	@echo >&2 '*** "make menuconfig" or "make xconfig").'
	@echo >&2 '***'
	@/bin/false

# The actual configuration files used during the build are stored in
# include/generated/ and include/config/. Update them if .config is newer than
# include/config/auto.conf (which mirrors .config).
#
# This exploits the 'multi-target pattern rule' trick.
# The syncconfig should be executed only once to make all the targets.
# (Note: use the grouped target '&:' when we bump to GNU Make 4.3)
quiet_cmd_syncconfig = SYNC    $@
      cmd_syncconfig = $(MAKE) -f $(srctree)/Makefile syncconfig

%/config/auto.conf %/config/auto.conf.cmd %/generated/autoconf.h: $(KCONFIG_CONFIG)
	+$(call cmd,syncconfig)
else # !may-sync-config
# External modules and some install targets need include/generated/autoconf.h
# and include/config/auto.conf but do not care if they are up-to-date.
# Use auto.conf to trigger the test
PHONY += include/config/auto.conf

include/config/auto.conf:
	$(Q)test -e include/generated/autoconf.h -a -e $@ || (		\
	echo >&2;							\
	echo >&2 "  ERROR: Kernel configuration is invalid.";		\
	echo >&2 "         include/generated/autoconf.h or $@ are missing.";\
	echo >&2 "         Run 'make oldconfig && make prepare' on kernel src to fix it.";	\
	echo >&2 ;							\
	/bin/false)

endif # may-sync-config
endif # need-config

KBUILD_CFLAGS	+= $(call cc-option,-fno-delete-null-pointer-checks,)
KBUILD_CFLAGS	+= $(call cc-disable-warning,frame-address,)
KBUILD_CFLAGS	+= $(call cc-disable-warning, format-truncation)
KBUILD_CFLAGS	+= $(call cc-disable-warning, format-overflow)
KBUILD_CFLAGS	+= $(call cc-disable-warning, address-of-packed-member)

ifdef CONFIG_CC_OPTIMIZE_FOR_PERFORMANCE
KBUILD_CFLAGS += -O2
else ifdef CONFIG_CC_OPTIMIZE_FOR_PERFORMANCE_O3
KBUILD_CFLAGS += -O3
else ifdef CONFIG_CC_OPTIMIZE_FOR_SIZE
KBUILD_CFLAGS += -Os
endif

# Tell gcc to never replace conditional load with a non-conditional one
KBUILD_CFLAGS	+= $(call cc-option,--param=allow-store-data-races=0)
KBUILD_CFLAGS	+= $(call cc-option,-fno-allow-store-data-races)

ifdef CONFIG_READABLE_ASM
# Disable optimizations that make assembler listings hard to read.
# reorder blocks reorders the control in the function
# ipa clone creates specialized cloned functions
# partial inlining inlines only parts of functions
KBUILD_CFLAGS += $(call cc-option,-fno-reorder-blocks,) \
                 $(call cc-option,-fno-ipa-cp-clone,) \
                 $(call cc-option,-fno-partial-inlining)
endif

ifneq ($(CONFIG_FRAME_WARN),0)
KBUILD_CFLAGS += -Wframe-larger-than=$(CONFIG_FRAME_WARN)
endif

stackp-flags-y                                    := -fno-stack-protector
stackp-flags-$(CONFIG_STACKPROTECTOR)             := -fstack-protector
stackp-flags-$(CONFIG_STACKPROTECTOR_STRONG)      := -fstack-protector-strong

KBUILD_CFLAGS += $(stackp-flags-y)

ifdef CONFIG_CC_IS_CLANG
KBUILD_CPPFLAGS += -Qunused-arguments
KBUILD_CFLAGS += -Wno-format-invalid-specifier
KBUILD_CFLAGS += -Wno-gnu
# CLANG uses a _MergedGlobals as optimization, but this breaks modpost, as the
# source of a reference will be _MergedGlobals and not on of the whitelisted names.
# See modpost pattern 2
KBUILD_CFLAGS += -mno-global-merge
else

# Warn about unmarked fall-throughs in switch statement.
# Disabled for clang while comment to attribute conversion happens and
# https://github.com/ClangBuiltLinux/linux/issues/636 is discussed.
KBUILD_CFLAGS += $(call cc-option,-Wimplicit-fallthrough,)
endif

# These warnings generated too much noise in a regular build.
# Use make W=1 to enable them (see scripts/Makefile.extrawarn)
KBUILD_CFLAGS += $(call cc-disable-warning, unused-but-set-variable)

KBUILD_CFLAGS += $(call cc-disable-warning, unused-const-variable)
ifdef CONFIG_FRAME_POINTER
KBUILD_CFLAGS	+= -fno-omit-frame-pointer -fno-optimize-sibling-calls
else
# Some targets (ARM with Thumb2, for example), can't be built with frame
# pointers.  For those, we don't have FUNCTION_TRACER automatically
# select FRAME_POINTER.  However, FUNCTION_TRACER adds -pg, and this is
# incompatible with -fomit-frame-pointer with current GCC, so we don't use
# -fomit-frame-pointer with FUNCTION_TRACER.
ifndef CONFIG_FUNCTION_TRACER
KBUILD_CFLAGS	+= -fomit-frame-pointer
endif
endif

# Initialize all stack variables with a 0xAA pattern.
ifdef CONFIG_INIT_STACK_ALL_PATTERN
KBUILD_CFLAGS	+= -ftrivial-auto-var-init=pattern
endif

# Initialize all stack variables with a zero value.
ifdef CONFIG_INIT_STACK_ALL_ZERO
# Future support for zero initialization is still being debated, see
# https://bugs.llvm.org/show_bug.cgi?id=45497. These flags are subject to being
# renamed or dropped.
KBUILD_CFLAGS	+= -ftrivial-auto-var-init=zero
KBUILD_CFLAGS	+= -enable-trivial-auto-var-init-zero-knowing-it-will-be-removed-from-clang
endif

DEBUG_CFLAGS	:=

# Workaround for GCC versions < 5.0
# https://gcc.gnu.org/bugzilla/show_bug.cgi?id=61801
ifdef CONFIG_CC_IS_GCC
DEBUG_CFLAGS	+= $(call cc-ifversion, -lt, 0500, $(call cc-option, -fno-var-tracking-assignments))
endif

ifdef CONFIG_DEBUG_INFO

ifdef CONFIG_DEBUG_INFO_SPLIT
DEBUG_CFLAGS	+= -gsplit-dwarf
else
DEBUG_CFLAGS	+= -g
endif

ifneq ($(LLVM_IAS),1)
KBUILD_AFLAGS	+= -Wa,-gdwarf-2
endif

ifndef CONFIG_DEBUG_INFO_DWARF_TOOLCHAIN_DEFAULT
dwarf-version-$(CONFIG_DEBUG_INFO_DWARF4) := 4
dwarf-version-$(CONFIG_DEBUG_INFO_DWARF5) := 5
DEBUG_CFLAGS	+= -gdwarf-$(dwarf-version-y)
endif

ifdef CONFIG_DEBUG_INFO_REDUCED
DEBUG_CFLAGS	+= $(call cc-option, -femit-struct-debug-baseonly) \
		   $(call cc-option,-fno-var-tracking)
endif

ifdef CONFIG_DEBUG_INFO_COMPRESSED
DEBUG_CFLAGS	+= -gz=zlib
KBUILD_AFLAGS	+= -gz=zlib
KBUILD_LDFLAGS	+= --compress-debug-sections=zlib
endif

endif # CONFIG_DEBUG_INFO

KBUILD_CFLAGS += $(DEBUG_CFLAGS)
export DEBUG_CFLAGS

ifdef CONFIG_FUNCTION_TRACER
ifdef CONFIG_FTRACE_MCOUNT_USE_CC
  CC_FLAGS_FTRACE	+= -mrecord-mcount
  ifdef CONFIG_HAVE_NOP_MCOUNT
    ifeq ($(call cc-option-yn, -mnop-mcount),y)
      CC_FLAGS_FTRACE	+= -mnop-mcount
      CC_FLAGS_USING	+= -DCC_USING_NOP_MCOUNT
    endif
  endif
endif
ifdef CONFIG_FTRACE_MCOUNT_USE_OBJTOOL
  CC_FLAGS_USING	+= -DCC_USING_NOP_MCOUNT
endif
ifdef CONFIG_FTRACE_MCOUNT_USE_RECORDMCOUNT
  ifdef CONFIG_HAVE_C_RECORDMCOUNT
    BUILD_C_RECORDMCOUNT := y
    export BUILD_C_RECORDMCOUNT
  endif
endif
ifdef CONFIG_HAVE_FENTRY
  ifeq ($(call cc-option-yn, -mfentry),y)
    CC_FLAGS_FTRACE	+= -mfentry
    CC_FLAGS_USING	+= -DCC_USING_FENTRY
  endif
endif
export CC_FLAGS_FTRACE
KBUILD_CFLAGS	+= $(CC_FLAGS_FTRACE) $(CC_FLAGS_USING)
KBUILD_AFLAGS	+= $(CC_FLAGS_USING)
endif

# We trigger additional mismatches with less inlining
ifdef CONFIG_DEBUG_SECTION_MISMATCH
KBUILD_CFLAGS += $(call cc-option, -fno-inline-functions-called-once)
endif

ifdef CONFIG_LD_DEAD_CODE_DATA_ELIMINATION
KBUILD_CFLAGS_KERNEL += -ffunction-sections -fdata-sections
LDFLAGS_vmlinux += --gc-sections
endif

ifdef CONFIG_SHADOW_CALL_STACK
CC_FLAGS_SCS	:= -fsanitize=shadow-call-stack
KBUILD_CFLAGS	+= $(CC_FLAGS_SCS)
export CC_FLAGS_SCS
endif

ifdef CONFIG_LTO_CLANG
ifdef CONFIG_LTO_CLANG_THIN
CC_FLAGS_LTO	:= -flto=thin -fsplit-lto-unit
KBUILD_LDFLAGS	+= --thinlto-cache-dir=$(extmod-prefix).thinlto-cache
else
CC_FLAGS_LTO	:= -flto
endif
CC_FLAGS_LTO	+= -fvisibility=hidden

# Limit inlining across translation units to reduce binary size
KBUILD_LDFLAGS += -mllvm -import-instr-limit=5

# Check for frame size exceeding threshold during prolog/epilog insertion.
ifneq ($(CONFIG_FRAME_WARN),0)
KBUILD_LDFLAGS	+= -plugin-opt=-warn-stack-size=$(CONFIG_FRAME_WARN)
endif
endif

ifdef CONFIG_LTO
KBUILD_CFLAGS	+= -fno-lto $(CC_FLAGS_LTO)
KBUILD_AFLAGS	+= -fno-lto
export CC_FLAGS_LTO
endif

ifdef CONFIG_DEBUG_FORCE_FUNCTION_ALIGN_32B
KBUILD_CFLAGS += -falign-functions=32
endif

# arch Makefile may override CC so keep this after arch Makefile is included
NOSTDINC_FLAGS += -nostdinc -isystem $(shell $(CC) -print-file-name=include)

# warn about C99 declaration after statement
KBUILD_CFLAGS += -Wdeclaration-after-statement

# Variable Length Arrays (VLAs) should not be used anywhere in the kernel
KBUILD_CFLAGS += -Wvla

# disable pointer signed / unsigned warnings in gcc 4.0
KBUILD_CFLAGS += -Wno-pointer-sign

# disable stringop warnings in gcc 8+
KBUILD_CFLAGS += $(call cc-disable-warning, stringop-truncation)

# We'll want to enable this eventually, but it's not going away for 5.7 at least
KBUILD_CFLAGS += $(call cc-disable-warning, zero-length-bounds)
KBUILD_CFLAGS += $(call cc-disable-warning, array-bounds)
KBUILD_CFLAGS += $(call cc-disable-warning, stringop-overflow)

# Another good warning that we'll want to enable eventually
KBUILD_CFLAGS += $(call cc-disable-warning, restrict)

# Enabled with W=2, disabled by default as noisy
KBUILD_CFLAGS += $(call cc-disable-warning, maybe-uninitialized)

# disable invalid "can't wrap" optimizations for signed / pointers
KBUILD_CFLAGS	+= -fno-strict-overflow

# Make sure -fstack-check isn't enabled (like gentoo apparently did)
KBUILD_CFLAGS  += -fno-stack-check



# Prohibit date/time macros, which would make the build non-deterministic
KBUILD_CFLAGS   += -Werror=date-time

# enforce correct pointer usage
KBUILD_CFLAGS   += $(call cc-option,-Werror=incompatible-pointer-types)

# Require designated initializers for all marked structures
KBUILD_CFLAGS   += $(call cc-option,-Werror=designated-init)

# change __FILE__ to the relative path from the srctree
KBUILD_CPPFLAGS += $(call cc-option,-fmacro-prefix-map=$(srctree)/=)

# include additional Makefiles when needed
include-y			:= scripts/Makefile.extrawarn
include-$(CONFIG_KASAN)		+= scripts/Makefile.kasan
include-$(CONFIG_KCSAN)		+= scripts/Makefile.kcsan
include-$(CONFIG_UBSAN)		+= scripts/Makefile.ubsan
include-$(CONFIG_KCOV)		+= scripts/Makefile.kcov
include-$(CONFIG_GCC_PLUGINS)	+= scripts/Makefile.gcc-plugins

include $(addprefix $(srctree)/, $(include-y))

# scripts/Makefile.gcc-plugins is intentionally included last.
# Do not add $(call cc-option,...) below this line. When you build the kernel
# from the clean source tree, the GCC plugins do not exist at this point.

# Add user supplied CPPFLAGS, AFLAGS and CFLAGS as the last assignments
KBUILD_CPPFLAGS += $(KCPPFLAGS)
KBUILD_AFLAGS   += $(KAFLAGS)
KBUILD_CFLAGS   += $(KCFLAGS)

KBUILD_LDFLAGS_MODULE += --build-id=sha1
LDFLAGS_vmlinux += --build-id=sha1

ifeq ($(CONFIG_STRIP_ASM_SYMS),y)
LDFLAGS_vmlinux	+= $(call ld-option, -X,)
endif

ifeq ($(CONFIG_RELR),y)
LDFLAGS_vmlinux	+= --pack-dyn-relocs=relr
endif

# We never want expected sections to be placed heuristically by the
# linker. All sections should be explicitly named in the linker script.
ifdef CONFIG_LD_ORPHAN_WARN
LDFLAGS_vmlinux += --orphan-handling=warn
endif

# Align the bit size of userspace programs with the kernel
KBUILD_USERCFLAGS  += $(filter -m32 -m64 --target=%, $(KBUILD_CFLAGS))
KBUILD_USERLDFLAGS += $(filter -m32 -m64 --target=%, $(KBUILD_CFLAGS))

# make the checker run with the right architecture
CHECKFLAGS += --arch=$(ARCH)

# insure the checker run with the right endianness
CHECKFLAGS += $(if $(CONFIG_CPU_BIG_ENDIAN),-mbig-endian,-mlittle-endian)

# the checker needs the correct machine size
CHECKFLAGS += $(if $(CONFIG_64BIT),-m64,-m32)

# Default kernel image to build when no specific target is given.
# KBUILD_IMAGE may be overruled on the command line or
# set in the environment
# Also any assignments in arch/$(ARCH)/Makefile take precedence over
# this default value
export KBUILD_IMAGE ?= vmlinux

#
# INSTALL_PATH specifies where to place the updated kernel and system map
# images. Default is /boot, but you can set it to other values
export	INSTALL_PATH ?= /boot

#
# INSTALL_DTBS_PATH specifies a prefix for relocations required by build roots.
# Like INSTALL_MOD_PATH, it isn't defined in the Makefile, but can be passed as
# an argument if needed. Otherwise it defaults to the kernel install path
#
export INSTALL_DTBS_PATH ?= $(INSTALL_PATH)/dtbs/$(KERNELRELEASE)

#
# INSTALL_MOD_PATH specifies a prefix to MODLIB for module directory
# relocations required by build roots.  This is not defined in the
# makefile but the argument can be passed to make if needed.
#

MODLIB	= $(INSTALL_MOD_PATH)/lib/modules/$(KERNELRELEASE)
export MODLIB

#
# INSTALL_MOD_STRIP, if defined, will cause modules to be
# stripped after they are installed.  If INSTALL_MOD_STRIP is '1', then
# the default option --strip-debug will be used.  Otherwise,
# INSTALL_MOD_STRIP value will be used as the options to the strip command.

ifdef INSTALL_MOD_STRIP
ifeq ($(INSTALL_MOD_STRIP),1)
mod_strip_cmd = $(STRIP) --strip-debug
else
mod_strip_cmd = $(STRIP) $(INSTALL_MOD_STRIP)
endif # INSTALL_MOD_STRIP=1
else
mod_strip_cmd = true
endif # INSTALL_MOD_STRIP
export mod_strip_cmd

# CONFIG_MODULE_COMPRESS, if defined, will cause module to be compressed
# after they are installed in agreement with CONFIG_MODULE_COMPRESS_GZIP,
# CONFIG_MODULE_COMPRESS_XZ, or CONFIG_MODULE_COMPRESS_ZSTD.

mod_compress_cmd = true
ifdef CONFIG_MODULE_COMPRESS
  ifdef CONFIG_MODULE_COMPRESS_GZIP
    mod_compress_cmd = $(KGZIP) -n -f
  endif # CONFIG_MODULE_COMPRESS_GZIP
  ifdef CONFIG_MODULE_COMPRESS_XZ
    mod_compress_cmd = $(XZ) --lzma2=dict=2MiB -f
  endif # CONFIG_MODULE_COMPRESS_XZ
  ifdef CONFIG_MODULE_COMPRESS_ZSTD
    mod_compress_cmd = $(ZSTD) -T0 -9 --rm -f
  endif # CONFIG_MODULE_COMPRESS_ZSTD
endif # CONFIG_MODULE_COMPRESS
export mod_compress_cmd

ifdef CONFIG_MODULE_SIG_ALL
$(eval $(call config_filename,MODULE_SIG_KEY))

mod_sign_cmd = scripts/sign-file $(CONFIG_MODULE_SIG_HASH) $(MODULE_SIG_KEY_SRCPREFIX)$(CONFIG_MODULE_SIG_KEY) certs/signing_key.x509
else
mod_sign_cmd = true
endif
export mod_sign_cmd

HOST_LIBELF_LIBS = $(shell pkg-config libelf --libs 2>/dev/null || echo -lelf)

has_libelf = $(call try-run,\
               echo "int main() {}" | $(HOSTCC) -xc -o /dev/null $(HOST_LIBELF_LIBS) -,1,0)

ifdef CONFIG_STACK_VALIDATION
  ifeq ($(has_libelf),1)
    objtool_target := tools/objtool FORCE
  else
    SKIP_STACK_VALIDATION := 1
    export SKIP_STACK_VALIDATION
  endif
endif

PHONY += resolve_btfids_clean

resolve_btfids_O = $(abspath $(objtree))/tools/bpf/resolve_btfids

# tools/bpf/resolve_btfids directory might not exist
# in output directory, skip its clean in that case
resolve_btfids_clean:
ifneq ($(wildcard $(resolve_btfids_O)),)
	$(Q)$(MAKE) -sC $(srctree)/tools/bpf/resolve_btfids O=$(resolve_btfids_O) clean
endif

ifdef CONFIG_BPF
ifdef CONFIG_DEBUG_INFO_BTF
  ifeq ($(has_libelf),1)
    resolve_btfids_target := tools/bpf/resolve_btfids FORCE
  else
    ERROR_RESOLVE_BTFIDS := 1
  endif
endif # CONFIG_DEBUG_INFO_BTF
endif # CONFIG_BPF

PHONY += prepare0

extmod-prefix = $(if $(KBUILD_EXTMOD),$(KBUILD_EXTMOD)/)
export MODORDER := $(extmod-prefix)modules.order
export MODULES_NSDEPS := $(extmod-prefix)modules.nsdeps

ifeq ($(KBUILD_EXTMOD),)
core-y		+= kernel/ certs/ mm/ fs/ ipc/ security/ crypto/ block/

vmlinux-dirs	:= $(patsubst %/,%,$(filter %/, \
		     $(core-y) $(core-m) $(drivers-y) $(drivers-m) \
		     $(libs-y) $(libs-m)))

vmlinux-alldirs	:= $(sort $(vmlinux-dirs) Documentation \
		     $(patsubst %/,%,$(filter %/, $(core-) \
			$(drivers-) $(libs-))))

subdir-modorder := $(addsuffix modules.order,$(filter %/, \
			$(core-y) $(core-m) $(libs-y) $(libs-m) \
			$(drivers-y) $(drivers-m)))

build-dirs	:= $(vmlinux-dirs)
clean-dirs	:= $(vmlinux-alldirs)

# Externally visible symbols (used by link-vmlinux.sh)
KBUILD_VMLINUX_OBJS := $(head-y) $(patsubst %/,%/built-in.a, $(core-y))
KBUILD_VMLINUX_OBJS += $(addsuffix built-in.a, $(filter %/, $(libs-y)))
ifdef CONFIG_MODULES
KBUILD_VMLINUX_OBJS += $(patsubst %/, %/lib.a, $(filter %/, $(libs-y)))
KBUILD_VMLINUX_LIBS := $(filter-out %/, $(libs-y))
else
KBUILD_VMLINUX_LIBS := $(patsubst %/,%/lib.a, $(libs-y))
endif
KBUILD_VMLINUX_OBJS += $(patsubst %/,%/built-in.a, $(drivers-y))

export KBUILD_VMLINUX_OBJS KBUILD_VMLINUX_LIBS
export KBUILD_LDS          := arch/$(SRCARCH)/kernel/vmlinux.lds
# used by scripts/Makefile.package
export KBUILD_ALLDIRS := $(sort $(filter-out arch/%,$(vmlinux-alldirs)) LICENSES arch include scripts tools)

vmlinux-deps := $(KBUILD_LDS) $(KBUILD_VMLINUX_OBJS) $(KBUILD_VMLINUX_LIBS)

# Recurse until adjust_autoksyms.sh is satisfied
PHONY += autoksyms_recursive
ifdef CONFIG_TRIM_UNUSED_KSYMS
# For the kernel to actually contain only the needed exported symbols,
# we have to build modules as well to determine what those symbols are.
# (this can be evaluated only once include/config/auto.conf has been included)
KBUILD_MODULES := 1

autoksyms_recursive: descend modules.order
	$(Q)$(CONFIG_SHELL) $(srctree)/scripts/adjust_autoksyms.sh \
	  "$(MAKE) -f $(srctree)/Makefile vmlinux"
endif

autoksyms_h := $(if $(CONFIG_TRIM_UNUSED_KSYMS), include/generated/autoksyms.h)

quiet_cmd_autoksyms_h = GEN     $@
      cmd_autoksyms_h = mkdir -p $(dir $@); \
			$(CONFIG_SHELL) $(srctree)/scripts/gen_autoksyms.sh $@

$(autoksyms_h):
	$(call cmd,autoksyms_h)

ARCH_POSTLINK := $(wildcard $(srctree)/arch/$(SRCARCH)/Makefile.postlink)

# Final link of vmlinux with optional arch pass after final link
cmd_link-vmlinux =                                                 \
	$(CONFIG_SHELL) $< "$(LD)" "$(KBUILD_LDFLAGS)" "$(LDFLAGS_vmlinux)";    \
	$(if $(ARCH_POSTLINK), $(MAKE) -f $(ARCH_POSTLINK) $@, true)

vmlinux: scripts/link-vmlinux.sh autoksyms_recursive $(vmlinux-deps) FORCE
	+$(call if_changed,link-vmlinux)

targets := vmlinux

# The actual objects are generated when descending,
# make sure no implicit rule kicks in
$(sort $(vmlinux-deps) $(subdir-modorder)): descend ;

filechk_kernel.release = \
	echo "$(KERNELVERSION)$$($(CONFIG_SHELL) $(srctree)/scripts/setlocalversion $(srctree))"

# Store (new) KERNELRELEASE string in include/config/kernel.release
include/config/kernel.release: FORCE
	$(call filechk,kernel.release)

# Additional helpers built in scripts/
# Carefully list dependencies so we do not try to build scripts twice
# in parallel
PHONY += scripts
scripts: scripts_basic scripts_dtc
	$(Q)$(MAKE) $(build)=$(@)

# Things we need to do before we recursively start building the kernel
# or the modules are listed in "prepare".
# A multi level approach is used. prepareN is processed before prepareN-1.
# archprepare is used in arch Makefiles and when processed asm symlink,
# version.h and scripts_basic is processed / created.

PHONY += prepare archprepare

archprepare: outputmakefile archheaders archscripts scripts include/config/kernel.release \
	asm-generic $(version_h) $(autoksyms_h) include/generated/utsrelease.h \
	include/generated/autoconf.h

prepare0: archprepare
	$(Q)$(MAKE) $(build)=scripts/mod
	$(Q)$(MAKE) $(build)=.

# All the preparing..
prepare: prepare0 prepare-objtool prepare-resolve_btfids

# Support for using generic headers in asm-generic
asm-generic := -f $(srctree)/scripts/Makefile.asm-generic obj

PHONY += asm-generic uapi-asm-generic
asm-generic: uapi-asm-generic
	$(Q)$(MAKE) $(asm-generic)=arch/$(SRCARCH)/include/generated/asm \
	generic=include/asm-generic
uapi-asm-generic:
	$(Q)$(MAKE) $(asm-generic)=arch/$(SRCARCH)/include/generated/uapi/asm \
	generic=include/uapi/asm-generic

PHONY += prepare-objtool prepare-resolve_btfids
prepare-objtool: $(objtool_target)
ifeq ($(SKIP_STACK_VALIDATION),1)
ifdef CONFIG_FTRACE_MCOUNT_USE_OBJTOOL
	@echo "error: Cannot generate __mcount_loc for CONFIG_DYNAMIC_FTRACE=y, please install libelf-dev, libelf-devel or elfutils-libelf-devel" >&2
	@false
endif
ifdef CONFIG_UNWINDER_ORC
	@echo "error: Cannot generate ORC metadata for CONFIG_UNWINDER_ORC=y, please install libelf-dev, libelf-devel or elfutils-libelf-devel" >&2
	@false
else
	@echo "warning: Cannot use CONFIG_STACK_VALIDATION=y, please install libelf-dev, libelf-devel or elfutils-libelf-devel" >&2
endif
endif

prepare-resolve_btfids: $(resolve_btfids_target)
ifeq ($(ERROR_RESOLVE_BTFIDS),1)
	@echo "error: Cannot resolve BTF IDs for CONFIG_DEBUG_INFO_BTF, please install libelf-dev, libelf-devel or elfutils-libelf-devel" >&2
	@false
endif
# Generate some files
# ---------------------------------------------------------------------------

# KERNELRELEASE can change from a few different places, meaning version.h
# needs to be updated, so this check is forced on all builds

uts_len := 64
define filechk_utsrelease.h
	if [ `echo -n "$(KERNELRELEASE)" | wc -c ` -gt $(uts_len) ]; then \
	  echo '"$(KERNELRELEASE)" exceeds $(uts_len) characters' >&2;    \
	  exit 1;                                                         \
	fi;                                                               \
	echo \#define UTS_RELEASE \"$(KERNELRELEASE)\"
endef

define filechk_version.h
	if [ $(SUBLEVEL) -gt 255 ]; then                                 \
		echo \#define LINUX_VERSION_CODE $(shell                 \
		expr $(VERSION) \* 65536 + $(PATCHLEVEL) \* 256 + 255); \
	else                                                             \
		echo \#define LINUX_VERSION_CODE $(shell                 \
		expr $(VERSION) \* 65536 + $(PATCHLEVEL) \* 256 + $(SUBLEVEL)); \
	fi;                                                              \
	echo '#define KERNEL_VERSION(a,b,c) (((a) << 16) + ((b) << 8) +  \
	((c) > 255 ? 255 : (c)))';                                       \
	echo \#define LINUX_VERSION_MAJOR $(VERSION);                    \
	echo \#define LINUX_VERSION_PATCHLEVEL $(PATCHLEVEL);            \
	echo \#define LINUX_VERSION_SUBLEVEL $(SUBLEVEL)
endef

$(version_h): PATCHLEVEL := $(if $(PATCHLEVEL), $(PATCHLEVEL), 0)
$(version_h): SUBLEVEL := $(if $(SUBLEVEL), $(SUBLEVEL), 0)
$(version_h): FORCE
	$(call filechk,version.h)

include/generated/utsrelease.h: include/config/kernel.release FORCE
	$(call filechk,utsrelease.h)

PHONY += headerdep
headerdep:
	$(Q)find $(srctree)/include/ -name '*.h' | xargs --max-args 1 \
	$(srctree)/scripts/headerdep.pl -I$(srctree)/include

# ---------------------------------------------------------------------------
# Kernel headers

#Default location for installed headers
export INSTALL_HDR_PATH = $(objtree)/usr

quiet_cmd_headers_install = INSTALL $(INSTALL_HDR_PATH)/include
      cmd_headers_install = \
	mkdir -p $(INSTALL_HDR_PATH); \
	rsync -mrl --include='*/' --include='*\.h' --exclude='*' \
	usr/include $(INSTALL_HDR_PATH)

PHONY += headers_install
headers_install: headers
	$(call cmd,headers_install)

PHONY += archheaders archscripts

hdr-inst := -f $(srctree)/scripts/Makefile.headersinst obj

PHONY += headers
headers: $(version_h) scripts_unifdef uapi-asm-generic archheaders archscripts
	$(if $(wildcard $(srctree)/arch/$(SRCARCH)/include/uapi/asm/Kbuild),, \
	  $(error Headers not exportable for the $(SRCARCH) architecture))
	$(Q)$(MAKE) $(hdr-inst)=include/uapi
	$(Q)$(MAKE) $(hdr-inst)=arch/$(SRCARCH)/include/uapi

# Deprecated. It is no-op now.
PHONY += headers_check
headers_check:
	@:

ifdef CONFIG_HEADERS_INSTALL
prepare: headers
endif

PHONY += scripts_unifdef
scripts_unifdef: scripts_basic
	$(Q)$(MAKE) $(build)=scripts scripts/unifdef

# ---------------------------------------------------------------------------
# Kernel selftest

PHONY += kselftest
kselftest:
	$(Q)$(MAKE) -C $(srctree)/tools/testing/selftests run_tests

kselftest-%: FORCE
	$(Q)$(MAKE) -C $(srctree)/tools/testing/selftests $*

PHONY += kselftest-merge
kselftest-merge:
	$(if $(wildcard $(objtree)/.config),, $(error No .config exists, config your kernel first!))
	$(Q)find $(srctree)/tools/testing/selftests -name config | \
		xargs $(srctree)/scripts/kconfig/merge_config.sh -m $(objtree)/.config
	$(Q)$(MAKE) -f $(srctree)/Makefile olddefconfig

# ---------------------------------------------------------------------------
# Devicetree files

ifneq ($(wildcard $(srctree)/arch/$(SRCARCH)/boot/dts/),)
dtstree := arch/$(SRCARCH)/boot/dts
endif

ifneq ($(dtstree),)

%.dtb: include/config/kernel.release scripts_dtc
	$(Q)$(MAKE) $(build)=$(dtstree) $(dtstree)/$@

%.dtbo: include/config/kernel.release scripts_dtc
	$(Q)$(MAKE) $(build)=$(dtstree) $(dtstree)/$@

PHONY += dtbs dtbs_install dtbs_check
dtbs: include/config/kernel.release scripts_dtc
	$(Q)$(MAKE) $(build)=$(dtstree)

ifneq ($(filter dtbs_check, $(MAKECMDGOALS)),)
export CHECK_DTBS=y
dtbs: dt_binding_check
endif

dtbs_check: dtbs

dtbs_install:
	$(Q)$(MAKE) $(dtbinst)=$(dtstree) dst=$(INSTALL_DTBS_PATH)

ifdef CONFIG_OF_EARLY_FLATTREE
all: dtbs
endif

endif

PHONY += scripts_dtc
scripts_dtc: scripts_basic
	$(Q)$(MAKE) $(build)=scripts/dtc

ifneq ($(filter dt_binding_check, $(MAKECMDGOALS)),)
export CHECK_DT_BINDING=y
endif

PHONY += dt_binding_check
dt_binding_check: scripts_dtc
	$(Q)$(MAKE) $(build)=Documentation/devicetree/bindings

# ---------------------------------------------------------------------------
# Modules

ifdef CONFIG_MODULES

# By default, build modules as well

all: modules

# When we're building modules with modversions, we need to consider
# the built-in objects during the descend as well, in order to
# make sure the checksums are up to date before we record them.
ifdef CONFIG_MODVERSIONS
  KBUILD_BUILTIN := 1
endif

# Build modules
#
# A module can be listed more than once in obj-m resulting in
# duplicate lines in modules.order files.  Those are removed
# using awk while concatenating to the final file.

PHONY += modules
modules: $(if $(KBUILD_BUILTIN),vmlinux) modules_check modules_prepare
	$(Q)$(MAKE) -f $(srctree)/scripts/Makefile.modpost

PHONY += modules_check
modules_check: modules.order
	$(Q)$(CONFIG_SHELL) $(srctree)/scripts/modules-check.sh $<

cmd_modules_order = $(AWK) '!x[$$0]++' $(real-prereqs) > $@

modules.order: $(subdir-modorder) FORCE
	$(call if_changed,modules_order)

targets += modules.order

# Target to prepare building external modules
PHONY += modules_prepare
modules_prepare: prepare
	$(Q)$(MAKE) $(build)=scripts scripts/module.lds

# Target to install modules
PHONY += modules_install
modules_install: _modinst_ _modinst_post

PHONY += _modinst_
_modinst_:
	@rm -rf $(MODLIB)/kernel
	@rm -f $(MODLIB)/source
	@mkdir -p $(MODLIB)/kernel
	@ln -s $(abspath $(srctree)) $(MODLIB)/source
	@if [ ! $(objtree) -ef  $(MODLIB)/build ]; then \
		rm -f $(MODLIB)/build ; \
		ln -s $(CURDIR) $(MODLIB)/build ; \
	fi
	@sed 's:^:kernel/:' modules.order > $(MODLIB)/modules.order
	@cp -f modules.builtin $(MODLIB)/
	@cp -f $(objtree)/modules.builtin.modinfo $(MODLIB)/
	$(Q)$(MAKE) -f $(srctree)/scripts/Makefile.modinst

# This depmod is only for convenience to give the initial
# boot a modules.dep even before / is mounted read-write.  However the
# boot script depmod is the master version.
PHONY += _modinst_post
_modinst_post: _modinst_
	$(call cmd,depmod)

ifeq ($(CONFIG_MODULE_SIG), y)
PHONY += modules_sign
modules_sign:
	$(Q)$(MAKE) -f $(srctree)/scripts/Makefile.modsign
endif

else # CONFIG_MODULES

# Modules not configured
# ---------------------------------------------------------------------------

PHONY += modules modules_install
modules modules_install:
	@echo >&2
	@echo >&2 "The present kernel configuration has modules disabled."
	@echo >&2 "Type 'make config' and enable loadable module support."
	@echo >&2 "Then build a kernel with module support enabled."
	@echo >&2
	@exit 1

endif # CONFIG_MODULES

###
# Cleaning is done on three levels.
# make clean     Delete most generated files
#                Leave enough to build external modules
# make mrproper  Delete the current configuration, and all generated files
# make distclean Remove editor backup files, patch leftover files and the like

# Directories & files removed with 'make clean'
CLEAN_FILES += include/ksym vmlinux.symvers modules-only.symvers \
	       modules.builtin modules.builtin.modinfo modules.nsdeps \
	       compile_commands.json .thinlto-cache

# Directories & files removed with 'make mrproper'
MRPROPER_FILES += include/config include/generated          \
		  arch/$(SRCARCH)/include/generated .tmp_objdiff \
		  debian snap tar-install \
		  .config .config.old .version \
		  Module.symvers \
		  signing_key.pem signing_key.priv signing_key.x509	\
		  x509.genkey extra_certificates signing_key.x509.keyid	\
		  signing_key.x509.signer vmlinux-gdb.py \
		  *.spec

# Directories & files removed with 'make distclean'
DISTCLEAN_FILES += tags TAGS cscope* GPATH GTAGS GRTAGS GSYMS

# clean - Delete most, but leave enough to build external modules
#
clean: rm-files := $(CLEAN_FILES)

PHONY += archclean vmlinuxclean

vmlinuxclean:
	$(Q)$(CONFIG_SHELL) $(srctree)/scripts/link-vmlinux.sh clean
	$(Q)$(if $(ARCH_POSTLINK), $(MAKE) -f $(ARCH_POSTLINK) clean)

clean: archclean vmlinuxclean resolve_btfids_clean

# mrproper - Delete all generated files, including .config
#
mrproper: rm-files := $(wildcard $(MRPROPER_FILES))
mrproper-dirs      := $(addprefix _mrproper_,scripts)

PHONY += $(mrproper-dirs) mrproper
$(mrproper-dirs):
	$(Q)$(MAKE) $(clean)=$(patsubst _mrproper_%,%,$@)

mrproper: clean $(mrproper-dirs)
	$(call cmd,rmfiles)

# distclean
#
distclean: rm-files := $(wildcard $(DISTCLEAN_FILES))

PHONY += distclean

distclean: mrproper
	$(call cmd,rmfiles)
	@find $(srctree) $(RCS_FIND_IGNORE) \
		\( -name '*.orig' -o -name '*.rej' -o -name '*~' \
		-o -name '*.bak' -o -name '#*#' -o -name '*%' \
		-o -name 'core' \) \
		-type f -print | xargs rm -f


# Packaging of the kernel to various formats
# ---------------------------------------------------------------------------

%src-pkg: FORCE
	$(Q)$(MAKE) -f $(srctree)/scripts/Makefile.package $@
%pkg: include/config/kernel.release FORCE
	$(Q)$(MAKE) -f $(srctree)/scripts/Makefile.package $@

# Brief documentation of the typical targets used
# ---------------------------------------------------------------------------

boards := $(wildcard $(srctree)/arch/$(SRCARCH)/configs/*_defconfig)
boards := $(sort $(notdir $(boards)))
board-dirs := $(dir $(wildcard $(srctree)/arch/$(SRCARCH)/configs/*/*_defconfig))
board-dirs := $(sort $(notdir $(board-dirs:/=)))

PHONY += help
help:
	@echo  'Cleaning targets:'
	@echo  '  clean		  - Remove most generated files but keep the config and'
	@echo  '                    enough build support to build external modules'
	@echo  '  mrproper	  - Remove all generated files + config + various backup files'
	@echo  '  distclean	  - mrproper + remove editor backup and patch files'
	@echo  ''
	@echo  'Configuration targets:'
	@$(MAKE) -f $(srctree)/scripts/kconfig/Makefile help
	@echo  ''
	@echo  'Other generic targets:'
	@echo  '  all		  - Build all targets marked with [*]'
	@echo  '* vmlinux	  - Build the bare kernel'
	@echo  '* modules	  - Build all modules'
	@echo  '  modules_install - Install all modules to INSTALL_MOD_PATH (default: /)'
	@echo  '  dir/            - Build all files in dir and below'
	@echo  '  dir/file.[ois]  - Build specified target only'
	@echo  '  dir/file.ll     - Build the LLVM assembly file'
	@echo  '                    (requires compiler support for LLVM assembly generation)'
	@echo  '  dir/file.lst    - Build specified mixed source/assembly target only'
	@echo  '                    (requires a recent binutils and recent build (System.map))'
	@echo  '  dir/file.ko     - Build module including final link'
	@echo  '  modules_prepare - Set up for building external modules'
	@echo  '  tags/TAGS	  - Generate tags file for editors'
	@echo  '  cscope	  - Generate cscope index'
	@echo  '  gtags           - Generate GNU GLOBAL index'
	@echo  '  kernelrelease	  - Output the release version string (use with make -s)'
	@echo  '  kernelversion	  - Output the version stored in Makefile (use with make -s)'
	@echo  '  image_name	  - Output the image name (use with make -s)'
	@echo  '  headers_install - Install sanitised kernel headers to INSTALL_HDR_PATH'; \
	 echo  '                    (default: $(INSTALL_HDR_PATH))'; \
	 echo  ''
	@echo  'Static analysers:'
	@echo  '  checkstack      - Generate a list of stack hogs'
	@echo  '  versioncheck    - Sanity check on version.h usage'
	@echo  '  includecheck    - Check for duplicate included header files'
	@echo  '  export_report   - List the usages of all exported symbols'
	@echo  '  headerdep       - Detect inclusion cycles in headers'
	@echo  '  coccicheck      - Check with Coccinelle'
	@echo  '  clang-analyzer  - Check with clang static analyzer'
	@echo  '  clang-tidy      - Check with clang-tidy'
	@echo  ''
	@echo  'Tools:'
	@echo  '  nsdeps          - Generate missing symbol namespace dependencies'
	@echo  ''
	@echo  'Kernel selftest:'
	@echo  '  kselftest         - Build and run kernel selftest'
	@echo  '                      Build, install, and boot kernel before'
	@echo  '                      running kselftest on it'
	@echo  '                      Run as root for full coverage'
	@echo  '  kselftest-all     - Build kernel selftest'
	@echo  '  kselftest-install - Build and install kernel selftest'
	@echo  '  kselftest-clean   - Remove all generated kselftest files'
	@echo  '  kselftest-merge   - Merge all the config dependencies of'
	@echo  '		      kselftest to existing .config.'
	@echo  ''
	@$(if $(dtstree), \
		echo 'Devicetree:'; \
		echo '* dtbs             - Build device tree blobs for enabled boards'; \
		echo '  dtbs_install     - Install dtbs to $(INSTALL_DTBS_PATH)'; \
		echo '  dt_binding_check - Validate device tree binding documents'; \
		echo '  dtbs_check       - Validate device tree source files';\
		echo '')

	@echo 'Userspace tools targets:'
	@echo '  use "make tools/help"'
	@echo '  or  "cd tools; make help"'
	@echo  ''
	@echo  'Kernel packaging:'
	@$(MAKE) -f $(srctree)/scripts/Makefile.package help
	@echo  ''
	@echo  'Documentation targets:'
	@$(MAKE) -f $(srctree)/Documentation/Makefile dochelp
	@echo  ''
	@echo  'Architecture specific targets ($(SRCARCH)):'
	@$(if $(archhelp),$(archhelp),\
		echo '  No architecture specific help defined for $(SRCARCH)')
	@echo  ''
	@$(if $(boards), \
		$(foreach b, $(boards), \
		printf "  %-27s - Build for %s\\n" $(b) $(subst _defconfig,,$(b));) \
		echo '')
	@$(if $(board-dirs), \
		$(foreach b, $(board-dirs), \
		printf "  %-16s - Show %s-specific targets\\n" help-$(b) $(b);) \
		printf "  %-16s - Show all of the above\\n" help-boards; \
		echo '')

	@echo  '  make V=0|1 [targets] 0 => quiet build (default), 1 => verbose build'
	@echo  '  make V=2   [targets] 2 => give reason for rebuild of target'
	@echo  '  make O=dir [targets] Locate all output files in "dir", including .config'
	@echo  '  make C=1   [targets] Check re-compiled c source with $$CHECK'
	@echo  '                       (sparse by default)'
	@echo  '  make C=2   [targets] Force check of all c source with $$CHECK'
	@echo  '  make RECORDMCOUNT_WARN=1 [targets] Warn about ignored mcount sections'
	@echo  '  make W=n   [targets] Enable extra build checks, n=1,2,3 where'
	@echo  '		1: warnings which may be relevant and do not occur too often'
	@echo  '		2: warnings which occur quite often but may still be relevant'
	@echo  '		3: more obscure warnings, can most likely be ignored'
	@echo  '		Multiple levels can be combined with W=12 or W=123'
	@echo  ''
	@echo  'Execute "make" or "make all" to build all targets marked with [*] '
	@echo  'For further info see the ./README file'


help-board-dirs := $(addprefix help-,$(board-dirs))

help-boards: $(help-board-dirs)

boards-per-dir = $(sort $(notdir $(wildcard $(srctree)/arch/$(SRCARCH)/configs/$*/*_defconfig)))

$(help-board-dirs): help-%:
	@echo  'Architecture specific targets ($(SRCARCH) $*):'
	@$(if $(boards-per-dir), \
		$(foreach b, $(boards-per-dir), \
		printf "  %-24s - Build for %s\\n" $*/$(b) $(subst _defconfig,,$(b));) \
		echo '')


# Documentation targets
# ---------------------------------------------------------------------------
DOC_TARGETS := xmldocs latexdocs pdfdocs htmldocs epubdocs cleandocs \
	       linkcheckdocs dochelp refcheckdocs
PHONY += $(DOC_TARGETS)
$(DOC_TARGETS):
	$(Q)$(MAKE) $(build)=Documentation $@

# Misc
# ---------------------------------------------------------------------------

PHONY += scripts_gdb
scripts_gdb: prepare0
	$(Q)$(MAKE) $(build)=scripts/gdb
	$(Q)ln -fsn $(abspath $(srctree)/scripts/gdb/vmlinux-gdb.py)

ifdef CONFIG_GDB_SCRIPTS
all: scripts_gdb
endif

else # KBUILD_EXTMOD

###
# External module support.
# When building external modules the kernel used as basis is considered
# read-only, and no consistency checks are made and the make
# system is not used on the basis kernel. If updates are required
# in the basis kernel ordinary make commands (without M=...) must
# be used.
#
# The following are the only valid targets when building external
# modules.
# make M=dir clean     Delete all automatically generated files
# make M=dir modules   Make all modules in specified dir
# make M=dir	       Same as 'make M=dir modules'
# make M=dir modules_install
#                      Install the modules built in the module directory
#                      Assumes install directory is already created

# We are always building only modules.
KBUILD_BUILTIN :=
KBUILD_MODULES := 1

build-dirs := $(KBUILD_EXTMOD)
PHONY += modules
modules: $(MODORDER)
	$(Q)$(MAKE) -f $(srctree)/scripts/Makefile.modpost

$(MODORDER): descend
	@:

PHONY += modules_install
modules_install: _emodinst_ _emodinst_post

install-dir := $(if $(INSTALL_MOD_DIR),$(INSTALL_MOD_DIR),extra)
PHONY += _emodinst_
_emodinst_:
	$(Q)mkdir -p $(MODLIB)/$(install-dir)
	$(Q)$(MAKE) -f $(srctree)/scripts/Makefile.modinst

PHONY += _emodinst_post
_emodinst_post: _emodinst_
	$(call cmd,depmod)

compile_commands.json: $(extmod-prefix)compile_commands.json
PHONY += compile_commands.json

clean-dirs := $(KBUILD_EXTMOD)
clean: rm-files := $(KBUILD_EXTMOD)/Module.symvers $(KBUILD_EXTMOD)/modules.nsdeps \
	$(KBUILD_EXTMOD)/compile_commands.json $(KBUILD_EXTMOD)/.thinlto-cache

PHONY += help
help:
	@echo  '  Building external modules.'
	@echo  '  Syntax: make -C path/to/kernel/src M=$$PWD target'
	@echo  ''
	@echo  '  modules         - default target, build the module(s)'
	@echo  '  modules_install - install the module'
	@echo  '  clean           - remove generated files in module directory only'
	@echo  ''

# no-op for external module builds
PHONY += prepare modules_prepare

endif # KBUILD_EXTMOD

# Single targets
# ---------------------------------------------------------------------------
# To build individual files in subdirectories, you can do like this:
#
#   make foo/bar/baz.s
#
# The supported suffixes for single-target are listed in 'single-targets'
#
# To build only under specific subdirectories, you can do like this:
#
#   make foo/bar/baz/

ifdef single-build

# .ko is special because modpost is needed
single-ko := $(sort $(filter %.ko, $(MAKECMDGOALS)))
single-no-ko := $(sort $(patsubst %.ko,%.mod, $(MAKECMDGOALS)))

$(single-ko): single_modpost
	@:
$(single-no-ko): descend
	@:

ifeq ($(KBUILD_EXTMOD),)
# For the single build of in-tree modules, use a temporary file to avoid
# the situation of modules_install installing an invalid modules.order.
MODORDER := .modules.tmp
endif

PHONY += single_modpost
single_modpost: $(single-no-ko) modules_prepare
	$(Q){ $(foreach m, $(single-ko), echo $(extmod-prefix)$m;) } > $(MODORDER)
	$(Q)$(MAKE) -f $(srctree)/scripts/Makefile.modpost

KBUILD_MODULES := 1

export KBUILD_SINGLE_TARGETS := $(addprefix $(extmod-prefix), $(single-no-ko))

# trim unrelated directories
build-dirs := $(foreach d, $(build-dirs), \
			$(if $(filter $(d)/%, $(KBUILD_SINGLE_TARGETS)), $(d)))

endif

ifndef CONFIG_MODULES
KBUILD_MODULES :=
endif

# Handle descending into subdirectories listed in $(build-dirs)
# Preset locale variables to speed up the build process. Limit locale
# tweaks to this spot to avoid wrong language settings when running
# make menuconfig etc.
# Error messages still appears in the original language
PHONY += descend $(build-dirs)
descend: $(build-dirs)
$(build-dirs): prepare
	$(Q)$(MAKE) $(build)=$@ \
	single-build=$(if $(filter-out $@/, $(filter $@/%, $(KBUILD_SINGLE_TARGETS))),1) \
	need-builtin=1 need-modorder=1

clean-dirs := $(addprefix _clean_, $(clean-dirs))
PHONY += $(clean-dirs) clean
$(clean-dirs):
	$(Q)$(MAKE) $(clean)=$(patsubst _clean_%,%,$@)

clean: $(clean-dirs)
	$(call cmd,rmfiles)
	@find $(if $(KBUILD_EXTMOD), $(KBUILD_EXTMOD), .) $(RCS_FIND_IGNORE) \
		\( -name '*.[aios]' -o -name '*.ko' -o -name '.*.cmd' \
		-o -name '*.ko.*' \
		-o -name '*.dtb' -o -name '*.dtbo' -o -name '*.dtb.S' -o -name '*.dt.yaml' \
		-o -name '*.dwo' -o -name '*.lst' \
		-o -name '*.su' -o -name '*.mod' \
		-o -name '.*.d' -o -name '.*.tmp' -o -name '*.mod.c' \
		-o -name '*.lex.c' -o -name '*.tab.[ch]' \
		-o -name '*.asn1.[ch]' \
		-o -name '*.symtypes' -o -name 'modules.order' \
		-o -name '.tmp_*.o.*' \
		-o -name '*.c.[012]*.*' \
		-o -name '*.ll' \
		-o -name '*.gcno' \
		-o -name '*.*.symversions' \) -type f -print | xargs rm -f

# Generate tags for editors
# ---------------------------------------------------------------------------
quiet_cmd_tags = GEN     $@
      cmd_tags = $(BASH) $(srctree)/scripts/tags.sh $@

tags TAGS cscope gtags: FORCE
	$(call cmd,tags)

# Script to generate missing namespace dependencies
# ---------------------------------------------------------------------------

PHONY += nsdeps
nsdeps: export KBUILD_NSDEPS=1
nsdeps: modules
	$(Q)$(CONFIG_SHELL) $(srctree)/scripts/nsdeps

# Clang Tooling
# ---------------------------------------------------------------------------

quiet_cmd_gen_compile_commands = GEN     $@
      cmd_gen_compile_commands = $(PYTHON3) $< -a $(AR) -o $@ $(filter-out $<, $(real-prereqs))

$(extmod-prefix)compile_commands.json: scripts/clang-tools/gen_compile_commands.py \
	$(if $(KBUILD_EXTMOD),,$(KBUILD_VMLINUX_OBJS) $(KBUILD_VMLINUX_LIBS)) \
	$(if $(CONFIG_MODULES), $(MODORDER)) FORCE
	$(call if_changed,gen_compile_commands)

targets += $(extmod-prefix)compile_commands.json

PHONY += clang-tidy clang-analyzer

ifdef CONFIG_CC_IS_CLANG
quiet_cmd_clang_tools = CHECK   $<
      cmd_clang_tools = $(PYTHON3) $(srctree)/scripts/clang-tools/run-clang-tools.py $@ $<

clang-tidy clang-analyzer: $(extmod-prefix)compile_commands.json
	$(call cmd,clang_tools)
else
clang-tidy clang-analyzer:
	@echo "$@ requires CC=clang" >&2
	@false
endif

# Scripts to check various things for consistency
# ---------------------------------------------------------------------------

PHONY += includecheck versioncheck coccicheck export_report

includecheck:
	find $(srctree)/* $(RCS_FIND_IGNORE) \
		-name '*.[hcS]' -type f -print | sort \
		| xargs $(PERL) -w $(srctree)/scripts/checkincludes.pl

versioncheck:
	find $(srctree)/* $(RCS_FIND_IGNORE) \
		-name '*.[hcS]' -type f -print | sort \
		| xargs $(PERL) -w $(srctree)/scripts/checkversion.pl

coccicheck:
	$(Q)$(BASH) $(srctree)/scripts/$@

export_report:
	$(PERL) $(srctree)/scripts/export_report.pl

PHONY += checkstack kernelrelease kernelversion image_name

# UML needs a little special treatment here.  It wants to use the host
# toolchain, so needs $(SUBARCH) passed to checkstack.pl.  Everyone
# else wants $(ARCH), including people doing cross-builds, which means
# that $(SUBARCH) doesn't work here.
ifeq ($(ARCH), um)
CHECKSTACK_ARCH := $(SUBARCH)
else
CHECKSTACK_ARCH := $(ARCH)
endif
checkstack:
	$(OBJDUMP) -d vmlinux $$(find . -name '*.ko') | \
	$(PERL) $(srctree)/scripts/checkstack.pl $(CHECKSTACK_ARCH)

kernelrelease:
	@echo "$(KERNELVERSION)$$($(CONFIG_SHELL) $(srctree)/scripts/setlocalversion $(srctree))"

kernelversion:
	@echo $(KERNELVERSION)

image_name:
	@echo $(KBUILD_IMAGE)

# Clear a bunch of variables before executing the submake

ifeq ($(quiet),silent_)
tools_silent=s
endif

tools/: FORCE
	$(Q)mkdir -p $(objtree)/tools
	$(Q)$(MAKE) LDFLAGS= MAKEFLAGS="$(tools_silent) $(filter --j% -j,$(MAKEFLAGS))" O=$(abspath $(objtree)) subdir=tools -C $(srctree)/tools/

tools/%: FORCE
	$(Q)mkdir -p $(objtree)/tools
	$(Q)$(MAKE) LDFLAGS= MAKEFLAGS="$(tools_silent) $(filter --j% -j,$(MAKEFLAGS))" O=$(abspath $(objtree)) subdir=tools -C $(srctree)/tools/ $*

quiet_cmd_rmfiles = $(if $(wildcard $(rm-files)),CLEAN   $(wildcard $(rm-files)))
      cmd_rmfiles = rm -rf $(rm-files)

# Run depmod only if we have System.map and depmod is executable
quiet_cmd_depmod = DEPMOD  $(KERNELRELEASE)
      cmd_depmod = $(CONFIG_SHELL) $(srctree)/scripts/depmod.sh $(DEPMOD) \
                   $(KERNELRELEASE)

# read saved command lines for existing targets
existing-targets := $(wildcard $(sort $(targets)))

-include $(foreach f,$(existing-targets),$(dir $(f)).$(notdir $(f)).cmd)

endif # config-build
endif # mixed-build
endif # need-sub-make

PHONY += FORCE
FORCE:

# Declare the contents of the PHONY variable as phony.  We keep that
# information in a variable so we can use it in if_changed and friends.
.PHONY: $(PHONY)<|MERGE_RESOLUTION|>--- conflicted
+++ resolved
@@ -1,13 +1,8 @@
 # SPDX-License-Identifier: GPL-2.0
 VERSION = 5
 PATCHLEVEL = 12
-<<<<<<< HEAD
-SUBLEVEL = 11
+SUBLEVEL = 12
 EXTRAVERSION = -zen-prjc-rt
-=======
-SUBLEVEL = 12
-EXTRAVERSION =
->>>>>>> 83335a41
 NAME = Frozen Wasteland
 
 # *DOCUMENTATION*
