VERSION = 4
PATCHLEVEL = 9
<<<<<<< HEAD
SUBLEVEL = 2
EXTRAVERSION = _dtop-rt-I.5-2
=======
SUBLEVEL = 3
EXTRAVERSION =
>>>>>>> 584fd787
NAME = Roaring Lionus

# *DOCUMENTATION*
# To see a list of typical targets execute "make help"
# More info can be located in ./README
# Comments in this file are targeted only to the developer, do not
# expect to learn how to build the kernel reading this file.

# o Do not use make's built-in rules and variables
#   (this increases performance and avoids hard-to-debug behaviour);
# o Look for make include files relative to root of kernel src
MAKEFLAGS += -rR --include-dir=$(CURDIR)

# Avoid funny character set dependencies
unexport LC_ALL
LC_COLLATE=C
LC_NUMERIC=C
export LC_COLLATE LC_NUMERIC

# Avoid interference with shell env settings
unexport GREP_OPTIONS

# We are using a recursive build, so we need to do a little thinking
# to get the ordering right.
#
# Most importantly: sub-Makefiles should only ever modify files in
# their own directory. If in some directory we have a dependency on
# a file in another dir (which doesn't happen often, but it's often
# unavoidable when linking the built-in.o targets which finally
# turn into vmlinux), we will call a sub make in that other dir, and
# after that we are sure that everything which is in that other dir
# is now up to date.
#
# The only cases where we need to modify files which have global
# effects are thus separated out and done before the recursive
# descending is started. They are now explicitly listed as the
# prepare rule.

# Beautify output
# ---------------------------------------------------------------------------
#
# Normally, we echo the whole command before executing it. By making
# that echo $($(quiet)$(cmd)), we now have the possibility to set
# $(quiet) to choose other forms of output instead, e.g.
#
#         quiet_cmd_cc_o_c = Compiling $(RELDIR)/$@
#         cmd_cc_o_c       = $(CC) $(c_flags) -c -o $@ $<
#
# If $(quiet) is empty, the whole command will be printed.
# If it is set to "quiet_", only the short version will be printed.
# If it is set to "silent_", nothing will be printed at all, since
# the variable $(silent_cmd_cc_o_c) doesn't exist.
#
# A simple variant is to prefix commands with $(Q) - that's useful
# for commands that shall be hidden in non-verbose mode.
#
#	$(Q)ln $@ :<
#
# If KBUILD_VERBOSE equals 0 then the above command will be hidden.
# If KBUILD_VERBOSE equals 1 then the above command is displayed.
#
# To put more focus on warnings, be less verbose as default
# Use 'make V=1' to see the full commands

ifeq ("$(origin V)", "command line")
  KBUILD_VERBOSE = $(V)
endif
ifndef KBUILD_VERBOSE
  KBUILD_VERBOSE = 0
endif

ifeq ($(KBUILD_VERBOSE),1)
  quiet =
  Q =
else
  quiet=quiet_
  Q = @
endif

# If the user is running make -s (silent mode), suppress echoing of
# commands

ifneq ($(filter 4.%,$(MAKE_VERSION)),)	# make-4
ifneq ($(filter %s ,$(firstword x$(MAKEFLAGS))),)
  quiet=silent_
endif
else					# make-3.8x
ifneq ($(filter s% -s%,$(MAKEFLAGS)),)
  quiet=silent_
endif
endif

export quiet Q KBUILD_VERBOSE

# kbuild supports saving output files in a separate directory.
# To locate output files in a separate directory two syntaxes are supported.
# In both cases the working directory must be the root of the kernel src.
# 1) O=
# Use "make O=dir/to/store/output/files/"
#
# 2) Set KBUILD_OUTPUT
# Set the environment variable KBUILD_OUTPUT to point to the directory
# where the output files shall be placed.
# export KBUILD_OUTPUT=dir/to/store/output/files/
# make
#
# The O= assignment takes precedence over the KBUILD_OUTPUT environment
# variable.

# KBUILD_SRC is set on invocation of make in OBJ directory
# KBUILD_SRC is not intended to be used by the regular user (for now)
ifeq ($(KBUILD_SRC),)

# OK, Make called in directory where kernel src resides
# Do we want to locate output files in a separate directory?
ifeq ("$(origin O)", "command line")
  KBUILD_OUTPUT := $(O)
endif

# That's our default target when none is given on the command line
PHONY := _all
_all:

# Cancel implicit rules on top Makefile
$(CURDIR)/Makefile Makefile: ;

ifneq ($(words $(subst :, ,$(CURDIR))), 1)
  $(error main directory cannot contain spaces nor colons)
endif

ifneq ($(KBUILD_OUTPUT),)
# Invoke a second make in the output directory, passing relevant variables
# check that the output directory actually exists
saved-output := $(KBUILD_OUTPUT)
KBUILD_OUTPUT := $(shell mkdir -p $(KBUILD_OUTPUT) && cd $(KBUILD_OUTPUT) \
								&& /bin/pwd)
$(if $(KBUILD_OUTPUT),, \
     $(error failed to create output directory "$(saved-output)"))

PHONY += $(MAKECMDGOALS) sub-make

$(filter-out _all sub-make $(CURDIR)/Makefile, $(MAKECMDGOALS)) _all: sub-make
	@:

sub-make:
	$(Q)$(MAKE) -C $(KBUILD_OUTPUT) KBUILD_SRC=$(CURDIR) \
	-f $(CURDIR)/Makefile $(filter-out _all sub-make,$(MAKECMDGOALS))

# Leave processing to above invocation of make
skip-makefile := 1
endif # ifneq ($(KBUILD_OUTPUT),)
endif # ifeq ($(KBUILD_SRC),)

# We process the rest of the Makefile if this is the final invocation of make
ifeq ($(skip-makefile),)

# Do not print "Entering directory ...",
# but we want to display it when entering to the output directory
# so that IDEs/editors are able to understand relative filenames.
MAKEFLAGS += --no-print-directory

# Call a source code checker (by default, "sparse") as part of the
# C compilation.
#
# Use 'make C=1' to enable checking of only re-compiled files.
# Use 'make C=2' to enable checking of *all* source files, regardless
# of whether they are re-compiled or not.
#
# See the file "Documentation/sparse.txt" for more details, including
# where to get the "sparse" utility.

ifeq ("$(origin C)", "command line")
  KBUILD_CHECKSRC = $(C)
endif
ifndef KBUILD_CHECKSRC
  KBUILD_CHECKSRC = 0
endif

# Use make M=dir to specify directory of external module to build
# Old syntax make ... SUBDIRS=$PWD is still supported
# Setting the environment variable KBUILD_EXTMOD take precedence
ifdef SUBDIRS
  KBUILD_EXTMOD ?= $(SUBDIRS)
endif

ifeq ("$(origin M)", "command line")
  KBUILD_EXTMOD := $(M)
endif

# If building an external module we do not care about the all: rule
# but instead _all depend on modules
PHONY += all
ifeq ($(KBUILD_EXTMOD),)
_all: all
else
_all: modules
endif

ifeq ($(KBUILD_SRC),)
        # building in the source tree
        srctree := .
else
        ifeq ($(KBUILD_SRC)/,$(dir $(CURDIR)))
                # building in a subdirectory of the source tree
                srctree := ..
        else
                srctree := $(KBUILD_SRC)
        endif
endif
objtree		:= .
src		:= $(srctree)
obj		:= $(objtree)

VPATH		:= $(srctree)$(if $(KBUILD_EXTMOD),:$(KBUILD_EXTMOD))

export srctree objtree VPATH

# SUBARCH tells the usermode build what the underlying arch is.  That is set
# first, and if a usermode build is happening, the "ARCH=um" on the command
# line overrides the setting of ARCH below.  If a native build is happening,
# then ARCH is assigned, getting whatever value it gets normally, and
# SUBARCH is subsequently ignored.

SUBARCH := $(shell uname -m | sed -e s/i.86/x86/ -e s/x86_64/x86/ \
				  -e s/sun4u/sparc64/ \
				  -e s/arm.*/arm/ -e s/sa110/arm/ \
				  -e s/s390x/s390/ -e s/parisc64/parisc/ \
				  -e s/ppc.*/powerpc/ -e s/mips.*/mips/ \
				  -e s/sh[234].*/sh/ -e s/aarch64.*/arm64/ )

# Cross compiling and selecting different set of gcc/bin-utils
# ---------------------------------------------------------------------------
#
# When performing cross compilation for other architectures ARCH shall be set
# to the target architecture. (See arch/* for the possibilities).
# ARCH can be set during invocation of make:
# make ARCH=ia64
# Another way is to have ARCH set in the environment.
# The default ARCH is the host where make is executed.

# CROSS_COMPILE specify the prefix used for all executables used
# during compilation. Only gcc and related bin-utils executables
# are prefixed with $(CROSS_COMPILE).
# CROSS_COMPILE can be set on the command line
# make CROSS_COMPILE=ia64-linux-
# Alternatively CROSS_COMPILE can be set in the environment.
# A third alternative is to store a setting in .config so that plain
# "make" in the configured kernel build directory always uses that.
# Default value for CROSS_COMPILE is not to prefix executables
# Note: Some architectures assign CROSS_COMPILE in their arch/*/Makefile
ARCH		?= $(SUBARCH)
CROSS_COMPILE	?= $(CONFIG_CROSS_COMPILE:"%"=%)

# Architecture as present in compile.h
UTS_MACHINE 	:= $(ARCH)
SRCARCH 	:= $(ARCH)

# Additional ARCH settings for x86
ifeq ($(ARCH),i386)
        SRCARCH := x86
endif
ifeq ($(ARCH),x86_64)
        SRCARCH := x86
endif

# Additional ARCH settings for sparc
ifeq ($(ARCH),sparc32)
       SRCARCH := sparc
endif
ifeq ($(ARCH),sparc64)
       SRCARCH := sparc
endif

# Additional ARCH settings for sh
ifeq ($(ARCH),sh64)
       SRCARCH := sh
endif

# Additional ARCH settings for tile
ifeq ($(ARCH),tilepro)
       SRCARCH := tile
endif
ifeq ($(ARCH),tilegx)
       SRCARCH := tile
endif

# Where to locate arch specific headers
hdr-arch  := $(SRCARCH)

KCONFIG_CONFIG	?= .config
export KCONFIG_CONFIG

# SHELL used by kbuild
CONFIG_SHELL := $(shell if [ -x "$$BASH" ]; then echo $$BASH; \
	  else if [ -x /bin/bash ]; then echo /bin/bash; \
	  else echo sh; fi ; fi)

HOSTCC       = gcc
HOSTCXX      = g++
HOSTCFLAGS   = -Wall -Wmissing-prototypes -Wstrict-prototypes -O2 -fomit-frame-pointer -std=gnu89
HOSTCXXFLAGS = -O2

ifeq ($(shell $(HOSTCC) -v 2>&1 | grep -c "clang version"), 1)
HOSTCFLAGS  += -Wno-unused-value -Wno-unused-parameter \
		-Wno-missing-field-initializers -fno-delete-null-pointer-checks
endif

# Decide whether to build built-in, modular, or both.
# Normally, just do built-in.

KBUILD_MODULES :=
KBUILD_BUILTIN := 1

# If we have only "make modules", don't compile built-in objects.
# When we're building modules with modversions, we need to consider
# the built-in objects during the descend as well, in order to
# make sure the checksums are up to date before we record them.

ifeq ($(MAKECMDGOALS),modules)
  KBUILD_BUILTIN := $(if $(CONFIG_MODVERSIONS),1)
endif

# If we have "make <whatever> modules", compile modules
# in addition to whatever we do anyway.
# Just "make" or "make all" shall build modules as well

ifneq ($(filter all _all modules,$(MAKECMDGOALS)),)
  KBUILD_MODULES := 1
endif

ifeq ($(MAKECMDGOALS),)
  KBUILD_MODULES := 1
endif

export KBUILD_MODULES KBUILD_BUILTIN
export KBUILD_CHECKSRC KBUILD_SRC KBUILD_EXTMOD

# We need some generic definitions (do not try to remake the file).
scripts/Kbuild.include: ;
include scripts/Kbuild.include

# Make variables (CC, etc...)
AS		= $(CROSS_COMPILE)as
LD		= $(CROSS_COMPILE)ld
CC		= $(CROSS_COMPILE)gcc
CPP		= $(CC) -E
AR		= $(CROSS_COMPILE)ar
NM		= $(CROSS_COMPILE)nm
STRIP		= $(CROSS_COMPILE)strip
OBJCOPY		= $(CROSS_COMPILE)objcopy
OBJDUMP		= $(CROSS_COMPILE)objdump
AWK		= awk
GENKSYMS	= scripts/genksyms/genksyms
INSTALLKERNEL  := installkernel
DEPMOD		= /sbin/depmod
PERL		= perl
PYTHON		= python
CHECK		= sparse

CHECKFLAGS     := -D__linux__ -Dlinux -D__STDC__ -Dunix -D__unix__ \
		  -Wbitwise -Wno-return-void $(CF)
NOSTDINC_FLAGS  =
CFLAGS_MODULE   =
AFLAGS_MODULE   =
LDFLAGS_MODULE  =
CFLAGS_KERNEL	=
AFLAGS_KERNEL	=
LDFLAGS_vmlinux =
CFLAGS_GCOV	= -fprofile-arcs -ftest-coverage -fno-tree-loop-im -Wno-maybe-uninitialized
CFLAGS_KCOV	:= $(call cc-option,-fsanitize-coverage=trace-pc,)


# Use USERINCLUDE when you must reference the UAPI directories only.
USERINCLUDE    := \
		-I$(srctree)/arch/$(hdr-arch)/include/uapi \
		-I$(objtree)/arch/$(hdr-arch)/include/generated/uapi \
		-I$(srctree)/include/uapi \
		-I$(objtree)/include/generated/uapi \
                -include $(srctree)/include/linux/kconfig.h

# Use LINUXINCLUDE when you must reference the include/ directory.
# Needed to be compatible with the O= option
LINUXINCLUDE    := \
		-I$(srctree)/arch/$(hdr-arch)/include \
		-I$(objtree)/arch/$(hdr-arch)/include/generated/uapi \
		-I$(objtree)/arch/$(hdr-arch)/include/generated \
		$(if $(KBUILD_SRC), -I$(srctree)/include) \
		-I$(objtree)/include

LINUXINCLUDE	+= $(filter-out $(LINUXINCLUDE),$(USERINCLUDE))

KBUILD_CPPFLAGS := -D__KERNEL__

KBUILD_CFLAGS   := -Wall -Wundef -Wstrict-prototypes -Wno-trigraphs \
		   -fno-strict-aliasing -fno-common \
		   -Werror-implicit-function-declaration \
		   -Wno-format-security \
		   -fsched-pressure -fschedule-insns -fno-tree-reassoc \
		   -fsched2-use-superblocks \
		   -fmodulo-sched -fmodulo-sched-allow-regmoves -freschedule-modulo-scheduled-loops \
		   -fivopts -fgcse -fgcse-after-reload -ftree-partial-pre \
		   -falign-functions=1 -falign-jumps=1 -falign-loops=1 -falign-labels=1 -fno-builtin -fno-builtin-memcpy -pipe \
		   -std=gnu89 $(call cc-option,-fno-PIE)


KBUILD_AFLAGS_KERNEL :=
KBUILD_CFLAGS_KERNEL :=
KBUILD_AFLAGS   := -D__ASSEMBLY__ $(call cc-option,-fno-PIE)
KBUILD_AFLAGS_MODULE  := -DMODULE
KBUILD_CFLAGS_MODULE  := -DMODULE
KBUILD_LDFLAGS_MODULE := -T $(srctree)/scripts/module-common.lds

# Read KERNELRELEASE from include/config/kernel.release (if it exists)
KERNELRELEASE = $(shell cat include/config/kernel.release 2> /dev/null)
KERNELVERSION = $(VERSION)$(if $(PATCHLEVEL),.$(PATCHLEVEL)$(if $(SUBLEVEL),.$(SUBLEVEL)))$(EXTRAVERSION)

export VERSION PATCHLEVEL SUBLEVEL KERNELRELEASE KERNELVERSION
export ARCH SRCARCH CONFIG_SHELL HOSTCC HOSTCFLAGS CROSS_COMPILE AS LD CC
export CPP AR NM STRIP OBJCOPY OBJDUMP
export MAKE AWK GENKSYMS INSTALLKERNEL PERL PYTHON UTS_MACHINE
export HOSTCXX HOSTCXXFLAGS LDFLAGS_MODULE CHECK CHECKFLAGS

export KBUILD_CPPFLAGS NOSTDINC_FLAGS LINUXINCLUDE OBJCOPYFLAGS LDFLAGS
export KBUILD_CFLAGS CFLAGS_KERNEL CFLAGS_MODULE CFLAGS_GCOV CFLAGS_KCOV CFLAGS_KASAN CFLAGS_UBSAN
export KBUILD_AFLAGS AFLAGS_KERNEL AFLAGS_MODULE
export KBUILD_AFLAGS_MODULE KBUILD_CFLAGS_MODULE KBUILD_LDFLAGS_MODULE
export KBUILD_AFLAGS_KERNEL KBUILD_CFLAGS_KERNEL
export KBUILD_ARFLAGS

# When compiling out-of-tree modules, put MODVERDIR in the module
# tree rather than in the kernel tree. The kernel tree might
# even be read-only.
export MODVERDIR := $(if $(KBUILD_EXTMOD),$(firstword $(KBUILD_EXTMOD))/).tmp_versions

# Files to ignore in find ... statements

export RCS_FIND_IGNORE := \( -name SCCS -o -name BitKeeper -o -name .svn -o    \
			  -name CVS -o -name .pc -o -name .hg -o -name .git \) \
			  -prune -o
export RCS_TAR_IGNORE := --exclude SCCS --exclude BitKeeper --exclude .svn \
			 --exclude CVS --exclude .pc --exclude .hg --exclude .git

# ===========================================================================
# Rules shared between *config targets and build targets

# Basic helpers built in scripts/
PHONY += scripts_basic
scripts_basic:
	$(Q)$(MAKE) $(build)=scripts/basic
	$(Q)rm -f .tmp_quiet_recordmcount

# To avoid any implicit rule to kick in, define an empty command.
scripts/basic/%: scripts_basic ;

PHONY += outputmakefile
# outputmakefile generates a Makefile in the output directory, if using a
# separate output directory. This allows convenient use of make in the
# output directory.
outputmakefile:
ifneq ($(KBUILD_SRC),)
	$(Q)ln -fsn $(srctree) source
	$(Q)$(CONFIG_SHELL) $(srctree)/scripts/mkmakefile \
	    $(srctree) $(objtree) $(VERSION) $(PATCHLEVEL)
endif

# Support for using generic headers in asm-generic
PHONY += asm-generic
asm-generic:
	$(Q)$(MAKE) -f $(srctree)/scripts/Makefile.asm-generic \
	            src=asm obj=arch/$(SRCARCH)/include/generated/asm
	$(Q)$(MAKE) -f $(srctree)/scripts/Makefile.asm-generic \
	            src=uapi/asm obj=arch/$(SRCARCH)/include/generated/uapi/asm

# To make sure we do not include .config for any of the *config targets
# catch them early, and hand them over to scripts/kconfig/Makefile
# It is allowed to specify more targets when calling make, including
# mixing *config targets and build targets.
# For example 'make oldconfig all'.
# Detect when mixed targets is specified, and make a second invocation
# of make so .config is not included in this case either (for *config).

version_h := include/generated/uapi/linux/version.h
old_version_h := include/linux/version.h

no-dot-config-targets := clean mrproper distclean \
			 cscope gtags TAGS tags help% %docs check% coccicheck \
			 $(version_h) headers_% archheaders archscripts \
			 kernelversion %src-pkg

config-targets := 0
mixed-targets  := 0
dot-config     := 1

ifneq ($(filter $(no-dot-config-targets), $(MAKECMDGOALS)),)
	ifeq ($(filter-out $(no-dot-config-targets), $(MAKECMDGOALS)),)
		dot-config := 0
	endif
endif

ifeq ($(KBUILD_EXTMOD),)
        ifneq ($(filter config %config,$(MAKECMDGOALS)),)
                config-targets := 1
                ifneq ($(words $(MAKECMDGOALS)),1)
                        mixed-targets := 1
                endif
        endif
endif
# install and module_install need also be processed one by one
ifneq ($(filter install,$(MAKECMDGOALS)),)
        ifneq ($(filter modules_install,$(MAKECMDGOALS)),)
	        mixed-targets := 1
        endif
endif

ifeq ($(mixed-targets),1)
# ===========================================================================
# We're called with mixed targets (*config and build targets).
# Handle them one by one.

PHONY += $(MAKECMDGOALS) __build_one_by_one

$(filter-out __build_one_by_one, $(MAKECMDGOALS)): __build_one_by_one
	@:

__build_one_by_one:
	$(Q)set -e; \
	for i in $(MAKECMDGOALS); do \
		$(MAKE) -f $(srctree)/Makefile $$i; \
	done

else
ifeq ($(config-targets),1)
# ===========================================================================
# *config targets only - make sure prerequisites are updated, and descend
# in scripts/kconfig to make the *config target

# Read arch specific Makefile to set KBUILD_DEFCONFIG as needed.
# KBUILD_DEFCONFIG may point out an alternative default configuration
# used for 'make defconfig'
include arch/$(SRCARCH)/Makefile
export KBUILD_DEFCONFIG KBUILD_KCONFIG

config: scripts_basic outputmakefile FORCE
	$(Q)$(MAKE) $(build)=scripts/kconfig $@

%config: scripts_basic outputmakefile FORCE
	$(Q)$(MAKE) $(build)=scripts/kconfig $@

else
# ===========================================================================
# Build targets only - this includes vmlinux, arch specific targets, clean
# targets and others. In general all targets except *config targets.

ifeq ($(KBUILD_EXTMOD),)
# Additional helpers built in scripts/
# Carefully list dependencies so we do not try to build scripts twice
# in parallel
PHONY += scripts
scripts: scripts_basic include/config/auto.conf include/config/tristate.conf \
	 asm-generic gcc-plugins
	$(Q)$(MAKE) $(build)=$(@)

# Objects we will link into vmlinux / subdirs we need to visit
init-y		:= init/
drivers-y	:= drivers/ sound/ firmware/
net-y		:= net/
libs-y		:= lib/
core-y		:= usr/
virt-y		:= virt/
endif # KBUILD_EXTMOD

ifeq ($(dot-config),1)
# Read in config
-include include/config/auto.conf

ifeq ($(KBUILD_EXTMOD),)
# Read in dependencies to all Kconfig* files, make sure to run
# oldconfig if changes are detected.
-include include/config/auto.conf.cmd

# To avoid any implicit rule to kick in, define an empty command
$(KCONFIG_CONFIG) include/config/auto.conf.cmd: ;

# If .config is newer than include/config/auto.conf, someone tinkered
# with it and forgot to run make oldconfig.
# if auto.conf.cmd is missing then we are probably in a cleaned tree so
# we execute the config step to be sure to catch updated Kconfig files
include/config/%.conf: $(KCONFIG_CONFIG) include/config/auto.conf.cmd
	$(Q)$(MAKE) -f $(srctree)/Makefile silentoldconfig
else
# external modules needs include/generated/autoconf.h and include/config/auto.conf
# but do not care if they are up-to-date. Use auto.conf to trigger the test
PHONY += include/config/auto.conf

include/config/auto.conf:
	$(Q)test -e include/generated/autoconf.h -a -e $@ || (		\
	echo >&2;							\
	echo >&2 "  ERROR: Kernel configuration is invalid.";		\
	echo >&2 "         include/generated/autoconf.h or $@ are missing.";\
	echo >&2 "         Run 'make oldconfig && make prepare' on kernel src to fix it.";	\
	echo >&2 ;							\
	/bin/false)

endif # KBUILD_EXTMOD

else
# Dummy target needed, because used as prerequisite
include/config/auto.conf: ;
endif # $(dot-config)

# For the kernel to actually contain only the needed exported symbols,
# we have to build modules as well to determine what those symbols are.
# (this can be evaluated only once include/config/auto.conf has been included)
ifdef CONFIG_TRIM_UNUSED_KSYMS
  KBUILD_MODULES := 1
endif

# The all: target is the default when no target is given on the
# command line.
# This allow a user to issue only 'make' to build a kernel including modules
# Defaults to vmlinux, but the arch makefile usually adds further targets
all: vmlinux

# The arch Makefile can set ARCH_{CPP,A,C}FLAGS to override the default
# values of the respective KBUILD_* variables
ARCH_CPPFLAGS :=
ARCH_AFLAGS :=
ARCH_CFLAGS :=
include arch/$(SRCARCH)/Makefile

KBUILD_CFLAGS	+= $(call cc-option,-fno-delete-null-pointer-checks,)
KBUILD_CFLAGS	+= $(call cc-disable-warning,frame-address,)

ifdef CONFIG_LD_DEAD_CODE_DATA_ELIMINATION
KBUILD_CFLAGS	+= $(call cc-option,-ffunction-sections,)
KBUILD_CFLAGS	+= $(call cc-option,-fdata-sections,)
endif

ifdef CONFIG_CC_OPTIMIZE_FOR_SIZE
KBUILD_CFLAGS	+= -Os $(call cc-disable-warning,maybe-uninitialized,)
else
ifdef CONFIG_PROFILE_ALL_BRANCHES
KBUILD_CFLAGS	+= -O2 $(call cc-disable-warning,maybe-uninitialized,)
else
KBUILD_CFLAGS   += -O2
endif
endif

KBUILD_CFLAGS += $(call cc-ifversion, -lt, 0409, \
			$(call cc-disable-warning,maybe-uninitialized,))

# Tell gcc to never replace conditional load with a non-conditional one
KBUILD_CFLAGS	+= $(call cc-option,--param=allow-store-data-races=0)

include scripts/Makefile.gcc-plugins

ifdef CONFIG_READABLE_ASM
# Disable optimizations that make assembler listings hard to read.
# reorder blocks reorders the control in the function
# ipa clone creates specialized cloned functions
# partial inlining inlines only parts of functions
KBUILD_CFLAGS += $(call cc-option,-fno-reorder-blocks,) \
                 $(call cc-option,-fno-ipa-cp-clone,) \
                 $(call cc-option,-fno-partial-inlining)
endif

ifneq ($(CONFIG_FRAME_WARN),0)
KBUILD_CFLAGS += $(call cc-option,-Wframe-larger-than=${CONFIG_FRAME_WARN})
endif

# This selects the stack protector compiler flag. Testing it is delayed
# until after .config has been reprocessed, in the prepare-compiler-check
# target.
ifdef CONFIG_CC_STACKPROTECTOR_REGULAR
  stackp-flag := -fstack-protector
  stackp-name := REGULAR
else
ifdef CONFIG_CC_STACKPROTECTOR_STRONG
  stackp-flag := -fstack-protector-strong
  stackp-name := STRONG
else
  # Force off for distro compilers that enable stack protector by default.
  stackp-flag := $(call cc-option, -fno-stack-protector)
endif
endif
# Find arch-specific stack protector compiler sanity-checking script.
ifdef CONFIG_CC_STACKPROTECTOR
  stackp-path := $(srctree)/scripts/gcc-$(SRCARCH)_$(BITS)-has-stack-protector.sh
  stackp-check := $(wildcard $(stackp-path))
endif
KBUILD_CFLAGS += $(stackp-flag)

ifeq ($(cc-name),clang)
KBUILD_CPPFLAGS += $(call cc-option,-Qunused-arguments,)
KBUILD_CPPFLAGS += $(call cc-option,-Wno-unknown-warning-option,)
KBUILD_CFLAGS += $(call cc-disable-warning, unused-variable)
KBUILD_CFLAGS += $(call cc-disable-warning, format-invalid-specifier)
KBUILD_CFLAGS += $(call cc-disable-warning, gnu)
# Quiet clang warning: comparison of unsigned expression < 0 is always false
KBUILD_CFLAGS += $(call cc-disable-warning, tautological-compare)
# CLANG uses a _MergedGlobals as optimization, but this breaks modpost, as the
# source of a reference will be _MergedGlobals and not on of the whitelisted names.
# See modpost pattern 2
KBUILD_CFLAGS += $(call cc-option, -mno-global-merge,)
KBUILD_CFLAGS += $(call cc-option, -fcatch-undefined-behavior)
else

# These warnings generated too much noise in a regular build.
# Use make W=1 to enable them (see scripts/Makefile.build)
KBUILD_CFLAGS += $(call cc-disable-warning, unused-but-set-variable)
KBUILD_CFLAGS += $(call cc-disable-warning, unused-const-variable)
endif

ifdef CONFIG_FRAME_POINTER
KBUILD_CFLAGS	+= -fno-omit-frame-pointer -fno-optimize-sibling-calls
else
# Some targets (ARM with Thumb2, for example), can't be built with frame
# pointers.  For those, we don't have FUNCTION_TRACER automatically
# select FRAME_POINTER.  However, FUNCTION_TRACER adds -pg, and this is
# incompatible with -fomit-frame-pointer with current GCC, so we don't use
# -fomit-frame-pointer with FUNCTION_TRACER.
ifndef CONFIG_FUNCTION_TRACER
KBUILD_CFLAGS	+= -fomit-frame-pointer
endif
endif

KBUILD_CFLAGS   += $(call cc-option, -fno-var-tracking-assignments)

ifdef CONFIG_DEBUG_INFO
ifdef CONFIG_DEBUG_INFO_SPLIT
KBUILD_CFLAGS   += $(call cc-option, -gsplit-dwarf, -g)
else
KBUILD_CFLAGS	+= -g
endif
KBUILD_AFLAGS	+= -Wa,-gdwarf-2
endif
ifdef CONFIG_DEBUG_INFO_DWARF4
KBUILD_CFLAGS	+= $(call cc-option, -gdwarf-4,)
endif

ifdef CONFIG_DEBUG_INFO_REDUCED
KBUILD_CFLAGS 	+= $(call cc-option, -femit-struct-debug-baseonly) \
		   $(call cc-option,-fno-var-tracking)
endif

ifdef CONFIG_FUNCTION_TRACER
ifndef CC_FLAGS_FTRACE
CC_FLAGS_FTRACE := -pg
endif
export CC_FLAGS_FTRACE
ifdef CONFIG_HAVE_FENTRY
CC_USING_FENTRY	:= $(call cc-option, -mfentry -DCC_USING_FENTRY)
endif
KBUILD_CFLAGS	+= $(CC_FLAGS_FTRACE) $(CC_USING_FENTRY)
KBUILD_AFLAGS	+= $(CC_USING_FENTRY)
ifdef CONFIG_DYNAMIC_FTRACE
	ifdef CONFIG_HAVE_C_RECORDMCOUNT
		BUILD_C_RECORDMCOUNT := y
		export BUILD_C_RECORDMCOUNT
	endif
endif
endif

# We trigger additional mismatches with less inlining
ifdef CONFIG_DEBUG_SECTION_MISMATCH
KBUILD_CFLAGS += $(call cc-option, -fno-inline-functions-called-once)
endif

# arch Makefile may override CC so keep this after arch Makefile is included
NOSTDINC_FLAGS += -nostdinc -isystem $(shell $(CC) -print-file-name=include)
CHECKFLAGS     += $(NOSTDINC_FLAGS)

# warn about C99 declaration after statement
KBUILD_CFLAGS += $(call cc-option,-Wdeclaration-after-statement,)

# disable pointer signed / unsigned warnings in gcc 4.0
KBUILD_CFLAGS += $(call cc-disable-warning, pointer-sign)

# disable invalid "can't wrap" optimizations for signed / pointers
KBUILD_CFLAGS	+= $(call cc-option,-fno-strict-overflow)

# conserve stack if available
KBUILD_CFLAGS   += $(call cc-option,-fconserve-stack)

# disallow errors like 'EXPORT_GPL(foo);' with missing header
KBUILD_CFLAGS   += $(call cc-option,-Werror=implicit-int)

# require functions to have arguments in prototypes, not empty 'int foo()'
KBUILD_CFLAGS   += $(call cc-option,-Werror=strict-prototypes)

# Prohibit date/time macros, which would make the build non-deterministic
KBUILD_CFLAGS   += $(call cc-option,-Werror=date-time)

# enforce correct pointer usage
KBUILD_CFLAGS   += $(call cc-option,-Werror=incompatible-pointer-types)

# use the deterministic mode of AR if available
KBUILD_ARFLAGS := $(call ar-option,D)

# check for 'asm goto'
ifeq ($(shell $(CONFIG_SHELL) $(srctree)/scripts/gcc-goto.sh $(CC)), y)
	KBUILD_CFLAGS += -DCC_HAVE_ASM_GOTO
	KBUILD_AFLAGS += -DCC_HAVE_ASM_GOTO
endif

include scripts/Makefile.kasan
include scripts/Makefile.extrawarn
include scripts/Makefile.ubsan

# Add any arch overrides and user supplied CPPFLAGS, AFLAGS and CFLAGS as the
# last assignments
KBUILD_CPPFLAGS += $(ARCH_CPPFLAGS) $(KCPPFLAGS)
KBUILD_AFLAGS   += $(ARCH_AFLAGS)   $(KAFLAGS)
KBUILD_CFLAGS   += $(ARCH_CFLAGS)   $(KCFLAGS)

# Use --build-id when available.
LDFLAGS_BUILD_ID = $(patsubst -Wl$(comma)%,%,\
			      $(call cc-ldoption, -Wl$(comma)--build-id,))
KBUILD_LDFLAGS_MODULE += $(LDFLAGS_BUILD_ID)
LDFLAGS_vmlinux += $(LDFLAGS_BUILD_ID)

ifdef CONFIG_LD_DEAD_CODE_DATA_ELIMINATION
LDFLAGS_vmlinux	+= $(call ld-option, --gc-sections,)
endif

ifeq ($(CONFIG_STRIP_ASM_SYMS),y)
LDFLAGS_vmlinux	+= $(call ld-option, -X,)
endif

# Default kernel image to build when no specific target is given.
# KBUILD_IMAGE may be overruled on the command line or
# set in the environment
# Also any assignments in arch/$(ARCH)/Makefile take precedence over
# this default value
export KBUILD_IMAGE ?= vmlinux

#
# INSTALL_PATH specifies where to place the updated kernel and system map
# images. Default is /boot, but you can set it to other values
export	INSTALL_PATH ?= /boot

#
# INSTALL_DTBS_PATH specifies a prefix for relocations required by build roots.
# Like INSTALL_MOD_PATH, it isn't defined in the Makefile, but can be passed as
# an argument if needed. Otherwise it defaults to the kernel install path
#
export INSTALL_DTBS_PATH ?= $(INSTALL_PATH)/dtbs/$(KERNELRELEASE)

#
# INSTALL_MOD_PATH specifies a prefix to MODLIB for module directory
# relocations required by build roots.  This is not defined in the
# makefile but the argument can be passed to make if needed.
#

MODLIB	= $(INSTALL_MOD_PATH)/lib/modules/$(KERNELRELEASE)
export MODLIB

#
# INSTALL_MOD_STRIP, if defined, will cause modules to be
# stripped after they are installed.  If INSTALL_MOD_STRIP is '1', then
# the default option --strip-debug will be used.  Otherwise,
# INSTALL_MOD_STRIP value will be used as the options to the strip command.

ifdef INSTALL_MOD_STRIP
ifeq ($(INSTALL_MOD_STRIP),1)
mod_strip_cmd = $(STRIP) --strip-debug
else
mod_strip_cmd = $(STRIP) $(INSTALL_MOD_STRIP)
endif # INSTALL_MOD_STRIP=1
else
mod_strip_cmd = true
endif # INSTALL_MOD_STRIP
export mod_strip_cmd

# CONFIG_MODULE_COMPRESS, if defined, will cause module to be compressed
# after they are installed in agreement with CONFIG_MODULE_COMPRESS_GZIP
# or CONFIG_MODULE_COMPRESS_XZ.

mod_compress_cmd = true
ifdef CONFIG_MODULE_COMPRESS
  ifdef CONFIG_MODULE_COMPRESS_GZIP
    mod_compress_cmd = gzip -n -f
  endif # CONFIG_MODULE_COMPRESS_GZIP
  ifdef CONFIG_MODULE_COMPRESS_XZ
    mod_compress_cmd = xz -f
  endif # CONFIG_MODULE_COMPRESS_XZ
endif # CONFIG_MODULE_COMPRESS
export mod_compress_cmd

# Select initial ramdisk compression format, default is gzip(1).
# This shall be used by the dracut(8) tool while creating an initramfs image.
#
INITRD_COMPRESS-y                  := gzip
INITRD_COMPRESS-$(CONFIG_RD_BZIP2) := bzip2
INITRD_COMPRESS-$(CONFIG_RD_LZMA)  := lzma
INITRD_COMPRESS-$(CONFIG_RD_XZ)    := xz
INITRD_COMPRESS-$(CONFIG_RD_LZO)   := lzo
INITRD_COMPRESS-$(CONFIG_RD_LZ4)   := lz4
# do not export INITRD_COMPRESS, since we didn't actually
# choose a sane default compression above.
# export INITRD_COMPRESS := $(INITRD_COMPRESS-y)

ifdef CONFIG_MODULE_SIG_ALL
$(eval $(call config_filename,MODULE_SIG_KEY))

mod_sign_cmd = scripts/sign-file $(CONFIG_MODULE_SIG_HASH) $(MODULE_SIG_KEY_SRCPREFIX)$(CONFIG_MODULE_SIG_KEY) certs/signing_key.x509
else
mod_sign_cmd = true
endif
export mod_sign_cmd


ifeq ($(KBUILD_EXTMOD),)
core-y		+= kernel/ certs/ mm/ fs/ ipc/ security/ crypto/ block/

vmlinux-dirs	:= $(patsubst %/,%,$(filter %/, $(init-y) $(init-m) \
		     $(core-y) $(core-m) $(drivers-y) $(drivers-m) \
		     $(net-y) $(net-m) $(libs-y) $(libs-m) $(virt-y)))

vmlinux-alldirs	:= $(sort $(vmlinux-dirs) $(patsubst %/,%,$(filter %/, \
		     $(init-) $(core-) $(drivers-) $(net-) $(libs-) $(virt-))))

init-y		:= $(patsubst %/, %/built-in.o, $(init-y))
core-y		:= $(patsubst %/, %/built-in.o, $(core-y))
drivers-y	:= $(patsubst %/, %/built-in.o, $(drivers-y))
net-y		:= $(patsubst %/, %/built-in.o, $(net-y))
libs-y1		:= $(patsubst %/, %/lib.a, $(libs-y))
libs-y2		:= $(patsubst %/, %/built-in.o, $(libs-y))
libs-y		:= $(libs-y1) $(libs-y2)
virt-y		:= $(patsubst %/, %/built-in.o, $(virt-y))

# Externally visible symbols (used by link-vmlinux.sh)
export KBUILD_VMLINUX_INIT := $(head-y) $(init-y)
export KBUILD_VMLINUX_MAIN := $(core-y) $(libs-y) $(drivers-y) $(net-y) $(virt-y)
export KBUILD_LDS          := arch/$(SRCARCH)/kernel/vmlinux.lds
export LDFLAGS_vmlinux
# used by scripts/pacmage/Makefile
export KBUILD_ALLDIRS := $(sort $(filter-out arch/%,$(vmlinux-alldirs)) arch Documentation include samples scripts tools)

vmlinux-deps := $(KBUILD_LDS) $(KBUILD_VMLINUX_INIT) $(KBUILD_VMLINUX_MAIN)

# Include targets which we want to execute sequentially if the rest of the
# kernel build went well. If CONFIG_TRIM_UNUSED_KSYMS is set, this might be
# evaluated more than once.
PHONY += vmlinux_prereq
vmlinux_prereq: $(vmlinux-deps) FORCE
ifdef CONFIG_HEADERS_CHECK
	$(Q)$(MAKE) -f $(srctree)/Makefile headers_check
endif
ifdef CONFIG_GDB_SCRIPTS
	$(Q)ln -fsn `cd $(srctree) && /bin/pwd`/scripts/gdb/vmlinux-gdb.py
endif
ifdef CONFIG_TRIM_UNUSED_KSYMS
	$(Q)$(CONFIG_SHELL) $(srctree)/scripts/adjust_autoksyms.sh \
	  "$(MAKE) -f $(srctree)/Makefile vmlinux"
endif

# standalone target for easier testing
include/generated/autoksyms.h: FORCE
	$(Q)$(CONFIG_SHELL) $(srctree)/scripts/adjust_autoksyms.sh true

ARCH_POSTLINK := $(wildcard $(srctree)/arch/$(SRCARCH)/Makefile.postlink)

# Final link of vmlinux with optional arch pass after final link
    cmd_link-vmlinux =                                                 \
	$(CONFIG_SHELL) $< $(LD) $(LDFLAGS) $(LDFLAGS_vmlinux) ;       \
	$(if $(ARCH_POSTLINK), $(MAKE) -f $(ARCH_POSTLINK) $@, true)

vmlinux: scripts/link-vmlinux.sh vmlinux_prereq $(vmlinux-deps) FORCE
	+$(call if_changed,link-vmlinux)

# Build samples along the rest of the kernel
ifdef CONFIG_SAMPLES
vmlinux-dirs += samples
endif

# The actual objects are generated when descending,
# make sure no implicit rule kicks in
$(sort $(vmlinux-deps)): $(vmlinux-dirs) ;

# Handle descending into subdirectories listed in $(vmlinux-dirs)
# Preset locale variables to speed up the build process. Limit locale
# tweaks to this spot to avoid wrong language settings when running
# make menuconfig etc.
# Error messages still appears in the original language

PHONY += $(vmlinux-dirs)
$(vmlinux-dirs): prepare scripts
	$(Q)$(MAKE) $(build)=$@

define filechk_kernel.release
	echo "$(KERNELVERSION)$$($(CONFIG_SHELL) $(srctree)/scripts/setlocalversion $(srctree))"
endef

# Store (new) KERNELRELEASE string in include/config/kernel.release
include/config/kernel.release: include/config/auto.conf FORCE
	$(call filechk,kernel.release)


# Things we need to do before we recursively start building the kernel
# or the modules are listed in "prepare".
# A multi level approach is used. prepareN is processed before prepareN-1.
# archprepare is used in arch Makefiles and when processed asm symlink,
# version.h and scripts_basic is processed / created.

# Listed in dependency order
PHONY += prepare archprepare prepare0 prepare1 prepare2 prepare3

# prepare3 is used to check if we are building in a separate output directory,
# and if so do:
# 1) Check that make has not been executed in the kernel src $(srctree)
prepare3: include/config/kernel.release
ifneq ($(KBUILD_SRC),)
	@$(kecho) '  Using $(srctree) as source for kernel'
	$(Q)if [ -f $(srctree)/.config -o -d $(srctree)/include/config ]; then \
		echo >&2 "  $(srctree) is not clean, please run 'make mrproper'"; \
		echo >&2 "  in the '$(srctree)' directory.";\
		/bin/false; \
	fi;
endif

# prepare2 creates a makefile if using a separate output directory.
# From this point forward, .config has been reprocessed, so any rules
# that need to depend on updated CONFIG_* values can be checked here.
prepare2: prepare3 prepare-compiler-check outputmakefile asm-generic

prepare1: prepare2 $(version_h) include/generated/utsrelease.h \
                   include/config/auto.conf
	$(cmd_crmodverdir)

archprepare: archheaders archscripts prepare1 scripts_basic

prepare0: archprepare gcc-plugins
	$(Q)$(MAKE) $(build)=.

# All the preparing..
prepare: prepare0 prepare-objtool

ifdef CONFIG_STACK_VALIDATION
  has_libelf := $(call try-run,\
		echo "int main() {}" | $(HOSTCC) -xc -o /dev/null -lelf -,1,0)
  ifeq ($(has_libelf),1)
    objtool_target := tools/objtool FORCE
  else
    $(warning "Cannot use CONFIG_STACK_VALIDATION, please install libelf-dev, libelf-devel or elfutils-libelf-devel")
    SKIP_STACK_VALIDATION := 1
    export SKIP_STACK_VALIDATION
  endif
endif

PHONY += prepare-objtool
prepare-objtool: $(objtool_target)

# Check for CONFIG flags that require compiler support. Abort the build
# after .config has been processed, but before the kernel build starts.
#
# For security-sensitive CONFIG options, we don't want to fallback and/or
# silently change which compiler flags will be used, since that leads to
# producing kernels with different security feature characteristics
# depending on the compiler used. (For example, "But I selected
# CC_STACKPROTECTOR_STRONG! Why did it build with _REGULAR?!")
PHONY += prepare-compiler-check
prepare-compiler-check: FORCE
# Make sure compiler supports requested stack protector flag.
ifdef stackp-name
  ifeq ($(call cc-option, $(stackp-flag)),)
	@echo Cannot use CONFIG_CC_STACKPROTECTOR_$(stackp-name): \
		  $(stackp-flag) not supported by compiler >&2 && exit 1
  endif
endif
# Make sure compiler does not have buggy stack-protector support.
ifdef stackp-check
  ifneq ($(shell $(CONFIG_SHELL) $(stackp-check) $(CC) $(KBUILD_CPPFLAGS) $(biarch)),y)
	@echo Cannot use CONFIG_CC_STACKPROTECTOR_$(stackp-name): \
                  $(stackp-flag) available but compiler is broken >&2 && exit 1
  endif
endif
	@:

# Generate some files
# ---------------------------------------------------------------------------

# KERNELRELEASE can change from a few different places, meaning version.h
# needs to be updated, so this check is forced on all builds

uts_len := 64
define filechk_utsrelease.h
	if [ `echo -n "$(KERNELRELEASE)" | wc -c ` -gt $(uts_len) ]; then \
	  echo '"$(KERNELRELEASE)" exceeds $(uts_len) characters' >&2;    \
	  exit 1;                                                         \
	fi;                                                               \
	(echo \#define UTS_RELEASE \"$(KERNELRELEASE)\";)
endef

define filechk_version.h
	(echo \#define LINUX_VERSION_CODE $(shell                         \
	expr $(VERSION) \* 65536 + 0$(PATCHLEVEL) \* 256 + 0$(SUBLEVEL)); \
	echo '#define KERNEL_VERSION(a,b,c) (((a) << 16) + ((b) << 8) + (c))';)
endef

$(version_h): $(srctree)/Makefile FORCE
	$(call filechk,version.h)
	$(Q)rm -f $(old_version_h)

include/generated/utsrelease.h: include/config/kernel.release FORCE
	$(call filechk,utsrelease.h)

PHONY += headerdep
headerdep:
	$(Q)find $(srctree)/include/ -name '*.h' | xargs --max-args 1 \
	$(srctree)/scripts/headerdep.pl -I$(srctree)/include

# ---------------------------------------------------------------------------
# Firmware install
INSTALL_FW_PATH=$(INSTALL_MOD_PATH)/lib/firmware
export INSTALL_FW_PATH

PHONY += firmware_install
firmware_install:
	@mkdir -p $(objtree)/firmware
	$(Q)$(MAKE) -f $(srctree)/scripts/Makefile.fwinst obj=firmware __fw_install

# ---------------------------------------------------------------------------
# Kernel headers

#Default location for installed headers
export INSTALL_HDR_PATH = $(objtree)/usr

# If we do an all arch process set dst to asm-$(hdr-arch)
hdr-dst = $(if $(KBUILD_HEADERS), dst=include/asm-$(hdr-arch), dst=include/asm)

PHONY += archheaders
archheaders:

PHONY += archscripts
archscripts:

PHONY += __headers
__headers: $(version_h) scripts_basic asm-generic archheaders archscripts
	$(Q)$(MAKE) $(build)=scripts build_unifdef

PHONY += headers_install_all
headers_install_all:
	$(Q)$(CONFIG_SHELL) $(srctree)/scripts/headers.sh install

PHONY += headers_install
headers_install: __headers
	$(if $(wildcard $(srctree)/arch/$(hdr-arch)/include/uapi/asm/Kbuild),, \
	  $(error Headers not exportable for the $(SRCARCH) architecture))
	$(Q)$(MAKE) $(hdr-inst)=include/uapi
	$(Q)$(MAKE) $(hdr-inst)=arch/$(hdr-arch)/include/uapi/asm $(hdr-dst)

PHONY += headers_check_all
headers_check_all: headers_install_all
	$(Q)$(CONFIG_SHELL) $(srctree)/scripts/headers.sh check

PHONY += headers_check
headers_check: headers_install
	$(Q)$(MAKE) $(hdr-inst)=include/uapi HDRCHECK=1
	$(Q)$(MAKE) $(hdr-inst)=arch/$(hdr-arch)/include/uapi/asm $(hdr-dst) HDRCHECK=1

# ---------------------------------------------------------------------------
# Kernel selftest

PHONY += kselftest
kselftest:
	$(Q)$(MAKE) -C tools/testing/selftests run_tests

kselftest-clean:
	$(Q)$(MAKE) -C tools/testing/selftests clean

PHONY += kselftest-merge
kselftest-merge:
	$(if $(wildcard $(objtree)/.config),, $(error No .config exists, config your kernel first!))
	$(Q)$(CONFIG_SHELL) $(srctree)/scripts/kconfig/merge_config.sh \
		-m $(objtree)/.config \
		$(srctree)/tools/testing/selftests/*/config
	+$(Q)$(MAKE) -f $(srctree)/Makefile olddefconfig

# ---------------------------------------------------------------------------
# Modules

ifdef CONFIG_MODULES

# By default, build modules as well

all: modules

# Build modules
#
# A module can be listed more than once in obj-m resulting in
# duplicate lines in modules.order files.  Those are removed
# using awk while concatenating to the final file.

PHONY += modules
modules: $(vmlinux-dirs) $(if $(KBUILD_BUILTIN),vmlinux) modules.builtin
	$(Q)$(AWK) '!x[$$0]++' $(vmlinux-dirs:%=$(objtree)/%/modules.order) > $(objtree)/modules.order
	@$(kecho) '  Building modules, stage 2.';
	$(Q)$(MAKE) -f $(srctree)/scripts/Makefile.modpost
	$(Q)$(MAKE) -f $(srctree)/scripts/Makefile.fwinst obj=firmware __fw_modbuild

modules.builtin: $(vmlinux-dirs:%=%/modules.builtin)
	$(Q)$(AWK) '!x[$$0]++' $^ > $(objtree)/modules.builtin

%/modules.builtin: include/config/auto.conf
	$(Q)$(MAKE) $(modbuiltin)=$*


# Target to prepare building external modules
PHONY += modules_prepare
modules_prepare: prepare scripts

# Target to install modules
PHONY += modules_install
modules_install: _modinst_ _modinst_post

PHONY += _modinst_
_modinst_:
	@rm -rf $(MODLIB)/kernel
	@rm -f $(MODLIB)/source
	@mkdir -p $(MODLIB)/kernel
	@ln -s `cd $(srctree) && /bin/pwd` $(MODLIB)/source
	@if [ ! $(objtree) -ef  $(MODLIB)/build ]; then \
		rm -f $(MODLIB)/build ; \
		ln -s $(CURDIR) $(MODLIB)/build ; \
	fi
	@cp -f $(objtree)/modules.order $(MODLIB)/
	@cp -f $(objtree)/modules.builtin $(MODLIB)/
	$(Q)$(MAKE) -f $(srctree)/scripts/Makefile.modinst

# This depmod is only for convenience to give the initial
# boot a modules.dep even before / is mounted read-write.  However the
# boot script depmod is the master version.
PHONY += _modinst_post
_modinst_post: _modinst_
	$(Q)$(MAKE) -f $(srctree)/scripts/Makefile.fwinst obj=firmware __fw_modinst
	$(call cmd,depmod)

ifeq ($(CONFIG_MODULE_SIG), y)
PHONY += modules_sign
modules_sign:
	$(Q)$(MAKE) -f $(srctree)/scripts/Makefile.modsign
endif

else # CONFIG_MODULES

# Modules not configured
# ---------------------------------------------------------------------------

PHONY += modules modules_install
modules modules_install:
	@echo >&2
	@echo >&2 "The present kernel configuration has modules disabled."
	@echo >&2 "Type 'make config' and enable loadable module support."
	@echo >&2 "Then build a kernel with module support enabled."
	@echo >&2
	@exit 1

endif # CONFIG_MODULES

###
# Cleaning is done on three levels.
# make clean     Delete most generated files
#                Leave enough to build external modules
# make mrproper  Delete the current configuration, and all generated files
# make distclean Remove editor backup files, patch leftover files and the like

# Directories & files removed with 'make clean'
CLEAN_DIRS  += $(MODVERDIR)

# Directories & files removed with 'make mrproper'
MRPROPER_DIRS  += include/config usr/include include/generated          \
		  arch/*/include/generated .tmp_objdiff
MRPROPER_FILES += .config .config.old .version .old_version \
		  Module.symvers tags TAGS cscope* GPATH GTAGS GRTAGS GSYMS \
		  signing_key.pem signing_key.priv signing_key.x509	\
		  x509.genkey extra_certificates signing_key.x509.keyid	\
		  signing_key.x509.signer vmlinux-gdb.py

# clean - Delete most, but leave enough to build external modules
#
clean: rm-dirs  := $(CLEAN_DIRS)
clean: rm-files := $(CLEAN_FILES)
clean-dirs      := $(addprefix _clean_, . $(vmlinux-alldirs) Documentation samples)

PHONY += $(clean-dirs) clean archclean vmlinuxclean
$(clean-dirs):
	$(Q)$(MAKE) $(clean)=$(patsubst _clean_%,%,$@)

vmlinuxclean:
	$(Q)$(CONFIG_SHELL) $(srctree)/scripts/link-vmlinux.sh clean
	$(Q)$(if $(ARCH_POSTLINK), $(MAKE) -f $(ARCH_POSTLINK) clean)

clean: archclean vmlinuxclean

# mrproper - Delete all generated files, including .config
#
mrproper: rm-dirs  := $(wildcard $(MRPROPER_DIRS))
mrproper: rm-files := $(wildcard $(MRPROPER_FILES))
mrproper-dirs      := $(addprefix _mrproper_,Documentation/DocBook scripts)

PHONY += $(mrproper-dirs) mrproper archmrproper
$(mrproper-dirs):
	$(Q)$(MAKE) $(clean)=$(patsubst _mrproper_%,%,$@)

mrproper: clean archmrproper $(mrproper-dirs)
	$(call cmd,rmdirs)
	$(call cmd,rmfiles)

# distclean
#
PHONY += distclean

distclean: mrproper
	@find $(srctree) $(RCS_FIND_IGNORE) \
		\( -name '*.orig' -o -name '*.rej' -o -name '*~' \
		-o -name '*.bak' -o -name '#*#' -o -name '.*.orig' \
		-o -name '.*.rej' -o -name '*%'  -o -name 'core' \) \
		-type f -print | xargs rm -f


# Packaging of the kernel to various formats
# ---------------------------------------------------------------------------
# rpm target kept for backward compatibility
package-dir	:= scripts/package

%src-pkg: FORCE
	$(Q)$(MAKE) $(build)=$(package-dir) $@
%pkg: include/config/kernel.release FORCE
	$(Q)$(MAKE) $(build)=$(package-dir) $@
rpm: include/config/kernel.release FORCE
	$(Q)$(MAKE) $(build)=$(package-dir) $@


# Brief documentation of the typical targets used
# ---------------------------------------------------------------------------

boards := $(wildcard $(srctree)/arch/$(SRCARCH)/configs/*_defconfig)
boards := $(sort $(notdir $(boards)))
board-dirs := $(dir $(wildcard $(srctree)/arch/$(SRCARCH)/configs/*/*_defconfig))
board-dirs := $(sort $(notdir $(board-dirs:/=)))

PHONY += help
help:
	@echo  'Cleaning targets:'
	@echo  '  clean		  - Remove most generated files but keep the config and'
	@echo  '                    enough build support to build external modules'
	@echo  '  mrproper	  - Remove all generated files + config + various backup files'
	@echo  '  distclean	  - mrproper + remove editor backup and patch files'
	@echo  ''
	@echo  'Configuration targets:'
	@$(MAKE) -f $(srctree)/scripts/kconfig/Makefile help
	@echo  ''
	@echo  'Other generic targets:'
	@echo  '  all		  - Build all targets marked with [*]'
	@echo  '* vmlinux	  - Build the bare kernel'
	@echo  '* modules	  - Build all modules'
	@echo  '  modules_install - Install all modules to INSTALL_MOD_PATH (default: /)'
	@echo  '  firmware_install- Install all firmware to INSTALL_FW_PATH'
	@echo  '                    (default: $$(INSTALL_MOD_PATH)/lib/firmware)'
	@echo  '  dir/            - Build all files in dir and below'
	@echo  '  dir/file.[ois]  - Build specified target only'
	@echo  '  dir/file.lst    - Build specified mixed source/assembly target only'
	@echo  '                    (requires a recent binutils and recent build (System.map))'
	@echo  '  dir/file.ko     - Build module including final link'
	@echo  '  modules_prepare - Set up for building external modules'
	@echo  '  tags/TAGS	  - Generate tags file for editors'
	@echo  '  cscope	  - Generate cscope index'
	@echo  '  gtags           - Generate GNU GLOBAL index'
	@echo  '  kernelrelease	  - Output the release version string (use with make -s)'
	@echo  '  kernelversion	  - Output the version stored in Makefile (use with make -s)'
	@echo  '  image_name	  - Output the image name (use with make -s)'
	@echo  '  headers_install - Install sanitised kernel headers to INSTALL_HDR_PATH'; \
	 echo  '                    (default: $(INSTALL_HDR_PATH))'; \
	 echo  ''
	@echo  'Static analysers'
	@echo  '  checkstack      - Generate a list of stack hogs'
	@echo  '  namespacecheck  - Name space analysis on compiled kernel'
	@echo  '  versioncheck    - Sanity check on version.h usage'
	@echo  '  includecheck    - Check for duplicate included header files'
	@echo  '  export_report   - List the usages of all exported symbols'
	@echo  '  headers_check   - Sanity check on exported headers'
	@echo  '  headerdep       - Detect inclusion cycles in headers'
	@$(MAKE) -f $(srctree)/scripts/Makefile.help checker-help
	@echo  ''
	@echo  'Kernel selftest'
	@echo  '  kselftest       - Build and run kernel selftest (run as root)'
	@echo  '                    Build, install, and boot kernel before'
	@echo  '                    running kselftest on it'
	@echo  '  kselftest-clean - Remove all generated kselftest files'
	@echo  '  kselftest-merge - Merge all the config dependencies of kselftest to existed'
	@echo  '                    .config.'
	@echo  ''
	@echo  'Kernel packaging:'
	@$(MAKE) $(build)=$(package-dir) help
	@echo  ''
	@echo  'Documentation targets:'
	@$(MAKE) -f $(srctree)/Documentation/Makefile.sphinx dochelp
	@echo  ''
	@$(MAKE) -f $(srctree)/Documentation/DocBook/Makefile dochelp
	@echo  ''
	@echo  'Architecture specific targets ($(SRCARCH)):'
	@$(if $(archhelp),$(archhelp),\
		echo '  No architecture specific help defined for $(SRCARCH)')
	@echo  ''
	@$(if $(boards), \
		$(foreach b, $(boards), \
		printf "  %-24s - Build for %s\\n" $(b) $(subst _defconfig,,$(b));) \
		echo '')
	@$(if $(board-dirs), \
		$(foreach b, $(board-dirs), \
		printf "  %-16s - Show %s-specific targets\\n" help-$(b) $(b);) \
		printf "  %-16s - Show all of the above\\n" help-boards; \
		echo '')

	@echo  '  make V=0|1 [targets] 0 => quiet build (default), 1 => verbose build'
	@echo  '  make V=2   [targets] 2 => give reason for rebuild of target'
	@echo  '  make O=dir [targets] Locate all output files in "dir", including .config'
	@echo  '  make C=1   [targets] Check all c source with $$CHECK (sparse by default)'
	@echo  '  make C=2   [targets] Force check of all c source with $$CHECK'
	@echo  '  make RECORDMCOUNT_WARN=1 [targets] Warn about ignored mcount sections'
	@echo  '  make W=n   [targets] Enable extra gcc checks, n=1,2,3 where'
	@echo  '		1: warnings which may be relevant and do not occur too often'
	@echo  '		2: warnings which occur quite often but may still be relevant'
	@echo  '		3: more obscure warnings, can most likely be ignored'
	@echo  '		Multiple levels can be combined with W=12 or W=123'
	@echo  ''
	@echo  'Execute "make" or "make all" to build all targets marked with [*] '
	@echo  'For further info see the ./README file'


help-board-dirs := $(addprefix help-,$(board-dirs))

help-boards: $(help-board-dirs)

boards-per-dir = $(sort $(notdir $(wildcard $(srctree)/arch/$(SRCARCH)/configs/$*/*_defconfig)))

$(help-board-dirs): help-%:
	@echo  'Architecture specific targets ($(SRCARCH) $*):'
	@$(if $(boards-per-dir), \
		$(foreach b, $(boards-per-dir), \
		printf "  %-24s - Build for %s\\n" $*/$(b) $(subst _defconfig,,$(b));) \
		echo '')


# Documentation targets
# ---------------------------------------------------------------------------
DOC_TARGETS := xmldocs sgmldocs psdocs latexdocs pdfdocs htmldocs mandocs installmandocs epubdocs cleandocs
PHONY += $(DOC_TARGETS)
$(DOC_TARGETS): scripts_basic FORCE
	$(Q)$(MAKE) $(build)=scripts build_docproc build_check-lc_ctype
	$(Q)$(MAKE) $(build)=Documentation -f $(srctree)/Documentation/Makefile.sphinx $@
	$(Q)$(MAKE) $(build)=Documentation/DocBook $@

else # KBUILD_EXTMOD

###
# External module support.
# When building external modules the kernel used as basis is considered
# read-only, and no consistency checks are made and the make
# system is not used on the basis kernel. If updates are required
# in the basis kernel ordinary make commands (without M=...) must
# be used.
#
# The following are the only valid targets when building external
# modules.
# make M=dir clean     Delete all automatically generated files
# make M=dir modules   Make all modules in specified dir
# make M=dir	       Same as 'make M=dir modules'
# make M=dir modules_install
#                      Install the modules built in the module directory
#                      Assumes install directory is already created

# We are always building modules
KBUILD_MODULES := 1
PHONY += crmodverdir
crmodverdir:
	$(cmd_crmodverdir)

PHONY += $(objtree)/Module.symvers
$(objtree)/Module.symvers:
	@test -e $(objtree)/Module.symvers || ( \
	echo; \
	echo "  WARNING: Symbol version dump $(objtree)/Module.symvers"; \
	echo "           is missing; modules will have no dependencies and modversions."; \
	echo )

module-dirs := $(addprefix _module_,$(KBUILD_EXTMOD))
PHONY += $(module-dirs) modules
$(module-dirs): crmodverdir $(objtree)/Module.symvers
	$(Q)$(MAKE) $(build)=$(patsubst _module_%,%,$@)

modules: $(module-dirs)
	@$(kecho) '  Building modules, stage 2.';
	$(Q)$(MAKE) -f $(srctree)/scripts/Makefile.modpost

PHONY += modules_install
modules_install: _emodinst_ _emodinst_post

install-dir := $(if $(INSTALL_MOD_DIR),$(INSTALL_MOD_DIR),extra)
PHONY += _emodinst_
_emodinst_:
	$(Q)mkdir -p $(MODLIB)/$(install-dir)
	$(Q)$(MAKE) -f $(srctree)/scripts/Makefile.modinst

PHONY += _emodinst_post
_emodinst_post: _emodinst_
	$(call cmd,depmod)

clean-dirs := $(addprefix _clean_,$(KBUILD_EXTMOD))

PHONY += $(clean-dirs) clean
$(clean-dirs):
	$(Q)$(MAKE) $(clean)=$(patsubst _clean_%,%,$@)

clean:	rm-dirs := $(MODVERDIR)
clean: rm-files := $(KBUILD_EXTMOD)/Module.symvers

PHONY += help
help:
	@echo  '  Building external modules.'
	@echo  '  Syntax: make -C path/to/kernel/src M=$$PWD target'
	@echo  ''
	@echo  '  modules         - default target, build the module(s)'
	@echo  '  modules_install - install the module'
	@echo  '  clean           - remove generated files in module directory only'
	@echo  ''

# Dummies...
PHONY += prepare scripts
prepare: ;
scripts: ;
endif # KBUILD_EXTMOD

clean: $(clean-dirs)
	$(call cmd,rmdirs)
	$(call cmd,rmfiles)
	@find $(if $(KBUILD_EXTMOD), $(KBUILD_EXTMOD), .) $(RCS_FIND_IGNORE) \
		\( -name '*.[oas]' -o -name '*.ko' -o -name '.*.cmd' \
		-o -name '*.ko.*' \
		-o -name '*.dwo'  \
		-o -name '*.su'  \
		-o -name '.*.d' -o -name '.*.tmp' -o -name '*.mod.c' \
		-o -name '*.symtypes' -o -name 'modules.order' \
		-o -name modules.builtin -o -name '.tmp_*.o.*' \
		-o -name '*.c.[012]*.*' \
		-o -name '*.gcno' \) -type f -print | xargs rm -f

# Generate tags for editors
# ---------------------------------------------------------------------------
quiet_cmd_tags = GEN     $@
      cmd_tags = $(CONFIG_SHELL) $(srctree)/scripts/tags.sh $@

tags TAGS cscope gtags: FORCE
	$(call cmd,tags)

# Scripts to check various things for consistency
# ---------------------------------------------------------------------------

PHONY += includecheck versioncheck coccicheck namespacecheck export_report

includecheck:
	find $(srctree)/* $(RCS_FIND_IGNORE) \
		-name '*.[hcS]' -type f -print | sort \
		| xargs $(PERL) -w $(srctree)/scripts/checkincludes.pl

versioncheck:
	find $(srctree)/* $(RCS_FIND_IGNORE) \
		-name '*.[hcS]' -type f -print | sort \
		| xargs $(PERL) -w $(srctree)/scripts/checkversion.pl

coccicheck:
	$(Q)$(CONFIG_SHELL) $(srctree)/scripts/$@

namespacecheck:
	$(PERL) $(srctree)/scripts/namespace.pl

export_report:
	$(PERL) $(srctree)/scripts/export_report.pl

endif #ifeq ($(config-targets),1)
endif #ifeq ($(mixed-targets),1)

PHONY += checkstack kernelrelease kernelversion image_name

# UML needs a little special treatment here.  It wants to use the host
# toolchain, so needs $(SUBARCH) passed to checkstack.pl.  Everyone
# else wants $(ARCH), including people doing cross-builds, which means
# that $(SUBARCH) doesn't work here.
ifeq ($(ARCH), um)
CHECKSTACK_ARCH := $(SUBARCH)
else
CHECKSTACK_ARCH := $(ARCH)
endif
checkstack:
	$(OBJDUMP) -d vmlinux $$(find . -name '*.ko') | \
	$(PERL) $(src)/scripts/checkstack.pl $(CHECKSTACK_ARCH)

kernelrelease:
	@echo "$(KERNELVERSION)$$($(CONFIG_SHELL) $(srctree)/scripts/setlocalversion $(srctree))"

kernelversion:
	@echo $(KERNELVERSION)

image_name:
	@echo $(KBUILD_IMAGE)

# Clear a bunch of variables before executing the submake
tools/: FORCE
	$(Q)mkdir -p $(objtree)/tools
	$(Q)$(MAKE) LDFLAGS= MAKEFLAGS="$(filter --j% -j,$(MAKEFLAGS))" O=$(shell cd $(objtree) && /bin/pwd) subdir=tools -C $(src)/tools/

tools/%: FORCE
	$(Q)mkdir -p $(objtree)/tools
	$(Q)$(MAKE) LDFLAGS= MAKEFLAGS="$(filter --j% -j,$(MAKEFLAGS))" O=$(shell cd $(objtree) && /bin/pwd) subdir=tools -C $(src)/tools/ $*

# Single targets
# ---------------------------------------------------------------------------
# Single targets are compatible with:
# - build with mixed source and output
# - build with separate output dir 'make O=...'
# - external modules
#
#  target-dir => where to store outputfile
#  build-dir  => directory in kernel source tree to use

ifeq ($(KBUILD_EXTMOD),)
        build-dir  = $(patsubst %/,%,$(dir $@))
        target-dir = $(dir $@)
else
        zap-slash=$(filter-out .,$(patsubst %/,%,$(dir $@)))
        build-dir  = $(KBUILD_EXTMOD)$(if $(zap-slash),/$(zap-slash))
        target-dir = $(if $(KBUILD_EXTMOD),$(dir $<),$(dir $@))
endif

%.s: %.c prepare scripts FORCE
	$(Q)$(MAKE) $(build)=$(build-dir) $(target-dir)$(notdir $@)
%.i: %.c prepare scripts FORCE
	$(Q)$(MAKE) $(build)=$(build-dir) $(target-dir)$(notdir $@)
%.o: %.c prepare scripts FORCE
	$(Q)$(MAKE) $(build)=$(build-dir) $(target-dir)$(notdir $@)
%.lst: %.c prepare scripts FORCE
	$(Q)$(MAKE) $(build)=$(build-dir) $(target-dir)$(notdir $@)
%.s: %.S prepare scripts FORCE
	$(Q)$(MAKE) $(build)=$(build-dir) $(target-dir)$(notdir $@)
%.o: %.S prepare scripts FORCE
	$(Q)$(MAKE) $(build)=$(build-dir) $(target-dir)$(notdir $@)
%.symtypes: %.c prepare scripts FORCE
	$(Q)$(MAKE) $(build)=$(build-dir) $(target-dir)$(notdir $@)

# Modules
/: prepare scripts FORCE
	$(cmd_crmodverdir)
	$(Q)$(MAKE) KBUILD_MODULES=$(if $(CONFIG_MODULES),1) \
	$(build)=$(build-dir)
# Make sure the latest headers are built for Documentation
Documentation/ samples/: headers_install
%/: prepare scripts FORCE
	$(cmd_crmodverdir)
	$(Q)$(MAKE) KBUILD_MODULES=$(if $(CONFIG_MODULES),1) \
	$(build)=$(build-dir)
%.ko: prepare scripts FORCE
	$(cmd_crmodverdir)
	$(Q)$(MAKE) KBUILD_MODULES=$(if $(CONFIG_MODULES),1)   \
	$(build)=$(build-dir) $(@:.ko=.o)
	$(Q)$(MAKE) -f $(srctree)/scripts/Makefile.modpost

# FIXME Should go into a make.lib or something
# ===========================================================================

quiet_cmd_rmdirs = $(if $(wildcard $(rm-dirs)),CLEAN   $(wildcard $(rm-dirs)))
      cmd_rmdirs = rm -rf $(rm-dirs)

quiet_cmd_rmfiles = $(if $(wildcard $(rm-files)),CLEAN   $(wildcard $(rm-files)))
      cmd_rmfiles = rm -f $(rm-files)

# Run depmod only if we have System.map and depmod is executable
quiet_cmd_depmod = DEPMOD  $(KERNELRELEASE)
      cmd_depmod = $(CONFIG_SHELL) $(srctree)/scripts/depmod.sh $(DEPMOD) \
                   $(KERNELRELEASE) "$(patsubst y,_,$(CONFIG_HAVE_UNDERSCORE_SYMBOL_PREFIX))"

# Create temporary dir for module support files
# clean it up only when building all modules
cmd_crmodverdir = $(Q)mkdir -p $(MODVERDIR) \
                  $(if $(KBUILD_MODULES),; rm -f $(MODVERDIR)/*)

# read all saved command lines

targets := $(wildcard $(sort $(targets)))
cmd_files := $(wildcard .*.cmd $(foreach f,$(targets),$(dir $(f)).$(notdir $(f)).cmd))

ifneq ($(cmd_files),)
  $(cmd_files): ;	# Do not try to update included dependency files
  include $(cmd_files)
endif

endif	# skip-makefile

PHONY += FORCE
FORCE:

# Declare the contents of the .PHONY variable as phony.  We keep that
# information in a variable so we can use it in if_changed and friends.
.PHONY: $(PHONY)<|MERGE_RESOLUTION|>--- conflicted
+++ resolved
@@ -1,12 +1,7 @@
 VERSION = 4
 PATCHLEVEL = 9
-<<<<<<< HEAD
-SUBLEVEL = 2
-EXTRAVERSION = _dtop-rt-I.5-2
-=======
 SUBLEVEL = 3
-EXTRAVERSION =
->>>>>>> 584fd787
+EXTRAVERSION = _dtop-rt-I.6
 NAME = Roaring Lionus
 
 # *DOCUMENTATION*
