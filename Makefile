# SPDX-License-Identifier: GPL-2.0
VERSION = 5
PATCHLEVEL = 13
<<<<<<< HEAD
SUBLEVEL = 2
EXTRAVERSION = -batmod-prjc-cacule-ll_t9
NAME = The City on the Edge of Forever
=======
SUBLEVEL = 4
EXTRAVERSION =
NAME = Opossums on Parade
>>>>>>> 64376a98

# *DOCUMENTATION*
# To see a list of typical targets execute "make help"
# More info can be located in ./README
# Comments in this file are targeted only to the developer, do not
# expect to learn how to build the kernel reading this file.

$(if $(filter __%, $(MAKECMDGOALS)), \
	$(error targets prefixed with '__' are only for internal use))

# That's our default target when none is given on the command line
PHONY := __all
__all:

# We are using a recursive build, so we need to do a little thinking
# to get the ordering right.
#
# Most importantly: sub-Makefiles should only ever modify files in
# their own directory. If in some directory we have a dependency on
# a file in another dir (which doesn't happen often, but it's often
# unavoidable when linking the built-in.a targets which finally
# turn into vmlinux), we will call a sub make in that other dir, and
# after that we are sure that everything which is in that other dir
# is now up to date.
#
# The only cases where we need to modify files which have global
# effects are thus separated out and done before the recursive
# descending is started. They are now explicitly listed as the
# prepare rule.

ifneq ($(sub_make_done),1)

# Do not use make's built-in rules and variables
# (this increases performance and avoids hard-to-debug behaviour)
MAKEFLAGS += -rR

# Avoid funny character set dependencies
unexport LC_ALL
LC_COLLATE=C
LC_NUMERIC=C
export LC_COLLATE LC_NUMERIC

# Avoid interference with shell env settings
unexport GREP_OPTIONS

# Beautify output
# ---------------------------------------------------------------------------
#
# Normally, we echo the whole command before executing it. By making
# that echo $($(quiet)$(cmd)), we now have the possibility to set
# $(quiet) to choose other forms of output instead, e.g.
#
#         quiet_cmd_cc_o_c = Compiling $(RELDIR)/$@
#         cmd_cc_o_c       = $(CC) $(c_flags) -c -o $@ $<
#
# If $(quiet) is empty, the whole command will be printed.
# If it is set to "quiet_", only the short version will be printed.
# If it is set to "silent_", nothing will be printed at all, since
# the variable $(silent_cmd_cc_o_c) doesn't exist.
#
# A simple variant is to prefix commands with $(Q) - that's useful
# for commands that shall be hidden in non-verbose mode.
#
#	$(Q)ln $@ :<
#
# If KBUILD_VERBOSE equals 0 then the above command will be hidden.
# If KBUILD_VERBOSE equals 1 then the above command is displayed.
# If KBUILD_VERBOSE equals 2 then give the reason why each target is rebuilt.
#
# To put more focus on warnings, be less verbose as default
# Use 'make V=1' to see the full commands

ifeq ("$(origin V)", "command line")
  KBUILD_VERBOSE = $(V)
endif
ifndef KBUILD_VERBOSE
  KBUILD_VERBOSE = 0
endif

ifeq ($(KBUILD_VERBOSE),1)
  quiet =
  Q =
else
  quiet=quiet_
  Q = @
endif

# If the user is running make -s (silent mode), suppress echoing of
# commands

ifneq ($(findstring s,$(filter-out --%,$(MAKEFLAGS))),)
  quiet=silent_
  KBUILD_VERBOSE = 0
endif

export quiet Q KBUILD_VERBOSE

# Call a source code checker (by default, "sparse") as part of the
# C compilation.
#
# Use 'make C=1' to enable checking of only re-compiled files.
# Use 'make C=2' to enable checking of *all* source files, regardless
# of whether they are re-compiled or not.
#
# See the file "Documentation/dev-tools/sparse.rst" for more details,
# including where to get the "sparse" utility.

ifeq ("$(origin C)", "command line")
  KBUILD_CHECKSRC = $(C)
endif
ifndef KBUILD_CHECKSRC
  KBUILD_CHECKSRC = 0
endif

export KBUILD_CHECKSRC

# Use make M=dir or set the environment variable KBUILD_EXTMOD to specify the
# directory of external module to build. Setting M= takes precedence.
ifeq ("$(origin M)", "command line")
  KBUILD_EXTMOD := $(M)
endif

$(if $(word 2, $(KBUILD_EXTMOD)), \
	$(error building multiple external modules is not supported))

# Remove trailing slashes
ifneq ($(filter %/, $(KBUILD_EXTMOD)),)
KBUILD_EXTMOD := $(shell dirname $(KBUILD_EXTMOD).)
endif

export KBUILD_EXTMOD

# Kbuild will save output files in the current working directory.
# This does not need to match to the root of the kernel source tree.
#
# For example, you can do this:
#
#  cd /dir/to/store/output/files; make -f /dir/to/kernel/source/Makefile
#
# If you want to save output files in a different location, there are
# two syntaxes to specify it.
#
# 1) O=
# Use "make O=dir/to/store/output/files/"
#
# 2) Set KBUILD_OUTPUT
# Set the environment variable KBUILD_OUTPUT to point to the output directory.
# export KBUILD_OUTPUT=dir/to/store/output/files/; make
#
# The O= assignment takes precedence over the KBUILD_OUTPUT environment
# variable.

# Do we want to change the working directory?
ifeq ("$(origin O)", "command line")
  KBUILD_OUTPUT := $(O)
endif

ifneq ($(KBUILD_OUTPUT),)
# Make's built-in functions such as $(abspath ...), $(realpath ...) cannot
# expand a shell special character '~'. We use a somewhat tedious way here.
abs_objtree := $(shell mkdir -p $(KBUILD_OUTPUT) && cd $(KBUILD_OUTPUT) && pwd)
$(if $(abs_objtree),, \
     $(error failed to create output directory "$(KBUILD_OUTPUT)"))

# $(realpath ...) resolves symlinks
abs_objtree := $(realpath $(abs_objtree))
else
abs_objtree := $(CURDIR)
endif # ifneq ($(KBUILD_OUTPUT),)

ifeq ($(abs_objtree),$(CURDIR))
# Suppress "Entering directory ..." unless we are changing the work directory.
MAKEFLAGS += --no-print-directory
else
need-sub-make := 1
endif

this-makefile := $(lastword $(MAKEFILE_LIST))
abs_srctree := $(realpath $(dir $(this-makefile)))

ifneq ($(words $(subst :, ,$(abs_srctree))), 1)
$(error source directory cannot contain spaces or colons)
endif

ifneq ($(abs_srctree),$(abs_objtree))
# Look for make include files relative to root of kernel src
#
# This does not become effective immediately because MAKEFLAGS is re-parsed
# once after the Makefile is read. We need to invoke sub-make.
MAKEFLAGS += --include-dir=$(abs_srctree)
need-sub-make := 1
endif

ifneq ($(filter 3.%,$(MAKE_VERSION)),)
# 'MAKEFLAGS += -rR' does not immediately become effective for GNU Make 3.x
# We need to invoke sub-make to avoid implicit rules in the top Makefile.
need-sub-make := 1
# Cancel implicit rules for this Makefile.
$(this-makefile): ;
endif

export abs_srctree abs_objtree
export sub_make_done := 1

ifeq ($(need-sub-make),1)

PHONY += $(MAKECMDGOALS) __sub-make

$(filter-out $(this-makefile), $(MAKECMDGOALS)) __all: __sub-make
	@:

# Invoke a second make in the output directory, passing relevant variables
__sub-make:
	$(Q)$(MAKE) -C $(abs_objtree) -f $(abs_srctree)/Makefile $(MAKECMDGOALS)

endif # need-sub-make
endif # sub_make_done

# We process the rest of the Makefile if this is the final invocation of make
ifeq ($(need-sub-make),)

# Do not print "Entering directory ...",
# but we want to display it when entering to the output directory
# so that IDEs/editors are able to understand relative filenames.
MAKEFLAGS += --no-print-directory

ifeq ($(abs_srctree),$(abs_objtree))
        # building in the source tree
        srctree := .
	building_out_of_srctree :=
else
        ifeq ($(abs_srctree)/,$(dir $(abs_objtree)))
                # building in a subdirectory of the source tree
                srctree := ..
        else
                srctree := $(abs_srctree)
        endif
	building_out_of_srctree := 1
endif

ifneq ($(KBUILD_ABS_SRCTREE),)
srctree := $(abs_srctree)
endif

objtree		:= .
VPATH		:= $(srctree)

export building_out_of_srctree srctree objtree VPATH

# To make sure we do not include .config for any of the *config targets
# catch them early, and hand them over to scripts/kconfig/Makefile
# It is allowed to specify more targets when calling make, including
# mixing *config targets and build targets.
# For example 'make oldconfig all'.
# Detect when mixed targets is specified, and make a second invocation
# of make so .config is not included in this case either (for *config).

version_h := include/generated/uapi/linux/version.h

clean-targets := %clean mrproper cleandocs
no-dot-config-targets := $(clean-targets) \
			 cscope gtags TAGS tags help% %docs check% coccicheck \
			 $(version_h) headers headers_% archheaders archscripts \
			 %asm-generic kernelversion %src-pkg dt_binding_check \
			 outputmakefile
# Installation targets should not require compiler. Unfortunately, vdso_install
# is an exception where build artifacts may be updated. This must be fixed.
no-compiler-targets := $(no-dot-config-targets) install dtbs_install \
			headers_install modules_install kernelrelease image_name
no-sync-config-targets := $(no-dot-config-targets) %install kernelrelease \
			  image_name
single-targets := %.a %.i %.ko %.lds %.ll %.lst %.mod %.o %.s %.symtypes %/

config-build	:=
mixed-build	:=
need-config	:= 1
need-compiler	:= 1
may-sync-config	:= 1
single-build	:=

ifneq ($(filter $(no-dot-config-targets), $(MAKECMDGOALS)),)
	ifeq ($(filter-out $(no-dot-config-targets), $(MAKECMDGOALS)),)
		need-config :=
	endif
endif

ifneq ($(filter $(no-compiler-targets), $(MAKECMDGOALS)),)
	ifeq ($(filter-out $(no-compiler-targets), $(MAKECMDGOALS)),)
		need-compiler :=
	endif
endif

ifneq ($(filter $(no-sync-config-targets), $(MAKECMDGOALS)),)
	ifeq ($(filter-out $(no-sync-config-targets), $(MAKECMDGOALS)),)
		may-sync-config :=
	endif
endif

ifneq ($(KBUILD_EXTMOD),)
	may-sync-config :=
endif

ifeq ($(KBUILD_EXTMOD),)
        ifneq ($(filter %config,$(MAKECMDGOALS)),)
		config-build := 1
                ifneq ($(words $(MAKECMDGOALS)),1)
			mixed-build := 1
                endif
        endif
endif

# We cannot build single targets and the others at the same time
ifneq ($(filter $(single-targets), $(MAKECMDGOALS)),)
	single-build := 1
	ifneq ($(filter-out $(single-targets), $(MAKECMDGOALS)),)
		mixed-build := 1
	endif
endif

# For "make -j clean all", "make -j mrproper defconfig all", etc.
ifneq ($(filter $(clean-targets),$(MAKECMDGOALS)),)
        ifneq ($(filter-out $(clean-targets),$(MAKECMDGOALS)),)
		mixed-build := 1
        endif
endif

# install and modules_install need also be processed one by one
ifneq ($(filter install,$(MAKECMDGOALS)),)
        ifneq ($(filter modules_install,$(MAKECMDGOALS)),)
		mixed-build := 1
        endif
endif

ifdef mixed-build
# ===========================================================================
# We're called with mixed targets (*config and build targets).
# Handle them one by one.

PHONY += $(MAKECMDGOALS) __build_one_by_one

$(MAKECMDGOALS): __build_one_by_one
	@:

__build_one_by_one:
	$(Q)set -e; \
	for i in $(MAKECMDGOALS); do \
		$(MAKE) -f $(srctree)/Makefile $$i; \
	done

else # !mixed-build

include $(srctree)/scripts/Kbuild.include

# Read KERNELRELEASE from include/config/kernel.release (if it exists)
KERNELRELEASE = $(shell cat include/config/kernel.release 2> /dev/null)
KERNELVERSION = $(VERSION)$(if $(PATCHLEVEL),.$(PATCHLEVEL)$(if $(SUBLEVEL),.$(SUBLEVEL)))$(EXTRAVERSION)
export VERSION PATCHLEVEL SUBLEVEL KERNELRELEASE KERNELVERSION

include $(srctree)/scripts/subarch.include

# Cross compiling and selecting different set of gcc/bin-utils
# ---------------------------------------------------------------------------
#
# When performing cross compilation for other architectures ARCH shall be set
# to the target architecture. (See arch/* for the possibilities).
# ARCH can be set during invocation of make:
# make ARCH=ia64
# Another way is to have ARCH set in the environment.
# The default ARCH is the host where make is executed.

# CROSS_COMPILE specify the prefix used for all executables used
# during compilation. Only gcc and related bin-utils executables
# are prefixed with $(CROSS_COMPILE).
# CROSS_COMPILE can be set on the command line
# make CROSS_COMPILE=ia64-linux-
# Alternatively CROSS_COMPILE can be set in the environment.
# Default value for CROSS_COMPILE is not to prefix executables
# Note: Some architectures assign CROSS_COMPILE in their arch/*/Makefile
ARCH		?= $(SUBARCH)

# Architecture as present in compile.h
UTS_MACHINE 	:= $(ARCH)
SRCARCH 	:= $(ARCH)

# Additional ARCH settings for x86
ifeq ($(ARCH),i386)
        SRCARCH := x86
endif
ifeq ($(ARCH),x86_64)
        SRCARCH := x86
endif

# Additional ARCH settings for sparc
ifeq ($(ARCH),sparc32)
       SRCARCH := sparc
endif
ifeq ($(ARCH),sparc64)
       SRCARCH := sparc
endif

export cross_compiling :=
ifneq ($(SRCARCH),$(SUBARCH))
cross_compiling := 1
endif

KCONFIG_CONFIG	?= .config
export KCONFIG_CONFIG

# SHELL used by kbuild
CONFIG_SHELL := sh

HOST_LFS_CFLAGS := $(shell getconf LFS_CFLAGS 2>/dev/null)
HOST_LFS_LDFLAGS := $(shell getconf LFS_LDFLAGS 2>/dev/null)
HOST_LFS_LIBS := $(shell getconf LFS_LIBS 2>/dev/null)

ifneq ($(LLVM),)
HOSTCC	= clang
HOSTCXX	= clang++
else
HOSTCC	= gcc
HOSTCXX	= g++
endif

export KBUILD_USERCFLAGS := -Wall -Wmissing-prototypes -Wstrict-prototypes \
			      -O2 -fomit-frame-pointer -std=gnu89
export KBUILD_USERLDFLAGS :=

KBUILD_HOSTCFLAGS   := $(KBUILD_USERCFLAGS) $(HOST_LFS_CFLAGS) $(HOSTCFLAGS)
KBUILD_HOSTCXXFLAGS := -Wall -O2 $(HOST_LFS_CFLAGS) $(HOSTCXXFLAGS)
KBUILD_HOSTLDFLAGS  := $(HOST_LFS_LDFLAGS) $(HOSTLDFLAGS)
KBUILD_HOSTLDLIBS   := $(HOST_LFS_LIBS) $(HOSTLDLIBS)

# Make variables (CC, etc...)
CPP		= $(CC) -E
ifneq ($(LLVM),)
CC		= clang
LD		= ld.lld
AR		= llvm-ar
NM		= llvm-nm
OBJCOPY		= llvm-objcopy
OBJDUMP		= llvm-objdump
READELF		= llvm-readelf
STRIP		= llvm-strip
else
CC		= $(CROSS_COMPILE)gcc
LD		= $(CROSS_COMPILE)ld
AR		= $(CROSS_COMPILE)ar
NM		= $(CROSS_COMPILE)nm
OBJCOPY		= $(CROSS_COMPILE)objcopy
OBJDUMP		= $(CROSS_COMPILE)objdump
READELF		= $(CROSS_COMPILE)readelf
STRIP		= $(CROSS_COMPILE)strip
endif
PAHOLE		= pahole
RESOLVE_BTFIDS	= $(objtree)/tools/bpf/resolve_btfids/resolve_btfids
LEX		= flex
YACC		= bison
AWK		= awk
INSTALLKERNEL  := installkernel
DEPMOD		= depmod
PERL		= perl
PYTHON3		= python3
CHECK		= sparse
BASH		= bash
KGZIP		= gzip
KBZIP2		= bzip2
KLZOP		= lzop
LZMA		= lzma
LZ4		= lz4c
XZ		= xz
ZSTD		= zstd

CHECKFLAGS     := -D__linux__ -Dlinux -D__STDC__ -Dunix -D__unix__ \
		  -Wbitwise -Wno-return-void -Wno-unknown-attribute $(CF)
NOSTDINC_FLAGS :=
CFLAGS_MODULE   =
AFLAGS_MODULE   =
LDFLAGS_MODULE  =
CFLAGS_KERNEL	=
AFLAGS_KERNEL	=
LDFLAGS_vmlinux =

# Use USERINCLUDE when you must reference the UAPI directories only.
USERINCLUDE    := \
		-I$(srctree)/arch/$(SRCARCH)/include/uapi \
		-I$(objtree)/arch/$(SRCARCH)/include/generated/uapi \
		-I$(srctree)/include/uapi \
		-I$(objtree)/include/generated/uapi \
                -include $(srctree)/include/linux/compiler-version.h \
                -include $(srctree)/include/linux/kconfig.h

# Use LINUXINCLUDE when you must reference the include/ directory.
# Needed to be compatible with the O= option
LINUXINCLUDE    := \
		-I$(srctree)/arch/$(SRCARCH)/include \
		-I$(objtree)/arch/$(SRCARCH)/include/generated \
		$(if $(building_out_of_srctree),-I$(srctree)/include) \
		-I$(objtree)/include \
		$(USERINCLUDE)

KBUILD_AFLAGS   := -D__ASSEMBLY__ -fno-PIE
KBUILD_CFLAGS   := -Wall -Wundef -Werror=strict-prototypes -Wno-trigraphs \
		   -fno-strict-aliasing -fno-common -fshort-wchar -fno-PIE \
		   -Werror=implicit-function-declaration -Werror=implicit-int \
		   -Werror=return-type -Wno-format-security \
		   -std=gnu89
KBUILD_CPPFLAGS := -D__KERNEL__
KBUILD_AFLAGS_KERNEL :=
KBUILD_CFLAGS_KERNEL :=
KBUILD_AFLAGS_MODULE  := -DMODULE
KBUILD_CFLAGS_MODULE  := -DMODULE
KBUILD_LDFLAGS_MODULE :=
KBUILD_LDFLAGS :=
CLANG_FLAGS :=

export ARCH SRCARCH CONFIG_SHELL BASH HOSTCC KBUILD_HOSTCFLAGS CROSS_COMPILE LD CC
export CPP AR NM STRIP OBJCOPY OBJDUMP READELF PAHOLE RESOLVE_BTFIDS LEX YACC AWK INSTALLKERNEL
export PERL PYTHON3 CHECK CHECKFLAGS MAKE UTS_MACHINE HOSTCXX
export KGZIP KBZIP2 KLZOP LZMA LZ4 XZ ZSTD
export KBUILD_HOSTCXXFLAGS KBUILD_HOSTLDFLAGS KBUILD_HOSTLDLIBS LDFLAGS_MODULE

export KBUILD_CPPFLAGS NOSTDINC_FLAGS LINUXINCLUDE OBJCOPYFLAGS KBUILD_LDFLAGS
export KBUILD_CFLAGS CFLAGS_KERNEL CFLAGS_MODULE
export KBUILD_AFLAGS AFLAGS_KERNEL AFLAGS_MODULE
export KBUILD_AFLAGS_MODULE KBUILD_CFLAGS_MODULE KBUILD_LDFLAGS_MODULE
export KBUILD_AFLAGS_KERNEL KBUILD_CFLAGS_KERNEL

# Files to ignore in find ... statements

export RCS_FIND_IGNORE := \( -name SCCS -o -name BitKeeper -o -name .svn -o    \
			  -name CVS -o -name .pc -o -name .hg -o -name .git \) \
			  -prune -o
export RCS_TAR_IGNORE := --exclude SCCS --exclude BitKeeper --exclude .svn \
			 --exclude CVS --exclude .pc --exclude .hg --exclude .git

# ===========================================================================
# Rules shared between *config targets and build targets

# Basic helpers built in scripts/basic/
PHONY += scripts_basic
scripts_basic:
	$(Q)$(MAKE) $(build)=scripts/basic
	$(Q)rm -f .tmp_quiet_recordmcount

PHONY += outputmakefile
# Before starting out-of-tree build, make sure the source tree is clean.
# outputmakefile generates a Makefile in the output directory, if using a
# separate output directory. This allows convenient use of make in the
# output directory.
# At the same time when output Makefile generated, generate .gitignore to
# ignore whole output directory
outputmakefile:
ifdef building_out_of_srctree
	$(Q)if [ -f $(srctree)/.config -o \
		 -d $(srctree)/include/config -o \
		 -d $(srctree)/arch/$(SRCARCH)/include/generated ]; then \
		echo >&2 "***"; \
		echo >&2 "*** The source tree is not clean, please run 'make$(if $(findstring command line, $(origin ARCH)), ARCH=$(ARCH)) mrproper'"; \
		echo >&2 "*** in $(abs_srctree)";\
		echo >&2 "***"; \
		false; \
	fi
	$(Q)ln -fsn $(srctree) source
	$(Q)$(CONFIG_SHELL) $(srctree)/scripts/mkmakefile $(srctree)
	$(Q)test -e .gitignore || \
	{ echo "# this is build directory, ignore it"; echo "*"; } > .gitignore
endif

# The expansion should be delayed until arch/$(SRCARCH)/Makefile is included.
# Some architectures define CROSS_COMPILE in arch/$(SRCARCH)/Makefile.
# CC_VERSION_TEXT is referenced from Kconfig (so it needs export),
# and from include/config/auto.conf.cmd to detect the compiler upgrade.
CC_VERSION_TEXT = $(subst $(pound),,$(shell $(CC) --version 2>/dev/null | head -n 1))

ifneq ($(findstring clang,$(CC_VERSION_TEXT)),)
ifneq ($(CROSS_COMPILE),)
CLANG_FLAGS	+= --target=$(notdir $(CROSS_COMPILE:%-=%))
endif
ifeq ($(LLVM_IAS),1)
CLANG_FLAGS	+= -integrated-as
else
CLANG_FLAGS	+= -no-integrated-as
GCC_TOOLCHAIN_DIR := $(dir $(shell which $(CROSS_COMPILE)elfedit))
CLANG_FLAGS	+= --prefix=$(GCC_TOOLCHAIN_DIR)$(notdir $(CROSS_COMPILE))
endif
CLANG_FLAGS	+= -Werror=unknown-warning-option
KBUILD_CFLAGS	+= $(CLANG_FLAGS)
KBUILD_AFLAGS	+= $(CLANG_FLAGS)
export CLANG_FLAGS
endif

# Include this also for config targets because some architectures need
# cc-cross-prefix to determine CROSS_COMPILE.
ifdef need-compiler
include $(srctree)/scripts/Makefile.compiler
endif

ifdef config-build
# ===========================================================================
# *config targets only - make sure prerequisites are updated, and descend
# in scripts/kconfig to make the *config target

# Read arch specific Makefile to set KBUILD_DEFCONFIG as needed.
# KBUILD_DEFCONFIG may point out an alternative default configuration
# used for 'make defconfig'
include $(srctree)/arch/$(SRCARCH)/Makefile
export KBUILD_DEFCONFIG KBUILD_KCONFIG CC_VERSION_TEXT

config: outputmakefile scripts_basic FORCE
	$(Q)$(MAKE) $(build)=scripts/kconfig $@

%config: outputmakefile scripts_basic FORCE
	$(Q)$(MAKE) $(build)=scripts/kconfig $@

else #!config-build
# ===========================================================================
# Build targets only - this includes vmlinux, arch specific targets, clean
# targets and others. In general all targets except *config targets.

# If building an external module we do not care about the all: rule
# but instead __all depend on modules
PHONY += all
ifeq ($(KBUILD_EXTMOD),)
__all: all
else
__all: modules
endif

# Decide whether to build built-in, modular, or both.
# Normally, just do built-in.

KBUILD_MODULES :=
KBUILD_BUILTIN := 1

# If we have only "make modules", don't compile built-in objects.
ifeq ($(MAKECMDGOALS),modules)
  KBUILD_BUILTIN :=
endif

# If we have "make <whatever> modules", compile modules
# in addition to whatever we do anyway.
# Just "make" or "make all" shall build modules as well

ifneq ($(filter all modules nsdeps %compile_commands.json clang-%,$(MAKECMDGOALS)),)
  KBUILD_MODULES := 1
endif

ifeq ($(MAKECMDGOALS),)
  KBUILD_MODULES := 1
endif

export KBUILD_MODULES KBUILD_BUILTIN

ifdef need-config
include include/config/auto.conf
endif

ifeq ($(KBUILD_EXTMOD),)
# Objects we will link into vmlinux / subdirs we need to visit
core-y		:= init/ usr/
drivers-y	:= drivers/ sound/
drivers-$(CONFIG_SAMPLES) += samples/
drivers-$(CONFIG_NET) += net/
drivers-y	+= virt/
libs-y		:= lib/
endif # KBUILD_EXTMOD

# The all: target is the default when no target is given on the
# command line.
# This allow a user to issue only 'make' to build a kernel including modules
# Defaults to vmlinux, but the arch makefile usually adds further targets
all: vmlinux

CFLAGS_GCOV	:= -fprofile-arcs -ftest-coverage \
	$(call cc-option,-fno-tree-loop-im) \
	$(call cc-disable-warning,maybe-uninitialized,)
export CFLAGS_GCOV

# The arch Makefiles can override CC_FLAGS_FTRACE. We may also append it later.
ifdef CONFIG_FUNCTION_TRACER
  CC_FLAGS_FTRACE := -pg
endif

RETPOLINE_CFLAGS_GCC := -mindirect-branch=thunk-extern -mindirect-branch-register
RETPOLINE_VDSO_CFLAGS_GCC := -mindirect-branch=thunk-inline -mindirect-branch-register
RETPOLINE_CFLAGS_CLANG := -mretpoline-external-thunk
RETPOLINE_VDSO_CFLAGS_CLANG := -mretpoline
RETPOLINE_CFLAGS := $(call cc-option,$(RETPOLINE_CFLAGS_GCC),$(call cc-option,$(RETPOLINE_CFLAGS_CLANG)))
RETPOLINE_VDSO_CFLAGS := $(call cc-option,$(RETPOLINE_VDSO_CFLAGS_GCC),$(call cc-option,$(RETPOLINE_VDSO_CFLAGS_CLANG)))
export RETPOLINE_CFLAGS
export RETPOLINE_VDSO_CFLAGS

include $(srctree)/arch/$(SRCARCH)/Makefile

ifdef need-config
ifdef may-sync-config
# Read in dependencies to all Kconfig* files, make sure to run syncconfig if
# changes are detected. This should be included after arch/$(SRCARCH)/Makefile
# because some architectures define CROSS_COMPILE there.
include include/config/auto.conf.cmd

$(KCONFIG_CONFIG):
	@echo >&2 '***'
	@echo >&2 '*** Configuration file "$@" not found!'
	@echo >&2 '***'
	@echo >&2 '*** Please run some configurator (e.g. "make oldconfig" or'
	@echo >&2 '*** "make menuconfig" or "make xconfig").'
	@echo >&2 '***'
	@/bin/false

# The actual configuration files used during the build are stored in
# include/generated/ and include/config/. Update them if .config is newer than
# include/config/auto.conf (which mirrors .config).
#
# This exploits the 'multi-target pattern rule' trick.
# The syncconfig should be executed only once to make all the targets.
# (Note: use the grouped target '&:' when we bump to GNU Make 4.3)
quiet_cmd_syncconfig = SYNC    $@
      cmd_syncconfig = $(MAKE) -f $(srctree)/Makefile syncconfig

%/config/auto.conf %/config/auto.conf.cmd %/generated/autoconf.h: $(KCONFIG_CONFIG)
	+$(call cmd,syncconfig)
else # !may-sync-config
# External modules and some install targets need include/generated/autoconf.h
# and include/config/auto.conf but do not care if they are up-to-date.
# Use auto.conf to trigger the test
PHONY += include/config/auto.conf

include/config/auto.conf:
	$(Q)test -e include/generated/autoconf.h -a -e $@ || (		\
	echo >&2;							\
	echo >&2 "  ERROR: Kernel configuration is invalid.";		\
	echo >&2 "         include/generated/autoconf.h or $@ are missing.";\
	echo >&2 "         Run 'make oldconfig && make prepare' on kernel src to fix it.";	\
	echo >&2 ;							\
	/bin/false)

endif # may-sync-config
endif # need-config

KBUILD_CFLAGS	+= $(call cc-option,-fno-delete-null-pointer-checks,)
KBUILD_CFLAGS	+= $(call cc-disable-warning,frame-address,)
KBUILD_CFLAGS	+= $(call cc-disable-warning, format-truncation)
KBUILD_CFLAGS	+= $(call cc-disable-warning, format-overflow)
KBUILD_CFLAGS	+= $(call cc-disable-warning, address-of-packed-member)

ifdef CONFIG_CC_OPTIMIZE_FOR_PERFORMANCE
KBUILD_CFLAGS += -O2
else ifdef CONFIG_CC_OPTIMIZE_FOR_PERFORMANCE_O3
KBUILD_CFLAGS += -O3 -fno-tree-loop-if-convert -fno-common \
				-fipa-pta -fno-sched-interblock \
				-fno-peephole2 -fno-expensive-optimizations \
				-fno-ipa-sra -fgcse -fgcse-las -fno-schedule-insns \
				-fno-tree-loop-distribute-patterns -fno-caller-saves \
				-fno-inline-functions-called-once \
				-fno-tree-slsr -fno-tree-scev-cprop -funroll-loops \
				-fno-sched-dep-count-heuristic -fno-tree-ccp \
				-fno-tree-bit-ccp \
				-fno-predictive-commoning -fno-ipa-pure-const \
				-fno-merge-constants -fno-tree-pta \
				-fivopts -fdevirtualize-at-ltrans \
				-fno-conserve-stack -flive-range-shrinkage \
				-fmodulo-sched -fno-peel-loops \
				-fno-shrink-wrap -fno-shrink-wrap-separate \
				-fno-tree-partial-pre -fno-tree-pre \
				-fno-tree-reassoc -fvariable-expansion-in-unroller \
				-fno-tree-loop-vectorize -fno-tree-loop-vectorize \
				-fno-tree-slp-vectorize -fgcse-after-reload \
				-fno-var-tracking-assignments \
				-fno-var-tracking -fno-prefetch-loop-arrays
else ifdef CONFIG_CC_OPTIMIZE_FOR_SIZE
KBUILD_CFLAGS += -Os
endif
# -foptimize-strlen # might be a good idea with FORTIFY_SOURCE, so keep in
# -fno-tree-loop-vectorize

# Tell gcc to never replace conditional load with a non-conditional one
KBUILD_CFLAGS	+= $(call cc-option,--param=allow-store-data-races=0)
KBUILD_CFLAGS	+= $(call cc-option,-fno-allow-store-data-races)

ifdef CONFIG_READABLE_ASM
# Disable optimizations that make assembler listings hard to read.
# reorder blocks reorders the control in the function
# ipa clone creates specialized cloned functions
# partial inlining inlines only parts of functions
KBUILD_CFLAGS += $(call cc-option,-fno-reorder-blocks,) \
                 $(call cc-option,-fno-ipa-cp-clone,) \
                 $(call cc-option,-fno-partial-inlining)
endif

ifneq ($(CONFIG_FRAME_WARN),0)
KBUILD_CFLAGS += -Wframe-larger-than=$(CONFIG_FRAME_WARN)
endif

stackp-flags-y                                    := -fno-stack-protector
stackp-flags-$(CONFIG_STACKPROTECTOR)             := -fstack-protector
stackp-flags-$(CONFIG_STACKPROTECTOR_STRONG)      := -fstack-protector-strong

KBUILD_CFLAGS += $(stackp-flags-y)

ifdef CONFIG_CC_IS_CLANG
KBUILD_CPPFLAGS += -Qunused-arguments
KBUILD_CFLAGS += -Wno-format-invalid-specifier
KBUILD_CFLAGS += -Wno-gnu
# CLANG uses a _MergedGlobals as optimization, but this breaks modpost, as the
# source of a reference will be _MergedGlobals and not on of the whitelisted names.
# See modpost pattern 2
KBUILD_CFLAGS += -mno-global-merge
else

# Warn about unmarked fall-throughs in switch statement.
# Disabled for clang while comment to attribute conversion happens and
# https://github.com/ClangBuiltLinux/linux/issues/636 is discussed.
KBUILD_CFLAGS += $(call cc-option,-Wimplicit-fallthrough,)
endif

# These warnings generated too much noise in a regular build.
# Use make W=1 to enable them (see scripts/Makefile.extrawarn)
KBUILD_CFLAGS += $(call cc-disable-warning, unused-but-set-variable)

KBUILD_CFLAGS += $(call cc-disable-warning, unused-const-variable)
ifdef CONFIG_FRAME_POINTER
KBUILD_CFLAGS	+= -fno-omit-frame-pointer -fno-optimize-sibling-calls
else
# Some targets (ARM with Thumb2, for example), can't be built with frame
# pointers.  For those, we don't have FUNCTION_TRACER automatically
# select FRAME_POINTER.  However, FUNCTION_TRACER adds -pg, and this is
# incompatible with -fomit-frame-pointer with current GCC, so we don't use
# -fomit-frame-pointer with FUNCTION_TRACER.
ifndef CONFIG_FUNCTION_TRACER
KBUILD_CFLAGS	+= -fomit-frame-pointer
endif
endif

# Initialize all stack variables with a 0xAA pattern.
ifdef CONFIG_INIT_STACK_ALL_PATTERN
KBUILD_CFLAGS	+= -ftrivial-auto-var-init=pattern
endif

# Initialize all stack variables with a zero value.
ifdef CONFIG_INIT_STACK_ALL_ZERO
# Future support for zero initialization is still being debated, see
# https://bugs.llvm.org/show_bug.cgi?id=45497. These flags are subject to being
# renamed or dropped.
KBUILD_CFLAGS	+= -ftrivial-auto-var-init=zero
KBUILD_CFLAGS	+= -enable-trivial-auto-var-init-zero-knowing-it-will-be-removed-from-clang
endif

# While VLAs have been removed, GCC produces unreachable stack probes
# for the randomize_kstack_offset feature. Disable it for all compilers.
KBUILD_CFLAGS	+= $(call cc-option, -fno-stack-clash-protection)

DEBUG_CFLAGS	:=

# Workaround for GCC versions < 5.0
# https://gcc.gnu.org/bugzilla/show_bug.cgi?id=61801
ifdef CONFIG_CC_IS_GCC
DEBUG_CFLAGS	+= $(call cc-ifversion, -lt, 0500, $(call cc-option, -fno-var-tracking-assignments))
endif

ifdef CONFIG_DEBUG_INFO

ifdef CONFIG_DEBUG_INFO_SPLIT
DEBUG_CFLAGS	+= -gsplit-dwarf
else
DEBUG_CFLAGS	+= -g
endif

ifneq ($(LLVM_IAS),1)
KBUILD_AFLAGS	+= -Wa,-gdwarf-2
endif

ifndef CONFIG_DEBUG_INFO_DWARF_TOOLCHAIN_DEFAULT
dwarf-version-$(CONFIG_DEBUG_INFO_DWARF4) := 4
dwarf-version-$(CONFIG_DEBUG_INFO_DWARF5) := 5
DEBUG_CFLAGS	+= -gdwarf-$(dwarf-version-y)
endif

ifdef CONFIG_DEBUG_INFO_REDUCED
DEBUG_CFLAGS	+= $(call cc-option, -femit-struct-debug-baseonly) \
		   $(call cc-option,-fno-var-tracking)
endif

ifdef CONFIG_DEBUG_INFO_COMPRESSED
DEBUG_CFLAGS	+= -gz=zlib
KBUILD_AFLAGS	+= -gz=zlib
KBUILD_LDFLAGS	+= --compress-debug-sections=zlib
endif

endif # CONFIG_DEBUG_INFO

KBUILD_CFLAGS += $(DEBUG_CFLAGS)
export DEBUG_CFLAGS

ifdef CONFIG_FUNCTION_TRACER
ifdef CONFIG_FTRACE_MCOUNT_USE_CC
  CC_FLAGS_FTRACE	+= -mrecord-mcount
  ifdef CONFIG_HAVE_NOP_MCOUNT
    ifeq ($(call cc-option-yn, -mnop-mcount),y)
      CC_FLAGS_FTRACE	+= -mnop-mcount
      CC_FLAGS_USING	+= -DCC_USING_NOP_MCOUNT
    endif
  endif
endif
ifdef CONFIG_FTRACE_MCOUNT_USE_OBJTOOL
  CC_FLAGS_USING	+= -DCC_USING_NOP_MCOUNT
endif
ifdef CONFIG_FTRACE_MCOUNT_USE_RECORDMCOUNT
  ifdef CONFIG_HAVE_C_RECORDMCOUNT
    BUILD_C_RECORDMCOUNT := y
    export BUILD_C_RECORDMCOUNT
  endif
endif
ifdef CONFIG_HAVE_FENTRY
  ifeq ($(call cc-option-yn, -mfentry),y)
    CC_FLAGS_FTRACE	+= -mfentry
    CC_FLAGS_USING	+= -DCC_USING_FENTRY
  endif
endif
export CC_FLAGS_FTRACE
KBUILD_CFLAGS	+= $(CC_FLAGS_FTRACE) $(CC_FLAGS_USING)
KBUILD_AFLAGS	+= $(CC_FLAGS_USING)
endif

# We trigger additional mismatches with less inlining
ifdef CONFIG_DEBUG_SECTION_MISMATCH
KBUILD_CFLAGS += $(call cc-option, -fno-inline-functions-called-once)
endif

ifdef CONFIG_LD_DEAD_CODE_DATA_ELIMINATION
KBUILD_CFLAGS_KERNEL += -ffunction-sections -fdata-sections
LDFLAGS_vmlinux += --gc-sections
endif

ifdef CONFIG_SHADOW_CALL_STACK
CC_FLAGS_SCS	:= -fsanitize=shadow-call-stack
KBUILD_CFLAGS	+= $(CC_FLAGS_SCS)
export CC_FLAGS_SCS
endif

ifdef CONFIG_LTO_CLANG
ifdef CONFIG_LTO_CLANG_THIN
CC_FLAGS_LTO	:= -flto=thin -fsplit-lto-unit
KBUILD_LDFLAGS	+= --thinlto-cache-dir=$(extmod_prefix).thinlto-cache
else
CC_FLAGS_LTO	:= -flto
endif
CC_FLAGS_LTO	+= -fvisibility=hidden

# Limit inlining across translation units to reduce binary size
KBUILD_LDFLAGS += -mllvm -import-instr-limit=5

# Check for frame size exceeding threshold during prolog/epilog insertion
# when using lld < 13.0.0.
ifneq ($(CONFIG_FRAME_WARN),0)
ifeq ($(shell test $(CONFIG_LLD_VERSION) -lt 130000; echo $$?),0)
KBUILD_LDFLAGS	+= -plugin-opt=-warn-stack-size=$(CONFIG_FRAME_WARN)
endif
endif
endif

ifdef CONFIG_LTO
KBUILD_CFLAGS	+= -fno-lto $(CC_FLAGS_LTO)
KBUILD_AFLAGS	+= -fno-lto
export CC_FLAGS_LTO
endif

ifdef CONFIG_CFI_CLANG
CC_FLAGS_CFI	:= -fsanitize=cfi \
		   -fsanitize-cfi-cross-dso \
		   -fno-sanitize-cfi-canonical-jump-tables \
		   -fno-sanitize-trap=cfi \
		   -fno-sanitize-blacklist

ifdef CONFIG_CFI_PERMISSIVE
CC_FLAGS_CFI	+= -fsanitize-recover=cfi
endif

# If LTO flags are filtered out, we must also filter out CFI.
CC_FLAGS_LTO	+= $(CC_FLAGS_CFI)
KBUILD_CFLAGS	+= $(CC_FLAGS_CFI)
export CC_FLAGS_CFI
endif

ifdef CONFIG_DEBUG_FORCE_FUNCTION_ALIGN_32B
KBUILD_CFLAGS += -falign-functions=32
endif

# arch Makefile may override CC so keep this after arch Makefile is included
NOSTDINC_FLAGS += -nostdinc -isystem $(shell $(CC) -print-file-name=include)

# warn about C99 declaration after statement
KBUILD_CFLAGS += -Wdeclaration-after-statement

# Variable Length Arrays (VLAs) should not be used anywhere in the kernel
KBUILD_CFLAGS += -Wvla

# disable pointer signed / unsigned warnings in gcc 4.0
KBUILD_CFLAGS += -Wno-pointer-sign

# disable stringop warnings in gcc 8+
KBUILD_CFLAGS += $(call cc-disable-warning, stringop-truncation)

# We'll want to enable this eventually, but it's not going away for 5.7 at least
KBUILD_CFLAGS += $(call cc-disable-warning, zero-length-bounds)
KBUILD_CFLAGS += $(call cc-disable-warning, array-bounds)
KBUILD_CFLAGS += $(call cc-disable-warning, stringop-overflow)

# Another good warning that we'll want to enable eventually
KBUILD_CFLAGS += $(call cc-disable-warning, restrict)

# Enabled with W=2, disabled by default as noisy
KBUILD_CFLAGS += $(call cc-disable-warning, maybe-uninitialized)

# disable invalid "can't wrap" optimizations for signed / pointers
KBUILD_CFLAGS	+= -fno-strict-overflow

# Make sure -fstack-check isn't enabled (like gentoo apparently did)
KBUILD_CFLAGS  += -fno-stack-check

# Prohibit date/time macros, which would make the build non-deterministic
KBUILD_CFLAGS   += -Werror=date-time

# enforce correct pointer usage
KBUILD_CFLAGS   += $(call cc-option,-Werror=incompatible-pointer-types)

# Require designated initializers for all marked structures
KBUILD_CFLAGS   += $(call cc-option,-Werror=designated-init)

# change __FILE__ to the relative path from the srctree
KBUILD_CPPFLAGS += $(call cc-option,-fmacro-prefix-map=$(srctree)/=)

# include additional Makefiles when needed
include-y			:= scripts/Makefile.extrawarn
include-$(CONFIG_KASAN)		+= scripts/Makefile.kasan
include-$(CONFIG_KCSAN)		+= scripts/Makefile.kcsan
include-$(CONFIG_UBSAN)		+= scripts/Makefile.ubsan
include-$(CONFIG_KCOV)		+= scripts/Makefile.kcov
include-$(CONFIG_GCC_PLUGINS)	+= scripts/Makefile.gcc-plugins

include $(addprefix $(srctree)/, $(include-y))

# scripts/Makefile.gcc-plugins is intentionally included last.
# Do not add $(call cc-option,...) below this line. When you build the kernel
# from the clean source tree, the GCC plugins do not exist at this point.

# Add user supplied CPPFLAGS, AFLAGS and CFLAGS as the last assignments
KBUILD_CPPFLAGS += $(KCPPFLAGS)
KBUILD_AFLAGS   += $(KAFLAGS)
KBUILD_CFLAGS   += $(KCFLAGS)

KBUILD_LDFLAGS_MODULE += --build-id=sha1
LDFLAGS_vmlinux += --build-id=sha1

ifeq ($(CONFIG_STRIP_ASM_SYMS),y)
LDFLAGS_vmlinux	+= $(call ld-option, -X,)
endif

ifeq ($(CONFIG_RELR),y)
LDFLAGS_vmlinux	+= --pack-dyn-relocs=relr --use-android-relr-tags
endif

# We never want expected sections to be placed heuristically by the
# linker. All sections should be explicitly named in the linker script.
ifdef CONFIG_LD_ORPHAN_WARN
LDFLAGS_vmlinux += --orphan-handling=warn
endif

# Align the bit size of userspace programs with the kernel
KBUILD_USERCFLAGS  += $(filter -m32 -m64 --target=%, $(KBUILD_CFLAGS))
KBUILD_USERLDFLAGS += $(filter -m32 -m64 --target=%, $(KBUILD_CFLAGS))

# make the checker run with the right architecture
CHECKFLAGS += --arch=$(ARCH)

# insure the checker run with the right endianness
CHECKFLAGS += $(if $(CONFIG_CPU_BIG_ENDIAN),-mbig-endian,-mlittle-endian)

# the checker needs the correct machine size
CHECKFLAGS += $(if $(CONFIG_64BIT),-m64,-m32)

# Default kernel image to build when no specific target is given.
# KBUILD_IMAGE may be overruled on the command line or
# set in the environment
# Also any assignments in arch/$(ARCH)/Makefile take precedence over
# this default value
export KBUILD_IMAGE ?= vmlinux

#
# INSTALL_PATH specifies where to place the updated kernel and system map
# images. Default is /boot, but you can set it to other values
export	INSTALL_PATH ?= /boot

#
# INSTALL_DTBS_PATH specifies a prefix for relocations required by build roots.
# Like INSTALL_MOD_PATH, it isn't defined in the Makefile, but can be passed as
# an argument if needed. Otherwise it defaults to the kernel install path
#
export INSTALL_DTBS_PATH ?= $(INSTALL_PATH)/dtbs/$(KERNELRELEASE)

#
# INSTALL_MOD_PATH specifies a prefix to MODLIB for module directory
# relocations required by build roots.  This is not defined in the
# makefile but the argument can be passed to make if needed.
#

MODLIB	= $(INSTALL_MOD_PATH)/lib/modules/$(KERNELRELEASE)
export MODLIB

HOST_LIBELF_LIBS = $(shell pkg-config libelf --libs 2>/dev/null || echo -lelf)

has_libelf = $(call try-run,\
               echo "int main() {}" | $(HOSTCC) $(KBUILD_HOSTLDFLAGS) -xc -o /dev/null $(HOST_LIBELF_LIBS) -,1,0)

ifdef CONFIG_STACK_VALIDATION
  ifeq ($(has_libelf),1)
    objtool_target := tools/objtool FORCE
  else
    SKIP_STACK_VALIDATION := 1
    export SKIP_STACK_VALIDATION
  endif
endif

PHONY += resolve_btfids_clean

resolve_btfids_O = $(abspath $(objtree))/tools/bpf/resolve_btfids

# tools/bpf/resolve_btfids directory might not exist
# in output directory, skip its clean in that case
resolve_btfids_clean:
ifneq ($(wildcard $(resolve_btfids_O)),)
	$(Q)$(MAKE) -sC $(srctree)/tools/bpf/resolve_btfids O=$(resolve_btfids_O) clean
endif

ifdef CONFIG_BPF
ifdef CONFIG_DEBUG_INFO_BTF
  ifeq ($(has_libelf),1)
    resolve_btfids_target := tools/bpf/resolve_btfids FORCE
  else
    ERROR_RESOLVE_BTFIDS := 1
  endif
endif # CONFIG_DEBUG_INFO_BTF
endif # CONFIG_BPF

PHONY += prepare0

export extmod_prefix = $(if $(KBUILD_EXTMOD),$(KBUILD_EXTMOD)/)
export MODORDER := $(extmod_prefix)modules.order
export MODULES_NSDEPS := $(extmod_prefix)modules.nsdeps

ifeq ($(KBUILD_EXTMOD),)
core-y		+= kernel/ certs/ mm/ fs/ ipc/ security/ crypto/ block/

vmlinux-dirs	:= $(patsubst %/,%,$(filter %/, \
		     $(core-y) $(core-m) $(drivers-y) $(drivers-m) \
		     $(libs-y) $(libs-m)))

vmlinux-alldirs	:= $(sort $(vmlinux-dirs) Documentation \
		     $(patsubst %/,%,$(filter %/, $(core-) \
			$(drivers-) $(libs-))))

subdir-modorder := $(addsuffix modules.order,$(filter %/, \
			$(core-y) $(core-m) $(libs-y) $(libs-m) \
			$(drivers-y) $(drivers-m)))

build-dirs	:= $(vmlinux-dirs)
clean-dirs	:= $(vmlinux-alldirs)

# Externally visible symbols (used by link-vmlinux.sh)
KBUILD_VMLINUX_OBJS := $(head-y) $(patsubst %/,%/built-in.a, $(core-y))
KBUILD_VMLINUX_OBJS += $(addsuffix built-in.a, $(filter %/, $(libs-y)))
ifdef CONFIG_MODULES
KBUILD_VMLINUX_OBJS += $(patsubst %/, %/lib.a, $(filter %/, $(libs-y)))
KBUILD_VMLINUX_LIBS := $(filter-out %/, $(libs-y))
else
KBUILD_VMLINUX_LIBS := $(patsubst %/,%/lib.a, $(libs-y))
endif
KBUILD_VMLINUX_OBJS += $(patsubst %/,%/built-in.a, $(drivers-y))

export KBUILD_VMLINUX_OBJS KBUILD_VMLINUX_LIBS
export KBUILD_LDS          := arch/$(SRCARCH)/kernel/vmlinux.lds
# used by scripts/Makefile.package
export KBUILD_ALLDIRS := $(sort $(filter-out arch/%,$(vmlinux-alldirs)) LICENSES arch include scripts tools)

vmlinux-deps := $(KBUILD_LDS) $(KBUILD_VMLINUX_OBJS) $(KBUILD_VMLINUX_LIBS)

# Recurse until adjust_autoksyms.sh is satisfied
PHONY += autoksyms_recursive
ifdef CONFIG_TRIM_UNUSED_KSYMS
# For the kernel to actually contain only the needed exported symbols,
# we have to build modules as well to determine what those symbols are.
# (this can be evaluated only once include/config/auto.conf has been included)
KBUILD_MODULES := 1

autoksyms_recursive: descend modules.order
	$(Q)$(CONFIG_SHELL) $(srctree)/scripts/adjust_autoksyms.sh \
	  "$(MAKE) -f $(srctree)/Makefile vmlinux"
endif

autoksyms_h := $(if $(CONFIG_TRIM_UNUSED_KSYMS), include/generated/autoksyms.h)

quiet_cmd_autoksyms_h = GEN     $@
      cmd_autoksyms_h = mkdir -p $(dir $@); \
			$(CONFIG_SHELL) $(srctree)/scripts/gen_autoksyms.sh $@

$(autoksyms_h):
	$(call cmd,autoksyms_h)

ARCH_POSTLINK := $(wildcard $(srctree)/arch/$(SRCARCH)/Makefile.postlink)

# Final link of vmlinux with optional arch pass after final link
cmd_link-vmlinux =                                                 \
	$(CONFIG_SHELL) $< "$(LD)" "$(KBUILD_LDFLAGS)" "$(LDFLAGS_vmlinux)";    \
	$(if $(ARCH_POSTLINK), $(MAKE) -f $(ARCH_POSTLINK) $@, true)

vmlinux: scripts/link-vmlinux.sh autoksyms_recursive $(vmlinux-deps) FORCE
	+$(call if_changed_dep,link-vmlinux)

targets := vmlinux

# The actual objects are generated when descending,
# make sure no implicit rule kicks in
$(sort $(vmlinux-deps) $(subdir-modorder)): descend ;

filechk_kernel.release = \
	echo "$(KERNELVERSION)$$($(CONFIG_SHELL) $(srctree)/scripts/setlocalversion $(srctree))"

# Store (new) KERNELRELEASE string in include/config/kernel.release
include/config/kernel.release: FORCE
	$(call filechk,kernel.release)

# Additional helpers built in scripts/
# Carefully list dependencies so we do not try to build scripts twice
# in parallel
PHONY += scripts
scripts: scripts_basic scripts_dtc
	$(Q)$(MAKE) $(build)=$(@)

# Things we need to do before we recursively start building the kernel
# or the modules are listed in "prepare".
# A multi level approach is used. prepareN is processed before prepareN-1.
# archprepare is used in arch Makefiles and when processed asm symlink,
# version.h and scripts_basic is processed / created.

PHONY += prepare archprepare

archprepare: outputmakefile archheaders archscripts scripts include/config/kernel.release \
	asm-generic $(version_h) $(autoksyms_h) include/generated/utsrelease.h \
	include/generated/autoconf.h remove-stale-files

prepare0: archprepare
	$(Q)$(MAKE) $(build)=scripts/mod
	$(Q)$(MAKE) $(build)=.

# All the preparing..
prepare: prepare0 prepare-objtool prepare-resolve_btfids

PHONY += remove-stale-files
remove-stale-files:
	$(Q)$(srctree)/scripts/remove-stale-files

# Support for using generic headers in asm-generic
asm-generic := -f $(srctree)/scripts/Makefile.asm-generic obj

PHONY += asm-generic uapi-asm-generic
asm-generic: uapi-asm-generic
	$(Q)$(MAKE) $(asm-generic)=arch/$(SRCARCH)/include/generated/asm \
	generic=include/asm-generic
uapi-asm-generic:
	$(Q)$(MAKE) $(asm-generic)=arch/$(SRCARCH)/include/generated/uapi/asm \
	generic=include/uapi/asm-generic

PHONY += prepare-objtool prepare-resolve_btfids
prepare-objtool: $(objtool_target)
ifeq ($(SKIP_STACK_VALIDATION),1)
ifdef CONFIG_FTRACE_MCOUNT_USE_OBJTOOL
	@echo "error: Cannot generate __mcount_loc for CONFIG_DYNAMIC_FTRACE=y, please install libelf-dev, libelf-devel or elfutils-libelf-devel" >&2
	@false
endif
ifdef CONFIG_UNWINDER_ORC
	@echo "error: Cannot generate ORC metadata for CONFIG_UNWINDER_ORC=y, please install libelf-dev, libelf-devel or elfutils-libelf-devel" >&2
	@false
else
	@echo "warning: Cannot use CONFIG_STACK_VALIDATION=y, please install libelf-dev, libelf-devel or elfutils-libelf-devel" >&2
endif
endif

prepare-resolve_btfids: $(resolve_btfids_target)
ifeq ($(ERROR_RESOLVE_BTFIDS),1)
	@echo "error: Cannot resolve BTF IDs for CONFIG_DEBUG_INFO_BTF, please install libelf-dev, libelf-devel or elfutils-libelf-devel" >&2
	@false
endif
# Generate some files
# ---------------------------------------------------------------------------

# KERNELRELEASE can change from a few different places, meaning version.h
# needs to be updated, so this check is forced on all builds

uts_len := 64
define filechk_utsrelease.h
	if [ `echo -n "$(KERNELRELEASE)" | wc -c ` -gt $(uts_len) ]; then \
	  echo '"$(KERNELRELEASE)" exceeds $(uts_len) characters' >&2;    \
	  exit 1;                                                         \
	fi;                                                               \
	echo \#define UTS_RELEASE \"$(KERNELRELEASE)\"
endef

define filechk_version.h
	if [ $(SUBLEVEL) -gt 255 ]; then                                 \
		echo \#define LINUX_VERSION_CODE $(shell                 \
		expr $(VERSION) \* 65536 + $(PATCHLEVEL) \* 256 + 255); \
	else                                                             \
		echo \#define LINUX_VERSION_CODE $(shell                 \
		expr $(VERSION) \* 65536 + $(PATCHLEVEL) \* 256 + $(SUBLEVEL)); \
	fi;                                                              \
	echo '#define KERNEL_VERSION(a,b,c) (((a) << 16) + ((b) << 8) +  \
	((c) > 255 ? 255 : (c)))';                                       \
	echo \#define LINUX_VERSION_MAJOR $(VERSION);                    \
	echo \#define LINUX_VERSION_PATCHLEVEL $(PATCHLEVEL);            \
	echo \#define LINUX_VERSION_SUBLEVEL $(SUBLEVEL)
endef

$(version_h): PATCHLEVEL := $(if $(PATCHLEVEL), $(PATCHLEVEL), 0)
$(version_h): SUBLEVEL := $(if $(SUBLEVEL), $(SUBLEVEL), 0)
$(version_h): FORCE
	$(call filechk,version.h)

include/generated/utsrelease.h: include/config/kernel.release FORCE
	$(call filechk,utsrelease.h)

PHONY += headerdep
headerdep:
	$(Q)find $(srctree)/include/ -name '*.h' | xargs --max-args 1 \
	$(srctree)/scripts/headerdep.pl -I$(srctree)/include

# ---------------------------------------------------------------------------
# Kernel headers

#Default location for installed headers
export INSTALL_HDR_PATH = $(objtree)/usr

quiet_cmd_headers_install = INSTALL $(INSTALL_HDR_PATH)/include
      cmd_headers_install = \
	mkdir -p $(INSTALL_HDR_PATH); \
	rsync -mrl --include='*/' --include='*\.h' --exclude='*' \
	usr/include $(INSTALL_HDR_PATH)

PHONY += headers_install
headers_install: headers
	$(call cmd,headers_install)

PHONY += archheaders archscripts

hdr-inst := -f $(srctree)/scripts/Makefile.headersinst obj

PHONY += headers
headers: $(version_h) scripts_unifdef uapi-asm-generic archheaders archscripts
	$(if $(wildcard $(srctree)/arch/$(SRCARCH)/include/uapi/asm/Kbuild),, \
	  $(error Headers not exportable for the $(SRCARCH) architecture))
	$(Q)$(MAKE) $(hdr-inst)=include/uapi
	$(Q)$(MAKE) $(hdr-inst)=arch/$(SRCARCH)/include/uapi

# Deprecated. It is no-op now.
PHONY += headers_check
headers_check:
	@echo >&2 "=================== WARNING ==================="
	@echo >&2 "Since Linux 5.5, 'make headers_check' is no-op,"
	@echo >&2 "and will be removed after Linux 5.15 release."
	@echo >&2 "Please remove headers_check from your scripts."
	@echo >&2 "==============================================="

ifdef CONFIG_HEADERS_INSTALL
prepare: headers
endif

PHONY += scripts_unifdef
scripts_unifdef: scripts_basic
	$(Q)$(MAKE) $(build)=scripts scripts/unifdef

# ---------------------------------------------------------------------------
# Kernel selftest

PHONY += kselftest
kselftest:
	$(Q)$(MAKE) -C $(srctree)/tools/testing/selftests run_tests

kselftest-%: FORCE
	$(Q)$(MAKE) -C $(srctree)/tools/testing/selftests $*

PHONY += kselftest-merge
kselftest-merge:
	$(if $(wildcard $(objtree)/.config),, $(error No .config exists, config your kernel first!))
	$(Q)find $(srctree)/tools/testing/selftests -name config | \
		xargs $(srctree)/scripts/kconfig/merge_config.sh -m $(objtree)/.config
	$(Q)$(MAKE) -f $(srctree)/Makefile olddefconfig

# ---------------------------------------------------------------------------
# Devicetree files

ifneq ($(wildcard $(srctree)/arch/$(SRCARCH)/boot/dts/),)
dtstree := arch/$(SRCARCH)/boot/dts
endif

ifneq ($(dtstree),)

%.dtb: include/config/kernel.release scripts_dtc
	$(Q)$(MAKE) $(build)=$(dtstree) $(dtstree)/$@

%.dtbo: include/config/kernel.release scripts_dtc
	$(Q)$(MAKE) $(build)=$(dtstree) $(dtstree)/$@

PHONY += dtbs dtbs_install dtbs_check
dtbs: include/config/kernel.release scripts_dtc
	$(Q)$(MAKE) $(build)=$(dtstree)

ifneq ($(filter dtbs_check, $(MAKECMDGOALS)),)
export CHECK_DTBS=y
dtbs: dt_binding_check
endif

dtbs_check: dtbs

dtbs_install:
	$(Q)$(MAKE) $(dtbinst)=$(dtstree) dst=$(INSTALL_DTBS_PATH)

ifdef CONFIG_OF_EARLY_FLATTREE
all: dtbs
endif

endif

PHONY += scripts_dtc
scripts_dtc: scripts_basic
	$(Q)$(MAKE) $(build)=scripts/dtc

ifneq ($(filter dt_binding_check, $(MAKECMDGOALS)),)
export CHECK_DT_BINDING=y
endif

PHONY += dt_binding_check
dt_binding_check: scripts_dtc
	$(Q)$(MAKE) $(build)=Documentation/devicetree/bindings

# ---------------------------------------------------------------------------
# Modules

ifdef CONFIG_MODULES

# By default, build modules as well

all: modules

# When we're building modules with modversions, we need to consider
# the built-in objects during the descend as well, in order to
# make sure the checksums are up to date before we record them.
ifdef CONFIG_MODVERSIONS
  KBUILD_BUILTIN := 1
endif

# Build modules
#
# A module can be listed more than once in obj-m resulting in
# duplicate lines in modules.order files.  Those are removed
# using awk while concatenating to the final file.

PHONY += modules
modules: $(if $(KBUILD_BUILTIN),vmlinux) modules_check modules_prepare

cmd_modules_order = $(AWK) '!x[$$0]++' $(real-prereqs) > $@

modules.order: $(subdir-modorder) FORCE
	$(call if_changed,modules_order)

targets += modules.order

# Target to prepare building external modules
PHONY += modules_prepare
modules_prepare: prepare
	$(Q)$(MAKE) $(build)=scripts scripts/module.lds

export modules_sign_only :=

ifeq ($(CONFIG_MODULE_SIG),y)
PHONY += modules_sign
modules_sign: modules_install
	@:

# modules_sign is a subset of modules_install.
# 'make modules_install modules_sign' is equivalent to 'make modules_install'.
ifeq ($(filter modules_install,$(MAKECMDGOALS)),)
modules_sign_only := y
endif
endif

modinst_pre :=
ifneq ($(filter modules_install,$(MAKECMDGOALS)),)
modinst_pre := __modinst_pre
endif

modules_install: $(modinst_pre)
PHONY += __modinst_pre
__modinst_pre:
	@rm -rf $(MODLIB)/kernel
	@rm -f $(MODLIB)/source
	@mkdir -p $(MODLIB)/kernel
	@ln -s $(abspath $(srctree)) $(MODLIB)/source
	@if [ ! $(objtree) -ef  $(MODLIB)/build ]; then \
		rm -f $(MODLIB)/build ; \
		ln -s $(CURDIR) $(MODLIB)/build ; \
	fi
	@sed 's:^:kernel/:' modules.order > $(MODLIB)/modules.order
	@cp -f modules.builtin $(MODLIB)/
	@cp -f $(objtree)/modules.builtin.modinfo $(MODLIB)/

endif # CONFIG_MODULES

###
# Cleaning is done on three levels.
# make clean     Delete most generated files
#                Leave enough to build external modules
# make mrproper  Delete the current configuration, and all generated files
# make distclean Remove editor backup files, patch leftover files and the like

# Directories & files removed with 'make clean'
CLEAN_FILES += include/ksym vmlinux.symvers modules-only.symvers \
	       modules.builtin modules.builtin.modinfo modules.nsdeps \
	       compile_commands.json .thinlto-cache

# Directories & files removed with 'make mrproper'
MRPROPER_FILES += include/config include/generated          \
		  arch/$(SRCARCH)/include/generated .tmp_objdiff \
		  debian snap tar-install \
		  .config .config.old .version \
		  Module.symvers \
		  certs/signing_key.pem certs/signing_key.x509 \
		  certs/x509.genkey \
		  vmlinux-gdb.py \
		  *.spec

# clean - Delete most, but leave enough to build external modules
#
clean: rm-files := $(CLEAN_FILES)

PHONY += archclean vmlinuxclean

vmlinuxclean:
	$(Q)$(CONFIG_SHELL) $(srctree)/scripts/link-vmlinux.sh clean
	$(Q)$(if $(ARCH_POSTLINK), $(MAKE) -f $(ARCH_POSTLINK) clean)

clean: archclean vmlinuxclean resolve_btfids_clean

# mrproper - Delete all generated files, including .config
#
mrproper: rm-files := $(wildcard $(MRPROPER_FILES))
mrproper-dirs      := $(addprefix _mrproper_,scripts)

PHONY += $(mrproper-dirs) mrproper
$(mrproper-dirs):
	$(Q)$(MAKE) $(clean)=$(patsubst _mrproper_%,%,$@)

mrproper: clean $(mrproper-dirs)
	$(call cmd,rmfiles)

# distclean
#
PHONY += distclean

distclean: mrproper
	@find . $(RCS_FIND_IGNORE) \
		\( -name '*.orig' -o -name '*.rej' -o -name '*~' \
		-o -name '*.bak' -o -name '#*#' -o -name '*%' \
		-o -name 'core' -o -name tags -o -name TAGS -o -name 'cscope*' \
		-o -name GPATH -o -name GRTAGS -o -name GSYMS -o -name GTAGS \) \
		-type f -print | xargs rm -f


# Packaging of the kernel to various formats
# ---------------------------------------------------------------------------

%src-pkg: FORCE
	$(Q)$(MAKE) -f $(srctree)/scripts/Makefile.package $@
%pkg: include/config/kernel.release FORCE
	$(Q)$(MAKE) -f $(srctree)/scripts/Makefile.package $@

# Brief documentation of the typical targets used
# ---------------------------------------------------------------------------

boards := $(wildcard $(srctree)/arch/$(SRCARCH)/configs/*_defconfig)
boards := $(sort $(notdir $(boards)))
board-dirs := $(dir $(wildcard $(srctree)/arch/$(SRCARCH)/configs/*/*_defconfig))
board-dirs := $(sort $(notdir $(board-dirs:/=)))

PHONY += help
help:
	@echo  'Cleaning targets:'
	@echo  '  clean		  - Remove most generated files but keep the config and'
	@echo  '                    enough build support to build external modules'
	@echo  '  mrproper	  - Remove all generated files + config + various backup files'
	@echo  '  distclean	  - mrproper + remove editor backup and patch files'
	@echo  ''
	@echo  'Configuration targets:'
	@$(MAKE) -f $(srctree)/scripts/kconfig/Makefile help
	@echo  ''
	@echo  'Other generic targets:'
	@echo  '  all		  - Build all targets marked with [*]'
	@echo  '* vmlinux	  - Build the bare kernel'
	@echo  '* modules	  - Build all modules'
	@echo  '  modules_install - Install all modules to INSTALL_MOD_PATH (default: /)'
	@echo  '  dir/            - Build all files in dir and below'
	@echo  '  dir/file.[ois]  - Build specified target only'
	@echo  '  dir/file.ll     - Build the LLVM assembly file'
	@echo  '                    (requires compiler support for LLVM assembly generation)'
	@echo  '  dir/file.lst    - Build specified mixed source/assembly target only'
	@echo  '                    (requires a recent binutils and recent build (System.map))'
	@echo  '  dir/file.ko     - Build module including final link'
	@echo  '  modules_prepare - Set up for building external modules'
	@echo  '  tags/TAGS	  - Generate tags file for editors'
	@echo  '  cscope	  - Generate cscope index'
	@echo  '  gtags           - Generate GNU GLOBAL index'
	@echo  '  kernelrelease	  - Output the release version string (use with make -s)'
	@echo  '  kernelversion	  - Output the version stored in Makefile (use with make -s)'
	@echo  '  image_name	  - Output the image name (use with make -s)'
	@echo  '  headers_install - Install sanitised kernel headers to INSTALL_HDR_PATH'; \
	 echo  '                    (default: $(INSTALL_HDR_PATH))'; \
	 echo  ''
	@echo  'Static analysers:'
	@echo  '  checkstack      - Generate a list of stack hogs'
	@echo  '  versioncheck    - Sanity check on version.h usage'
	@echo  '  includecheck    - Check for duplicate included header files'
	@echo  '  export_report   - List the usages of all exported symbols'
	@echo  '  headerdep       - Detect inclusion cycles in headers'
	@echo  '  coccicheck      - Check with Coccinelle'
	@echo  '  clang-analyzer  - Check with clang static analyzer'
	@echo  '  clang-tidy      - Check with clang-tidy'
	@echo  ''
	@echo  'Tools:'
	@echo  '  nsdeps          - Generate missing symbol namespace dependencies'
	@echo  ''
	@echo  'Kernel selftest:'
	@echo  '  kselftest         - Build and run kernel selftest'
	@echo  '                      Build, install, and boot kernel before'
	@echo  '                      running kselftest on it'
	@echo  '                      Run as root for full coverage'
	@echo  '  kselftest-all     - Build kernel selftest'
	@echo  '  kselftest-install - Build and install kernel selftest'
	@echo  '  kselftest-clean   - Remove all generated kselftest files'
	@echo  '  kselftest-merge   - Merge all the config dependencies of'
	@echo  '		      kselftest to existing .config.'
	@echo  ''
	@$(if $(dtstree), \
		echo 'Devicetree:'; \
		echo '* dtbs             - Build device tree blobs for enabled boards'; \
		echo '  dtbs_install     - Install dtbs to $(INSTALL_DTBS_PATH)'; \
		echo '  dt_binding_check - Validate device tree binding documents'; \
		echo '  dtbs_check       - Validate device tree source files';\
		echo '')

	@echo 'Userspace tools targets:'
	@echo '  use "make tools/help"'
	@echo '  or  "cd tools; make help"'
	@echo  ''
	@echo  'Kernel packaging:'
	@$(MAKE) -f $(srctree)/scripts/Makefile.package help
	@echo  ''
	@echo  'Documentation targets:'
	@$(MAKE) -f $(srctree)/Documentation/Makefile dochelp
	@echo  ''
	@echo  'Architecture specific targets ($(SRCARCH)):'
	@$(if $(archhelp),$(archhelp),\
		echo '  No architecture specific help defined for $(SRCARCH)')
	@echo  ''
	@$(if $(boards), \
		$(foreach b, $(boards), \
		printf "  %-27s - Build for %s\\n" $(b) $(subst _defconfig,,$(b));) \
		echo '')
	@$(if $(board-dirs), \
		$(foreach b, $(board-dirs), \
		printf "  %-16s - Show %s-specific targets\\n" help-$(b) $(b);) \
		printf "  %-16s - Show all of the above\\n" help-boards; \
		echo '')

	@echo  '  make V=0|1 [targets] 0 => quiet build (default), 1 => verbose build'
	@echo  '  make V=2   [targets] 2 => give reason for rebuild of target'
	@echo  '  make O=dir [targets] Locate all output files in "dir", including .config'
	@echo  '  make C=1   [targets] Check re-compiled c source with $$CHECK'
	@echo  '                       (sparse by default)'
	@echo  '  make C=2   [targets] Force check of all c source with $$CHECK'
	@echo  '  make RECORDMCOUNT_WARN=1 [targets] Warn about ignored mcount sections'
	@echo  '  make W=n   [targets] Enable extra build checks, n=1,2,3 where'
	@echo  '		1: warnings which may be relevant and do not occur too often'
	@echo  '		2: warnings which occur quite often but may still be relevant'
	@echo  '		3: more obscure warnings, can most likely be ignored'
	@echo  '		Multiple levels can be combined with W=12 or W=123'
	@echo  ''
	@echo  'Execute "make" or "make all" to build all targets marked with [*] '
	@echo  'For further info see the ./README file'


help-board-dirs := $(addprefix help-,$(board-dirs))

help-boards: $(help-board-dirs)

boards-per-dir = $(sort $(notdir $(wildcard $(srctree)/arch/$(SRCARCH)/configs/$*/*_defconfig)))

$(help-board-dirs): help-%:
	@echo  'Architecture specific targets ($(SRCARCH) $*):'
	@$(if $(boards-per-dir), \
		$(foreach b, $(boards-per-dir), \
		printf "  %-24s - Build for %s\\n" $*/$(b) $(subst _defconfig,,$(b));) \
		echo '')


# Documentation targets
# ---------------------------------------------------------------------------
DOC_TARGETS := xmldocs latexdocs pdfdocs htmldocs epubdocs cleandocs \
	       linkcheckdocs dochelp refcheckdocs
PHONY += $(DOC_TARGETS)
$(DOC_TARGETS):
	$(Q)$(MAKE) $(build)=Documentation $@

# Misc
# ---------------------------------------------------------------------------

PHONY += scripts_gdb
scripts_gdb: prepare0
	$(Q)$(MAKE) $(build)=scripts/gdb
	$(Q)ln -fsn $(abspath $(srctree)/scripts/gdb/vmlinux-gdb.py)

ifdef CONFIG_GDB_SCRIPTS
all: scripts_gdb
endif

else # KBUILD_EXTMOD

###
# External module support.
# When building external modules the kernel used as basis is considered
# read-only, and no consistency checks are made and the make
# system is not used on the basis kernel. If updates are required
# in the basis kernel ordinary make commands (without M=...) must be used.

# We are always building only modules.
KBUILD_BUILTIN :=
KBUILD_MODULES := 1

build-dirs := $(KBUILD_EXTMOD)
$(MODORDER): descend
	@:

compile_commands.json: $(extmod_prefix)compile_commands.json
PHONY += compile_commands.json

clean-dirs := $(KBUILD_EXTMOD)
clean: rm-files := $(KBUILD_EXTMOD)/Module.symvers $(KBUILD_EXTMOD)/modules.nsdeps \
	$(KBUILD_EXTMOD)/compile_commands.json $(KBUILD_EXTMOD)/.thinlto-cache

PHONY += help
help:
	@echo  '  Building external modules.'
	@echo  '  Syntax: make -C path/to/kernel/src M=$$PWD target'
	@echo  ''
	@echo  '  modules         - default target, build the module(s)'
	@echo  '  modules_install - install the module'
	@echo  '  clean           - remove generated files in module directory only'
	@echo  ''

# no-op for external module builds
PHONY += prepare modules_prepare

endif # KBUILD_EXTMOD

# ---------------------------------------------------------------------------
# Modules

PHONY += modules modules_install

ifdef CONFIG_MODULES

modules: modules_check
	$(Q)$(MAKE) -f $(srctree)/scripts/Makefile.modpost

PHONY += modules_check
modules_check: $(MODORDER)
	$(Q)$(CONFIG_SHELL) $(srctree)/scripts/modules-check.sh $<

quiet_cmd_depmod = DEPMOD  $(MODLIB)
      cmd_depmod = $(CONFIG_SHELL) $(srctree)/scripts/depmod.sh $(DEPMOD) \
                   $(KERNELRELEASE)

modules_install:
	$(Q)$(MAKE) -f $(srctree)/scripts/Makefile.modinst
	$(call cmd,depmod)

else # CONFIG_MODULES

# Modules not configured
# ---------------------------------------------------------------------------

modules modules_install:
	@echo >&2 '***'
	@echo >&2 '*** The present kernel configuration has modules disabled.'
	@echo >&2 '*** To use the module feature, please run "make menuconfig" etc.'
	@echo >&2 '*** to enable CONFIG_MODULES.'
	@echo >&2 '***'
	@exit 1

endif # CONFIG_MODULES

# Single targets
# ---------------------------------------------------------------------------
# To build individual files in subdirectories, you can do like this:
#
#   make foo/bar/baz.s
#
# The supported suffixes for single-target are listed in 'single-targets'
#
# To build only under specific subdirectories, you can do like this:
#
#   make foo/bar/baz/

ifdef single-build

# .ko is special because modpost is needed
single-ko := $(sort $(filter %.ko, $(MAKECMDGOALS)))
single-no-ko := $(sort $(patsubst %.ko,%.mod, $(MAKECMDGOALS)))

$(single-ko): single_modpost
	@:
$(single-no-ko): descend
	@:

ifeq ($(KBUILD_EXTMOD),)
# For the single build of in-tree modules, use a temporary file to avoid
# the situation of modules_install installing an invalid modules.order.
MODORDER := .modules.tmp
endif

PHONY += single_modpost
single_modpost: $(single-no-ko) modules_prepare
	$(Q){ $(foreach m, $(single-ko), echo $(extmod_prefix)$m;) } > $(MODORDER)
	$(Q)$(MAKE) -f $(srctree)/scripts/Makefile.modpost

KBUILD_MODULES := 1

export KBUILD_SINGLE_TARGETS := $(addprefix $(extmod_prefix), $(single-no-ko))

# trim unrelated directories
build-dirs := $(foreach d, $(build-dirs), \
			$(if $(filter $(d)/%, $(KBUILD_SINGLE_TARGETS)), $(d)))

endif

ifndef CONFIG_MODULES
KBUILD_MODULES :=
endif

# Handle descending into subdirectories listed in $(build-dirs)
# Preset locale variables to speed up the build process. Limit locale
# tweaks to this spot to avoid wrong language settings when running
# make menuconfig etc.
# Error messages still appears in the original language
PHONY += descend $(build-dirs)
descend: $(build-dirs)
$(build-dirs): prepare
	$(Q)$(MAKE) $(build)=$@ \
	single-build=$(if $(filter-out $@/, $(filter $@/%, $(KBUILD_SINGLE_TARGETS))),1) \
	need-builtin=1 need-modorder=1

clean-dirs := $(addprefix _clean_, $(clean-dirs))
PHONY += $(clean-dirs) clean
$(clean-dirs):
	$(Q)$(MAKE) $(clean)=$(patsubst _clean_%,%,$@)

clean: $(clean-dirs)
	$(call cmd,rmfiles)
	@find $(if $(KBUILD_EXTMOD), $(KBUILD_EXTMOD), .) $(RCS_FIND_IGNORE) \
		\( -name '*.[aios]' -o -name '*.ko' -o -name '.*.cmd' \
		-o -name '*.ko.*' \
		-o -name '*.dtb' -o -name '*.dtbo' -o -name '*.dtb.S' -o -name '*.dt.yaml' \
		-o -name '*.dwo' -o -name '*.lst' \
		-o -name '*.su' -o -name '*.mod' \
		-o -name '.*.d' -o -name '.*.tmp' -o -name '*.mod.c' \
		-o -name '*.lex.c' -o -name '*.tab.[ch]' \
		-o -name '*.asn1.[ch]' \
		-o -name '*.symtypes' -o -name 'modules.order' \
		-o -name '.tmp_*.o.*' \
		-o -name '*.c.[012]*.*' \
		-o -name '*.ll' \
		-o -name '*.gcno' \
		-o -name '*.*.symversions' \) -type f -print | xargs rm -f

# Generate tags for editors
# ---------------------------------------------------------------------------
quiet_cmd_tags = GEN     $@
      cmd_tags = $(BASH) $(srctree)/scripts/tags.sh $@

tags TAGS cscope gtags: FORCE
	$(call cmd,tags)

# Script to generate missing namespace dependencies
# ---------------------------------------------------------------------------

PHONY += nsdeps
nsdeps: export KBUILD_NSDEPS=1
nsdeps: modules
	$(Q)$(CONFIG_SHELL) $(srctree)/scripts/nsdeps

# Clang Tooling
# ---------------------------------------------------------------------------

quiet_cmd_gen_compile_commands = GEN     $@
      cmd_gen_compile_commands = $(PYTHON3) $< -a $(AR) -o $@ $(filter-out $<, $(real-prereqs))

$(extmod_prefix)compile_commands.json: scripts/clang-tools/gen_compile_commands.py \
	$(if $(KBUILD_EXTMOD),,$(KBUILD_VMLINUX_OBJS) $(KBUILD_VMLINUX_LIBS)) \
	$(if $(CONFIG_MODULES), $(MODORDER)) FORCE
	$(call if_changed,gen_compile_commands)

targets += $(extmod_prefix)compile_commands.json

PHONY += clang-tidy clang-analyzer

ifdef CONFIG_CC_IS_CLANG
quiet_cmd_clang_tools = CHECK   $<
      cmd_clang_tools = $(PYTHON3) $(srctree)/scripts/clang-tools/run-clang-tools.py $@ $<

clang-tidy clang-analyzer: $(extmod_prefix)compile_commands.json
	$(call cmd,clang_tools)
else
clang-tidy clang-analyzer:
	@echo "$@ requires CC=clang" >&2
	@false
endif

# Scripts to check various things for consistency
# ---------------------------------------------------------------------------

PHONY += includecheck versioncheck coccicheck export_report

includecheck:
	find $(srctree)/* $(RCS_FIND_IGNORE) \
		-name '*.[hcS]' -type f -print | sort \
		| xargs $(PERL) -w $(srctree)/scripts/checkincludes.pl

versioncheck:
	find $(srctree)/* $(RCS_FIND_IGNORE) \
		-name '*.[hcS]' -type f -print | sort \
		| xargs $(PERL) -w $(srctree)/scripts/checkversion.pl

coccicheck:
	$(Q)$(BASH) $(srctree)/scripts/$@

export_report:
	$(PERL) $(srctree)/scripts/export_report.pl

PHONY += checkstack kernelrelease kernelversion image_name

# UML needs a little special treatment here.  It wants to use the host
# toolchain, so needs $(SUBARCH) passed to checkstack.pl.  Everyone
# else wants $(ARCH), including people doing cross-builds, which means
# that $(SUBARCH) doesn't work here.
ifeq ($(ARCH), um)
CHECKSTACK_ARCH := $(SUBARCH)
else
CHECKSTACK_ARCH := $(ARCH)
endif
checkstack:
	$(OBJDUMP) -d vmlinux $$(find . -name '*.ko') | \
	$(PERL) $(srctree)/scripts/checkstack.pl $(CHECKSTACK_ARCH)

kernelrelease:
	@echo "$(KERNELVERSION)$$($(CONFIG_SHELL) $(srctree)/scripts/setlocalversion $(srctree))"

kernelversion:
	@echo $(KERNELVERSION)

image_name:
	@echo $(KBUILD_IMAGE)

# Clear a bunch of variables before executing the submake

ifeq ($(quiet),silent_)
tools_silent=s
endif

tools/: FORCE
	$(Q)mkdir -p $(objtree)/tools
	$(Q)$(MAKE) LDFLAGS= MAKEFLAGS="$(tools_silent) $(filter --j% -j,$(MAKEFLAGS))" O=$(abspath $(objtree)) subdir=tools -C $(srctree)/tools/

tools/%: FORCE
	$(Q)mkdir -p $(objtree)/tools
	$(Q)$(MAKE) LDFLAGS= MAKEFLAGS="$(tools_silent) $(filter --j% -j,$(MAKEFLAGS))" O=$(abspath $(objtree)) subdir=tools -C $(srctree)/tools/ $*

quiet_cmd_rmfiles = $(if $(wildcard $(rm-files)),CLEAN   $(wildcard $(rm-files)))
      cmd_rmfiles = rm -rf $(rm-files)

# read saved command lines for existing targets
existing-targets := $(wildcard $(sort $(targets)))

-include $(foreach f,$(existing-targets),$(dir $(f)).$(notdir $(f)).cmd)

endif # config-build
endif # mixed-build
endif # need-sub-make

PHONY += FORCE
FORCE:

# Declare the contents of the PHONY variable as phony.  We keep that
# information in a variable so we can use it in if_changed and friends.
.PHONY: $(PHONY)<|MERGE_RESOLUTION|>--- conflicted
+++ resolved
@@ -1,15 +1,9 @@
 # SPDX-License-Identifier: GPL-2.0
 VERSION = 5
 PATCHLEVEL = 13
-<<<<<<< HEAD
-SUBLEVEL = 2
-EXTRAVERSION = -batmod-prjc-cacule-ll_t9
+SUBLEVEL = 4
+EXTRAVERSION = -batmod-prjc-cacule-ll_t10
 NAME = The City on the Edge of Forever
-=======
-SUBLEVEL = 4
-EXTRAVERSION =
-NAME = Opossums on Parade
->>>>>>> 64376a98
 
 # *DOCUMENTATION*
 # To see a list of typical targets execute "make help"
