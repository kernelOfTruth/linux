VERSION = 3
PATCHLEVEL = 16
<<<<<<< HEAD
SUBLEVEL = 4
EXTRAVERSION = -plus-v3_03
=======
SUBLEVEL = 5
EXTRAVERSION =
>>>>>>> 13c24cc8
NAME = Museum of Fishiegoodies

# *DOCUMENTATION*
# To see a list of typical targets execute "make help"
# More info can be located in ./README
# Comments in this file are targeted only to the developer, do not
# expect to learn how to build the kernel reading this file.

# Do not:
# o  use make's built-in rules and variables
#    (this increases performance and avoids hard-to-debug behaviour);
# o  print "Entering directory ...";
MAKEFLAGS += -rR --no-print-directory

# Avoid funny character set dependencies
unexport LC_ALL
LC_COLLATE=C
LC_NUMERIC=C
export LC_COLLATE LC_NUMERIC

# Avoid interference with shell env settings
unexport GREP_OPTIONS

# We are using a recursive build, so we need to do a little thinking
# to get the ordering right.
#
# Most importantly: sub-Makefiles should only ever modify files in
# their own directory. If in some directory we have a dependency on
# a file in another dir (which doesn't happen often, but it's often
# unavoidable when linking the built-in.o targets which finally
# turn into vmlinux), we will call a sub make in that other dir, and
# after that we are sure that everything which is in that other dir
# is now up to date.
#
# The only cases where we need to modify files which have global
# effects are thus separated out and done before the recursive
# descending is started. They are now explicitly listed as the
# prepare rule.

# Beautify output
# ---------------------------------------------------------------------------
#
# Normally, we echo the whole command before executing it. By making
# that echo $($(quiet)$(cmd)), we now have the possibility to set
# $(quiet) to choose other forms of output instead, e.g.
#
#         quiet_cmd_cc_o_c = Compiling $(RELDIR)/$@
#         cmd_cc_o_c       = $(CC) $(c_flags) -c -o $@ $<
#
# If $(quiet) is empty, the whole command will be printed.
# If it is set to "quiet_", only the short version will be printed.
# If it is set to "silent_", nothing will be printed at all, since
# the variable $(silent_cmd_cc_o_c) doesn't exist.
#
# A simple variant is to prefix commands with $(Q) - that's useful
# for commands that shall be hidden in non-verbose mode.
#
#	$(Q)ln $@ :<
#
# If KBUILD_VERBOSE equals 0 then the above command will be hidden.
# If KBUILD_VERBOSE equals 1 then the above command is displayed.
#
# To put more focus on warnings, be less verbose as default
# Use 'make V=1' to see the full commands

ifeq ("$(origin V)", "command line")
  KBUILD_VERBOSE = $(V)
endif
ifndef KBUILD_VERBOSE
  KBUILD_VERBOSE = 0
endif

ifeq ($(KBUILD_VERBOSE),1)
  quiet =
  Q =
else
  quiet=quiet_
  Q = @
endif

# If the user is running make -s (silent mode), suppress echoing of
# commands

ifneq ($(filter 4.%,$(MAKE_VERSION)),)	# make-4
ifneq ($(filter %s ,$(firstword x$(MAKEFLAGS))),)
  quiet=silent_
endif
else					# make-3.8x
ifneq ($(filter s% -s%,$(MAKEFLAGS)),)
  quiet=silent_
endif
endif

export quiet Q KBUILD_VERBOSE

# Call a source code checker (by default, "sparse") as part of the
# C compilation.
#
# Use 'make C=1' to enable checking of only re-compiled files.
# Use 'make C=2' to enable checking of *all* source files, regardless
# of whether they are re-compiled or not.
#
# See the file "Documentation/sparse.txt" for more details, including
# where to get the "sparse" utility.

ifeq ("$(origin C)", "command line")
  KBUILD_CHECKSRC = $(C)
endif
ifndef KBUILD_CHECKSRC
  KBUILD_CHECKSRC = 0
endif

# Use make M=dir to specify directory of external module to build
# Old syntax make ... SUBDIRS=$PWD is still supported
# Setting the environment variable KBUILD_EXTMOD take precedence
ifdef SUBDIRS
  KBUILD_EXTMOD ?= $(SUBDIRS)
endif

ifeq ("$(origin M)", "command line")
  KBUILD_EXTMOD := $(M)
endif

# kbuild supports saving output files in a separate directory.
# To locate output files in a separate directory two syntaxes are supported.
# In both cases the working directory must be the root of the kernel src.
# 1) O=
# Use "make O=dir/to/store/output/files/"
#
# 2) Set KBUILD_OUTPUT
# Set the environment variable KBUILD_OUTPUT to point to the directory
# where the output files shall be placed.
# export KBUILD_OUTPUT=dir/to/store/output/files/
# make
#
# The O= assignment takes precedence over the KBUILD_OUTPUT environment
# variable.


# KBUILD_SRC is set on invocation of make in OBJ directory
# KBUILD_SRC is not intended to be used by the regular user (for now)
ifeq ($(KBUILD_SRC),)

# OK, Make called in directory where kernel src resides
# Do we want to locate output files in a separate directory?
ifeq ("$(origin O)", "command line")
  KBUILD_OUTPUT := $(O)
endif

# That's our default target when none is given on the command line
PHONY := _all
_all:

# Cancel implicit rules on top Makefile
$(CURDIR)/Makefile Makefile: ;

ifneq ($(KBUILD_OUTPUT),)
# Invoke a second make in the output directory, passing relevant variables
# check that the output directory actually exists
saved-output := $(KBUILD_OUTPUT)
KBUILD_OUTPUT := $(shell mkdir -p $(KBUILD_OUTPUT) && cd $(KBUILD_OUTPUT) \
								&& /bin/pwd)
$(if $(KBUILD_OUTPUT),, \
     $(error failed to create output directory "$(saved-output)"))

PHONY += $(MAKECMDGOALS) sub-make

$(filter-out _all sub-make $(CURDIR)/Makefile, $(MAKECMDGOALS)) _all: sub-make
	@:

# Fake the "Entering directory" message once, so that IDEs/editors are
# able to understand relative filenames.
       echodir := @echo
 quiet_echodir := @echo
silent_echodir := @:
sub-make: FORCE
	$($(quiet)echodir) "make[1]: Entering directory \`$(KBUILD_OUTPUT)'"
	$(if $(KBUILD_VERBOSE:1=),@)$(MAKE) -C $(KBUILD_OUTPUT) \
	KBUILD_SRC=$(CURDIR) \
	KBUILD_EXTMOD="$(KBUILD_EXTMOD)" -f $(CURDIR)/Makefile \
	$(filter-out _all sub-make,$(MAKECMDGOALS))

# Leave processing to above invocation of make
skip-makefile := 1
endif # ifneq ($(KBUILD_OUTPUT),)
endif # ifeq ($(KBUILD_SRC),)

# We process the rest of the Makefile if this is the final invocation of make
ifeq ($(skip-makefile),)

# If building an external module we do not care about the all: rule
# but instead _all depend on modules
PHONY += all
ifeq ($(KBUILD_EXTMOD),)
_all: all
else
_all: modules
endif

ifeq ($(KBUILD_SRC),)
        # building in the source tree
        srctree := .
else
        ifeq ($(KBUILD_SRC)/,$(dir $(CURDIR)))
                # building in a subdirectory of the source tree
                srctree := ..
        else
                srctree := $(KBUILD_SRC)
        endif
endif
objtree		:= .
src		:= $(srctree)
obj		:= $(objtree)

VPATH		:= $(srctree)$(if $(KBUILD_EXTMOD),:$(KBUILD_EXTMOD))

export srctree objtree VPATH


# SUBARCH tells the usermode build what the underlying arch is.  That is set
# first, and if a usermode build is happening, the "ARCH=um" on the command
# line overrides the setting of ARCH below.  If a native build is happening,
# then ARCH is assigned, getting whatever value it gets normally, and
# SUBARCH is subsequently ignored.

SUBARCH := $(shell uname -m | sed -e s/i.86/x86/ -e s/x86_64/x86/ \
				  -e s/sun4u/sparc64/ \
				  -e s/arm.*/arm/ -e s/sa110/arm/ \
				  -e s/s390x/s390/ -e s/parisc64/parisc/ \
				  -e s/ppc.*/powerpc/ -e s/mips.*/mips/ \
				  -e s/sh[234].*/sh/ -e s/aarch64.*/arm64/ )

# Cross compiling and selecting different set of gcc/bin-utils
# ---------------------------------------------------------------------------
#
# When performing cross compilation for other architectures ARCH shall be set
# to the target architecture. (See arch/* for the possibilities).
# ARCH can be set during invocation of make:
# make ARCH=ia64
# Another way is to have ARCH set in the environment.
# The default ARCH is the host where make is executed.

# CROSS_COMPILE specify the prefix used for all executables used
# during compilation. Only gcc and related bin-utils executables
# are prefixed with $(CROSS_COMPILE).
# CROSS_COMPILE can be set on the command line
# make CROSS_COMPILE=ia64-linux-
# Alternatively CROSS_COMPILE can be set in the environment.
# A third alternative is to store a setting in .config so that plain
# "make" in the configured kernel build directory always uses that.
# Default value for CROSS_COMPILE is not to prefix executables
# Note: Some architectures assign CROSS_COMPILE in their arch/*/Makefile
ARCH		?= $(SUBARCH)
CROSS_COMPILE	?= $(CONFIG_CROSS_COMPILE:"%"=%)

# Architecture as present in compile.h
UTS_MACHINE 	:= $(ARCH)
SRCARCH 	:= $(ARCH)

# Additional ARCH settings for x86
ifeq ($(ARCH),i386)
        SRCARCH := x86
endif
ifeq ($(ARCH),x86_64)
        SRCARCH := x86
endif

# Additional ARCH settings for sparc
ifeq ($(ARCH),sparc32)
       SRCARCH := sparc
endif
ifeq ($(ARCH),sparc64)
       SRCARCH := sparc
endif

# Additional ARCH settings for sh
ifeq ($(ARCH),sh64)
       SRCARCH := sh
endif

# Additional ARCH settings for tile
ifeq ($(ARCH),tilepro)
       SRCARCH := tile
endif
ifeq ($(ARCH),tilegx)
       SRCARCH := tile
endif

# Where to locate arch specific headers
hdr-arch  := $(SRCARCH)

KCONFIG_CONFIG	?= .config
export KCONFIG_CONFIG

# SHELL used by kbuild
CONFIG_SHELL := $(shell if [ -x "$$BASH" ]; then echo $$BASH; \
	  else if [ -x /bin/bash ]; then echo /bin/bash; \
	  else echo sh; fi ; fi)

HOSTCC       = gcc
HOSTCXX      = g++
HOSTCFLAGS   = -Wall -Wmissing-prototypes -Wstrict-prototypes -O2 -fomit-frame-pointer
HOSTCXXFLAGS = -O2

ifeq ($(shell $(HOSTCC) -v 2>&1 | grep -c "clang version"), 1)
HOSTCFLAGS  += -Wno-unused-value -Wno-unused-parameter \
		-Wno-missing-field-initializers -fno-delete-null-pointer-checks
endif

# Decide whether to build built-in, modular, or both.
# Normally, just do built-in.

KBUILD_MODULES :=
KBUILD_BUILTIN := 1

# If we have only "make modules", don't compile built-in objects.
# When we're building modules with modversions, we need to consider
# the built-in objects during the descend as well, in order to
# make sure the checksums are up to date before we record them.

ifeq ($(MAKECMDGOALS),modules)
  KBUILD_BUILTIN := $(if $(CONFIG_MODVERSIONS),1)
endif

# If we have "make <whatever> modules", compile modules
# in addition to whatever we do anyway.
# Just "make" or "make all" shall build modules as well

ifneq ($(filter all _all modules,$(MAKECMDGOALS)),)
  KBUILD_MODULES := 1
endif

ifeq ($(MAKECMDGOALS),)
  KBUILD_MODULES := 1
endif

export KBUILD_MODULES KBUILD_BUILTIN
export KBUILD_CHECKSRC KBUILD_SRC KBUILD_EXTMOD

ifneq ($(CC),)
ifeq ($(shell $(CC) -v 2>&1 | grep -c "clang version"), 1)
COMPILER := clang
else
COMPILER := gcc
endif
export COMPILER
endif

# Look for make include files relative to root of kernel src
MAKEFLAGS += --include-dir=$(srctree)

# We need some generic definitions (do not try to remake the file).
$(srctree)/scripts/Kbuild.include: ;
include $(srctree)/scripts/Kbuild.include

# Make variables (CC, etc...)
AS		= $(CROSS_COMPILE)as
LD		= $(CROSS_COMPILE)ld
CC		= $(CROSS_COMPILE)gcc
CPP		= $(CC) -E
AR		= $(CROSS_COMPILE)ar
NM		= $(CROSS_COMPILE)nm
STRIP		= $(CROSS_COMPILE)strip
OBJCOPY		= $(CROSS_COMPILE)objcopy
OBJDUMP		= $(CROSS_COMPILE)objdump
AWK		= awk
GENKSYMS	= scripts/genksyms/genksyms
INSTALLKERNEL  := installkernel
DEPMOD		= /sbin/depmod
PERL		= perl
CHECK		= sparse

CHECKFLAGS     := -D__linux__ -Dlinux -D__STDC__ -Dunix -D__unix__ \
		  -Wbitwise -Wno-return-void $(CF)
CFLAGS_MODULE   =
AFLAGS_MODULE   =
LDFLAGS_MODULE  =
CFLAGS_KERNEL	=
AFLAGS_KERNEL	=
CFLAGS_GCOV	= -fprofile-arcs -ftest-coverage


# Use USERINCLUDE when you must reference the UAPI directories only.
USERINCLUDE    := \
		-I$(srctree)/arch/$(hdr-arch)/include/uapi \
		-Iarch/$(hdr-arch)/include/generated/uapi \
		-I$(srctree)/include/uapi \
		-Iinclude/generated/uapi \
                -include $(srctree)/include/linux/kconfig.h

# Use LINUXINCLUDE when you must reference the include/ directory.
# Needed to be compatible with the O= option
LINUXINCLUDE    := \
		-I$(srctree)/arch/$(hdr-arch)/include \
		-Iarch/$(hdr-arch)/include/generated \
		$(if $(KBUILD_SRC), -I$(srctree)/include) \
		-Iinclude \
		$(USERINCLUDE)

KBUILD_CPPFLAGS := -D__KERNEL__

KBUILD_CFLAGS   := -Wall -Wundef -Wstrict-prototypes -Wno-trigraphs \
		   -fno-strict-aliasing -fno-common \
		   -Werror-implicit-function-declaration \
		   -Wno-format-security

KBUILD_AFLAGS_KERNEL :=
KBUILD_CFLAGS_KERNEL :=
KBUILD_AFLAGS   := -D__ASSEMBLY__
KBUILD_AFLAGS_MODULE  := -DMODULE
KBUILD_CFLAGS_MODULE  := -DMODULE
KBUILD_LDFLAGS_MODULE := -T $(srctree)/scripts/module-common.lds

# Read KERNELRELEASE from include/config/kernel.release (if it exists)
KERNELRELEASE = $(shell cat include/config/kernel.release 2> /dev/null)
KERNELVERSION = $(VERSION)$(if $(PATCHLEVEL),.$(PATCHLEVEL)$(if $(SUBLEVEL),.$(SUBLEVEL)))$(EXTRAVERSION)

export VERSION PATCHLEVEL SUBLEVEL KERNELRELEASE KERNELVERSION
export ARCH SRCARCH CONFIG_SHELL HOSTCC HOSTCFLAGS CROSS_COMPILE AS LD CC
export CPP AR NM STRIP OBJCOPY OBJDUMP
export MAKE AWK GENKSYMS INSTALLKERNEL PERL UTS_MACHINE
export HOSTCXX HOSTCXXFLAGS LDFLAGS_MODULE CHECK CHECKFLAGS

export KBUILD_CPPFLAGS NOSTDINC_FLAGS LINUXINCLUDE OBJCOPYFLAGS LDFLAGS
export KBUILD_CFLAGS CFLAGS_KERNEL CFLAGS_MODULE CFLAGS_GCOV
export KBUILD_AFLAGS AFLAGS_KERNEL AFLAGS_MODULE
export KBUILD_AFLAGS_MODULE KBUILD_CFLAGS_MODULE KBUILD_LDFLAGS_MODULE
export KBUILD_AFLAGS_KERNEL KBUILD_CFLAGS_KERNEL
export KBUILD_ARFLAGS

# When compiling out-of-tree modules, put MODVERDIR in the module
# tree rather than in the kernel tree. The kernel tree might
# even be read-only.
export MODVERDIR := $(if $(KBUILD_EXTMOD),$(firstword $(KBUILD_EXTMOD))/).tmp_versions

# Files to ignore in find ... statements

export RCS_FIND_IGNORE := \( -name SCCS -o -name BitKeeper -o -name .svn -o    \
			  -name CVS -o -name .pc -o -name .hg -o -name .git \) \
			  -prune -o
export RCS_TAR_IGNORE := --exclude SCCS --exclude BitKeeper --exclude .svn \
			 --exclude CVS --exclude .pc --exclude .hg --exclude .git

# ===========================================================================
# Rules shared between *config targets and build targets

# Basic helpers built in scripts/
PHONY += scripts_basic
scripts_basic:
	$(Q)$(MAKE) $(build)=scripts/basic
	$(Q)rm -f .tmp_quiet_recordmcount

# To avoid any implicit rule to kick in, define an empty command.
scripts/basic/%: scripts_basic ;

PHONY += outputmakefile
# outputmakefile generates a Makefile in the output directory, if using a
# separate output directory. This allows convenient use of make in the
# output directory.
outputmakefile:
ifneq ($(KBUILD_SRC),)
	$(Q)ln -fsn $(srctree) source
	$(Q)$(CONFIG_SHELL) $(srctree)/scripts/mkmakefile \
	    $(srctree) $(objtree) $(VERSION) $(PATCHLEVEL)
endif

# Support for using generic headers in asm-generic
PHONY += asm-generic
asm-generic:
	$(Q)$(MAKE) -f $(srctree)/scripts/Makefile.asm-generic \
	            src=asm obj=arch/$(SRCARCH)/include/generated/asm
	$(Q)$(MAKE) -f $(srctree)/scripts/Makefile.asm-generic \
	            src=uapi/asm obj=arch/$(SRCARCH)/include/generated/uapi/asm

# To make sure we do not include .config for any of the *config targets
# catch them early, and hand them over to scripts/kconfig/Makefile
# It is allowed to specify more targets when calling make, including
# mixing *config targets and build targets.
# For example 'make oldconfig all'.
# Detect when mixed targets is specified, and make a second invocation
# of make so .config is not included in this case either (for *config).

version_h := include/generated/uapi/linux/version.h

no-dot-config-targets := clean mrproper distclean \
			 cscope gtags TAGS tags help %docs check% coccicheck \
			 $(version_h) headers_% archheaders archscripts \
			 kernelversion %src-pkg

config-targets := 0
mixed-targets  := 0
dot-config     := 1

ifneq ($(filter $(no-dot-config-targets), $(MAKECMDGOALS)),)
	ifeq ($(filter-out $(no-dot-config-targets), $(MAKECMDGOALS)),)
		dot-config := 0
	endif
endif

ifeq ($(KBUILD_EXTMOD),)
        ifneq ($(filter config %config,$(MAKECMDGOALS)),)
                config-targets := 1
                ifneq ($(filter-out config %config,$(MAKECMDGOALS)),)
                        mixed-targets := 1
                endif
        endif
endif

ifeq ($(mixed-targets),1)
# ===========================================================================
# We're called with mixed targets (*config and build targets).
# Handle them one by one.

PHONY += $(MAKECMDGOALS) __build_one_by_one

$(filter-out __build_one_by_one, $(MAKECMDGOALS)): __build_one_by_one
	@:

__build_one_by_one:
	$(Q)set -e; \
	for i in $(MAKECMDGOALS); do \
		$(MAKE) -f $(srctree)/Makefile $$i; \
	done

else
ifeq ($(config-targets),1)
# ===========================================================================
# *config targets only - make sure prerequisites are updated, and descend
# in scripts/kconfig to make the *config target

# Read arch specific Makefile to set KBUILD_DEFCONFIG as needed.
# KBUILD_DEFCONFIG may point out an alternative default configuration
# used for 'make defconfig'
include $(srctree)/arch/$(SRCARCH)/Makefile
export KBUILD_DEFCONFIG KBUILD_KCONFIG

config: scripts_basic outputmakefile FORCE
	$(Q)$(MAKE) $(build)=scripts/kconfig $@

%config: scripts_basic outputmakefile FORCE
	$(Q)$(MAKE) $(build)=scripts/kconfig $@

else
# ===========================================================================
# Build targets only - this includes vmlinux, arch specific targets, clean
# targets and others. In general all targets except *config targets.

ifeq ($(KBUILD_EXTMOD),)
# Additional helpers built in scripts/
# Carefully list dependencies so we do not try to build scripts twice
# in parallel
PHONY += scripts
scripts: scripts_basic include/config/auto.conf include/config/tristate.conf \
	 asm-generic
	$(Q)$(MAKE) $(build)=$(@)

# Objects we will link into vmlinux / subdirs we need to visit
init-y		:= init/
drivers-y	:= drivers/ sound/ firmware/
net-y		:= net/
libs-y		:= lib/
core-y		:= usr/
endif # KBUILD_EXTMOD

ifeq ($(dot-config),1)
# Read in config
-include include/config/auto.conf

ifeq ($(KBUILD_EXTMOD),)
# Read in dependencies to all Kconfig* files, make sure to run
# oldconfig if changes are detected.
-include include/config/auto.conf.cmd

# To avoid any implicit rule to kick in, define an empty command
$(KCONFIG_CONFIG) include/config/auto.conf.cmd: ;

# If .config is newer than include/config/auto.conf, someone tinkered
# with it and forgot to run make oldconfig.
# if auto.conf.cmd is missing then we are probably in a cleaned tree so
# we execute the config step to be sure to catch updated Kconfig files
include/config/%.conf: $(KCONFIG_CONFIG) include/config/auto.conf.cmd
	$(Q)$(MAKE) -f $(srctree)/Makefile silentoldconfig
else
# external modules needs include/generated/autoconf.h and include/config/auto.conf
# but do not care if they are up-to-date. Use auto.conf to trigger the test
PHONY += include/config/auto.conf

include/config/auto.conf:
	$(Q)test -e include/generated/autoconf.h -a -e $@ || (		\
	echo >&2;							\
	echo >&2 "  ERROR: Kernel configuration is invalid.";		\
	echo >&2 "         include/generated/autoconf.h or $@ are missing.";\
	echo >&2 "         Run 'make oldconfig && make prepare' on kernel src to fix it.";	\
	echo >&2 ;							\
	/bin/false)

endif # KBUILD_EXTMOD

else
# Dummy target needed, because used as prerequisite
include/config/auto.conf: ;
endif # $(dot-config)

# The all: target is the default when no target is given on the
# command line.
# This allow a user to issue only 'make' to build a kernel including modules
# Defaults to vmlinux, but the arch makefile usually adds further targets
all: vmlinux

include $(srctree)/arch/$(SRCARCH)/Makefile

KBUILD_CFLAGS	+= $(call cc-option,-fno-delete-null-pointer-checks,)

ifdef CONFIG_CC_OPTIMIZE_FOR_SIZE
KBUILD_CFLAGS	+= -Os $(call cc-disable-warning,maybe-uninitialized,)
else
KBUILD_CFLAGS	+= -O2
endif

ifdef CONFIG_READABLE_ASM
# Disable optimizations that make assembler listings hard to read.
# reorder blocks reorders the control in the function
# ipa clone creates specialized cloned functions
# partial inlining inlines only parts of functions
KBUILD_CFLAGS += $(call cc-option,-fno-reorder-blocks,) \
                 $(call cc-option,-fno-ipa-cp-clone,) \
                 $(call cc-option,-fno-partial-inlining)
endif

ifneq ($(CONFIG_FRAME_WARN),0)
KBUILD_CFLAGS += $(call cc-option,-Wframe-larger-than=${CONFIG_FRAME_WARN})
endif

# Handle stack protector mode.
ifdef CONFIG_CC_STACKPROTECTOR_REGULAR
  stackp-flag := -fstack-protector
  ifeq ($(call cc-option, $(stackp-flag)),)
    $(warning Cannot use CONFIG_CC_STACKPROTECTOR_REGULAR: \
             -fstack-protector not supported by compiler)
  endif
else
ifdef CONFIG_CC_STACKPROTECTOR_STRONG
  stackp-flag := -fstack-protector-strong
  ifeq ($(call cc-option, $(stackp-flag)),)
    $(warning Cannot use CONFIG_CC_STACKPROTECTOR_STRONG: \
	      -fstack-protector-strong not supported by compiler)
  endif
else
  # Force off for distro compilers that enable stack protector by default.
  stackp-flag := $(call cc-option, -fno-stack-protector)
endif
endif
KBUILD_CFLAGS += $(stackp-flag)

ifeq ($(COMPILER),clang)
KBUILD_CPPFLAGS += $(call cc-option,-Qunused-arguments,)
KBUILD_CPPFLAGS += $(call cc-option,-Wno-unknown-warning-option,)
KBUILD_CFLAGS += $(call cc-disable-warning, unused-variable)
KBUILD_CFLAGS += $(call cc-disable-warning, format-invalid-specifier)
KBUILD_CFLAGS += $(call cc-disable-warning, gnu)
# Quiet clang warning: comparison of unsigned expression < 0 is always false
KBUILD_CFLAGS += $(call cc-disable-warning, tautological-compare)
# CLANG uses a _MergedGlobals as optimization, but this breaks modpost, as the
# source of a reference will be _MergedGlobals and not on of the whitelisted names.
# See modpost pattern 2
KBUILD_CFLAGS += $(call cc-option, -mno-global-merge,)
else

# This warning generated too much noise in a regular build.
# Use make W=1 to enable this warning (see scripts/Makefile.build)
KBUILD_CFLAGS += $(call cc-disable-warning, unused-but-set-variable)
endif

ifdef CONFIG_FRAME_POINTER
KBUILD_CFLAGS	+= -fno-omit-frame-pointer -fno-optimize-sibling-calls
else
# Some targets (ARM with Thumb2, for example), can't be built with frame
# pointers.  For those, we don't have FUNCTION_TRACER automatically
# select FRAME_POINTER.  However, FUNCTION_TRACER adds -pg, and this is
# incompatible with -fomit-frame-pointer with current GCC, so we don't use
# -fomit-frame-pointer with FUNCTION_TRACER.
ifndef CONFIG_FUNCTION_TRACER
KBUILD_CFLAGS	+= -fomit-frame-pointer
endif
endif

KBUILD_CFLAGS   += $(call cc-option, -fno-var-tracking-assignments)

ifdef CONFIG_DEBUG_INFO
KBUILD_CFLAGS	+= -g
KBUILD_AFLAGS	+= -Wa,-gdwarf-2
endif

ifdef CONFIG_DEBUG_INFO_REDUCED
KBUILD_CFLAGS 	+= $(call cc-option, -femit-struct-debug-baseonly) \
		   $(call cc-option,-fno-var-tracking)
endif

ifdef CONFIG_FUNCTION_TRACER
ifdef CONFIG_HAVE_FENTRY
CC_USING_FENTRY	:= $(call cc-option, -mfentry -DCC_USING_FENTRY)
endif
KBUILD_CFLAGS	+= -pg $(CC_USING_FENTRY)
KBUILD_AFLAGS	+= $(CC_USING_FENTRY)
ifdef CONFIG_DYNAMIC_FTRACE
	ifdef CONFIG_HAVE_C_RECORDMCOUNT
		BUILD_C_RECORDMCOUNT := y
		export BUILD_C_RECORDMCOUNT
	endif
endif
endif

# We trigger additional mismatches with less inlining
ifdef CONFIG_DEBUG_SECTION_MISMATCH
KBUILD_CFLAGS += $(call cc-option, -fno-inline-functions-called-once)
endif

# arch Makefile may override CC so keep this after arch Makefile is included
NOSTDINC_FLAGS += -nostdinc -isystem $(shell $(CC) -print-file-name=include)
CHECKFLAGS     += $(NOSTDINC_FLAGS)

# warn about C99 declaration after statement
KBUILD_CFLAGS += $(call cc-option,-Wdeclaration-after-statement,)

# disable pointer signed / unsigned warnings in gcc 4.0
KBUILD_CFLAGS += $(call cc-disable-warning, pointer-sign)

# disable invalid "can't wrap" optimizations for signed / pointers
KBUILD_CFLAGS	+= $(call cc-option,-fno-strict-overflow)

# conserve stack if available
KBUILD_CFLAGS   += $(call cc-option,-fconserve-stack)

# disallow errors like 'EXPORT_GPL(foo);' with missing header
KBUILD_CFLAGS   += $(call cc-option,-Werror=implicit-int)

# require functions to have arguments in prototypes, not empty 'int foo()'
KBUILD_CFLAGS   += $(call cc-option,-Werror=strict-prototypes)

# Prohibit date/time macros, which would make the build non-deterministic
KBUILD_CFLAGS   += $(call cc-option,-Werror=date-time)

# use the deterministic mode of AR if available
KBUILD_ARFLAGS := $(call ar-option,D)

# check for 'asm goto'
ifeq ($(shell $(CONFIG_SHELL) $(srctree)/scripts/gcc-goto.sh $(CC)), y)
	KBUILD_CFLAGS += -DCC_HAVE_ASM_GOTO
endif

include $(srctree)/scripts/Makefile.extrawarn

# Add user supplied CPPFLAGS, AFLAGS and CFLAGS as the last assignments
KBUILD_CPPFLAGS += $(KCPPFLAGS)
KBUILD_AFLAGS += $(KAFLAGS)
KBUILD_CFLAGS += $(KCFLAGS)

# Use --build-id when available.
LDFLAGS_BUILD_ID = $(patsubst -Wl$(comma)%,%,\
			      $(call cc-ldoption, -Wl$(comma)--build-id,))
KBUILD_LDFLAGS_MODULE += $(LDFLAGS_BUILD_ID)
LDFLAGS_vmlinux += $(LDFLAGS_BUILD_ID)

ifeq ($(CONFIG_STRIP_ASM_SYMS),y)
LDFLAGS_vmlinux	+= $(call ld-option, -X,)
endif

# Default kernel image to build when no specific target is given.
# KBUILD_IMAGE may be overruled on the command line or
# set in the environment
# Also any assignments in arch/$(ARCH)/Makefile take precedence over
# this default value
export KBUILD_IMAGE ?= vmlinux

#
# INSTALL_PATH specifies where to place the updated kernel and system map
# images. Default is /boot, but you can set it to other values
export	INSTALL_PATH ?= /boot

#
# INSTALL_DTBS_PATH specifies a prefix for relocations required by build roots.
# Like INSTALL_MOD_PATH, it isn't defined in the Makefile, but can be passed as
# an argument if needed. Otherwise it defaults to the kernel install path
#
export INSTALL_DTBS_PATH ?= $(INSTALL_PATH)/dtbs/$(KERNELRELEASE)

#
# INSTALL_MOD_PATH specifies a prefix to MODLIB for module directory
# relocations required by build roots.  This is not defined in the
# makefile but the argument can be passed to make if needed.
#

MODLIB	= $(INSTALL_MOD_PATH)/lib/modules/$(KERNELRELEASE)
export MODLIB

#
# INSTALL_MOD_STRIP, if defined, will cause modules to be
# stripped after they are installed.  If INSTALL_MOD_STRIP is '1', then
# the default option --strip-debug will be used.  Otherwise,
# INSTALL_MOD_STRIP value will be used as the options to the strip command.

ifdef INSTALL_MOD_STRIP
ifeq ($(INSTALL_MOD_STRIP),1)
mod_strip_cmd = $(STRIP) --strip-debug
else
mod_strip_cmd = $(STRIP) $(INSTALL_MOD_STRIP)
endif # INSTALL_MOD_STRIP=1
else
mod_strip_cmd = true
endif # INSTALL_MOD_STRIP
export mod_strip_cmd

# Select initial ramdisk compression format, default is gzip(1).
# This shall be used by the dracut(8) tool while creating an initramfs image.
#
INITRD_COMPRESS-y                  := gzip
INITRD_COMPRESS-$(CONFIG_RD_BZIP2) := bzip2
INITRD_COMPRESS-$(CONFIG_RD_LZMA)  := lzma
INITRD_COMPRESS-$(CONFIG_RD_XZ)    := xz
INITRD_COMPRESS-$(CONFIG_RD_LZO)   := lzo
INITRD_COMPRESS-$(CONFIG_RD_LZ4)   := lz4
# do not export INITRD_COMPRESS, since we didn't actually
# choose a sane default compression above.
# export INITRD_COMPRESS := $(INITRD_COMPRESS-y)

ifdef CONFIG_MODULE_SIG_ALL
MODSECKEY = ./signing_key.priv
MODPUBKEY = ./signing_key.x509
export MODPUBKEY
mod_sign_cmd = perl $(srctree)/scripts/sign-file $(CONFIG_MODULE_SIG_HASH) $(MODSECKEY) $(MODPUBKEY)
else
mod_sign_cmd = true
endif
export mod_sign_cmd


ifeq ($(KBUILD_EXTMOD),)
core-y		+= kernel/ mm/ fs/ ipc/ security/ crypto/ block/

vmlinux-dirs	:= $(patsubst %/,%,$(filter %/, $(init-y) $(init-m) \
		     $(core-y) $(core-m) $(drivers-y) $(drivers-m) \
		     $(net-y) $(net-m) $(libs-y) $(libs-m)))

vmlinux-alldirs	:= $(sort $(vmlinux-dirs) $(patsubst %/,%,$(filter %/, \
		     $(init-n) $(init-) \
		     $(core-n) $(core-) $(drivers-n) $(drivers-) \
		     $(net-n)  $(net-)  $(libs-n)    $(libs-))))

init-y		:= $(patsubst %/, %/built-in.o, $(init-y))
core-y		:= $(patsubst %/, %/built-in.o, $(core-y))
drivers-y	:= $(patsubst %/, %/built-in.o, $(drivers-y))
net-y		:= $(patsubst %/, %/built-in.o, $(net-y))
libs-y1		:= $(patsubst %/, %/lib.a, $(libs-y))
libs-y2		:= $(patsubst %/, %/built-in.o, $(libs-y))
libs-y		:= $(libs-y1) $(libs-y2)

# Externally visible symbols (used by link-vmlinux.sh)
export KBUILD_VMLINUX_INIT := $(head-y) $(init-y)
export KBUILD_VMLINUX_MAIN := $(core-y) $(libs-y) $(drivers-y) $(net-y)
export KBUILD_LDS          := arch/$(SRCARCH)/kernel/vmlinux.lds
export LDFLAGS_vmlinux
# used by scripts/pacmage/Makefile
export KBUILD_ALLDIRS := $(sort $(filter-out arch/%,$(vmlinux-alldirs)) arch Documentation include samples scripts tools virt)

vmlinux-deps := $(KBUILD_LDS) $(KBUILD_VMLINUX_INIT) $(KBUILD_VMLINUX_MAIN)

# Final link of vmlinux
      cmd_link-vmlinux = $(CONFIG_SHELL) $< $(LD) $(LDFLAGS) $(LDFLAGS_vmlinux)
quiet_cmd_link-vmlinux = LINK    $@

# Include targets which we want to
# execute if the rest of the kernel build went well.
vmlinux: scripts/link-vmlinux.sh $(vmlinux-deps) FORCE
ifdef CONFIG_HEADERS_CHECK
	$(Q)$(MAKE) -f $(srctree)/Makefile headers_check
endif
ifdef CONFIG_SAMPLES
	$(Q)$(MAKE) $(build)=samples
endif
ifdef CONFIG_BUILD_DOCSRC
	$(Q)$(MAKE) $(build)=Documentation
endif
	+$(call if_changed,link-vmlinux)

# The actual objects are generated when descending,
# make sure no implicit rule kicks in
$(sort $(vmlinux-deps)): $(vmlinux-dirs) ;

# Handle descending into subdirectories listed in $(vmlinux-dirs)
# Preset locale variables to speed up the build process. Limit locale
# tweaks to this spot to avoid wrong language settings when running
# make menuconfig etc.
# Error messages still appears in the original language

PHONY += $(vmlinux-dirs)
$(vmlinux-dirs): prepare scripts
	$(Q)$(MAKE) $(build)=$@

define filechk_kernel.release
	echo "$(KERNELVERSION)$$($(CONFIG_SHELL) $(srctree)/scripts/setlocalversion $(srctree))"
endef

# Store (new) KERNELRELEASE string in include/config/kernel.release
include/config/kernel.release: include/config/auto.conf FORCE
	$(call filechk,kernel.release)


# Things we need to do before we recursively start building the kernel
# or the modules are listed in "prepare".
# A multi level approach is used. prepareN is processed before prepareN-1.
# archprepare is used in arch Makefiles and when processed asm symlink,
# version.h and scripts_basic is processed / created.

# Listed in dependency order
PHONY += prepare archprepare prepare0 prepare1 prepare2 prepare3

# prepare3 is used to check if we are building in a separate output directory,
# and if so do:
# 1) Check that make has not been executed in the kernel src $(srctree)
prepare3: include/config/kernel.release
ifneq ($(KBUILD_SRC),)
	@$(kecho) '  Using $(srctree) as source for kernel'
	$(Q)if [ -f $(srctree)/.config -o -d $(srctree)/include/config ]; then \
		echo >&2 "  $(srctree) is not clean, please run 'make mrproper'"; \
		echo >&2 "  in the '$(srctree)' directory.";\
		/bin/false; \
	fi;
endif

# prepare2 creates a makefile if using a separate output directory
prepare2: prepare3 outputmakefile asm-generic

prepare1: prepare2 $(version_h) include/generated/utsrelease.h \
                   include/config/auto.conf
	$(cmd_crmodverdir)

archprepare: archheaders archscripts prepare1 scripts_basic

prepare0: archprepare FORCE
	$(Q)$(MAKE) $(build)=.

# All the preparing..
prepare: prepare0

# Generate some files
# ---------------------------------------------------------------------------

# KERNELRELEASE can change from a few different places, meaning version.h
# needs to be updated, so this check is forced on all builds

uts_len := 64
define filechk_utsrelease.h
	if [ `echo -n "$(KERNELRELEASE)" | wc -c ` -gt $(uts_len) ]; then \
	  echo '"$(KERNELRELEASE)" exceeds $(uts_len) characters' >&2;    \
	  exit 1;                                                         \
	fi;                                                               \
	(echo \#define UTS_RELEASE \"$(KERNELRELEASE)\";)
endef

define filechk_version.h
	(echo \#define LINUX_VERSION_CODE $(shell                         \
	expr $(VERSION) \* 65536 + 0$(PATCHLEVEL) \* 256 + 0$(SUBLEVEL)); \
	echo '#define KERNEL_VERSION(a,b,c) (((a) << 16) + ((b) << 8) + (c))';)
endef

$(version_h): $(srctree)/Makefile FORCE
	$(call filechk,version.h)

include/generated/utsrelease.h: include/config/kernel.release FORCE
	$(call filechk,utsrelease.h)

PHONY += headerdep
headerdep:
	$(Q)find $(srctree)/include/ -name '*.h' | xargs --max-args 1 \
	$(srctree)/scripts/headerdep.pl -I$(srctree)/include

# ---------------------------------------------------------------------------

PHONY += depend dep
depend dep:
	@echo '*** Warning: make $@ is unnecessary now.'

# ---------------------------------------------------------------------------
# Firmware install
INSTALL_FW_PATH=$(INSTALL_MOD_PATH)/lib/firmware
export INSTALL_FW_PATH

PHONY += firmware_install
firmware_install: FORCE
	@mkdir -p $(objtree)/firmware
	$(Q)$(MAKE) -f $(srctree)/scripts/Makefile.fwinst obj=firmware __fw_install

# ---------------------------------------------------------------------------
# Kernel headers

#Default location for installed headers
export INSTALL_HDR_PATH = $(objtree)/usr

hdr-inst := -rR -f $(srctree)/scripts/Makefile.headersinst obj

# If we do an all arch process set dst to asm-$(hdr-arch)
hdr-dst = $(if $(KBUILD_HEADERS), dst=include/asm-$(hdr-arch), dst=include/asm)

PHONY += archheaders
archheaders:

PHONY += archscripts
archscripts:

PHONY += __headers
__headers: $(version_h) scripts_basic asm-generic archheaders archscripts FORCE
	$(Q)$(MAKE) $(build)=scripts build_unifdef

PHONY += headers_install_all
headers_install_all:
	$(Q)$(CONFIG_SHELL) $(srctree)/scripts/headers.sh install

PHONY += headers_install
headers_install: __headers
	$(if $(wildcard $(srctree)/arch/$(hdr-arch)/include/uapi/asm/Kbuild),, \
	  $(error Headers not exportable for the $(SRCARCH) architecture))
	$(Q)$(MAKE) $(hdr-inst)=include/uapi
	$(Q)$(MAKE) $(hdr-inst)=arch/$(hdr-arch)/include/uapi/asm $(hdr-dst)

PHONY += headers_check_all
headers_check_all: headers_install_all
	$(Q)$(CONFIG_SHELL) $(srctree)/scripts/headers.sh check

PHONY += headers_check
headers_check: headers_install
	$(Q)$(MAKE) $(hdr-inst)=include/uapi HDRCHECK=1
	$(Q)$(MAKE) $(hdr-inst)=arch/$(hdr-arch)/include/uapi/asm $(hdr-dst) HDRCHECK=1

# ---------------------------------------------------------------------------
# Modules

ifdef CONFIG_MODULES

# By default, build modules as well

all: modules

# Build modules
#
# A module can be listed more than once in obj-m resulting in
# duplicate lines in modules.order files.  Those are removed
# using awk while concatenating to the final file.

PHONY += modules
modules: $(vmlinux-dirs) $(if $(KBUILD_BUILTIN),vmlinux) modules.builtin
	$(Q)$(AWK) '!x[$$0]++' $(vmlinux-dirs:%=$(objtree)/%/modules.order) > $(objtree)/modules.order
	@$(kecho) '  Building modules, stage 2.';
	$(Q)$(MAKE) -f $(srctree)/scripts/Makefile.modpost
	$(Q)$(MAKE) -f $(srctree)/scripts/Makefile.fwinst obj=firmware __fw_modbuild

modules.builtin: $(vmlinux-dirs:%=%/modules.builtin)
	$(Q)$(AWK) '!x[$$0]++' $^ > $(objtree)/modules.builtin

%/modules.builtin: include/config/auto.conf
	$(Q)$(MAKE) $(modbuiltin)=$*


# Target to prepare building external modules
PHONY += modules_prepare
modules_prepare: prepare scripts

# Target to install modules
PHONY += modules_install
modules_install: _modinst_ _modinst_post

PHONY += _modinst_
_modinst_:
	@rm -rf $(MODLIB)/kernel
	@rm -f $(MODLIB)/source
	@mkdir -p $(MODLIB)/kernel
	@ln -s `cd $(srctree) && /bin/pwd` $(MODLIB)/source
	@if [ ! $(objtree) -ef  $(MODLIB)/build ]; then \
		rm -f $(MODLIB)/build ; \
		ln -s $(CURDIR) $(MODLIB)/build ; \
	fi
	@cp -f $(objtree)/modules.order $(MODLIB)/
	@cp -f $(objtree)/modules.builtin $(MODLIB)/
	$(Q)$(MAKE) -f $(srctree)/scripts/Makefile.modinst

# This depmod is only for convenience to give the initial
# boot a modules.dep even before / is mounted read-write.  However the
# boot script depmod is the master version.
PHONY += _modinst_post
_modinst_post: _modinst_
	$(Q)$(MAKE) -f $(srctree)/scripts/Makefile.fwinst obj=firmware __fw_modinst
	$(call cmd,depmod)

ifeq ($(CONFIG_MODULE_SIG), y)
PHONY += modules_sign
modules_sign:
	$(Q)$(MAKE) -f $(srctree)/scripts/Makefile.modsign
endif

else # CONFIG_MODULES

# Modules not configured
# ---------------------------------------------------------------------------

modules modules_install: FORCE
	@echo >&2
	@echo >&2 "The present kernel configuration has modules disabled."
	@echo >&2 "Type 'make config' and enable loadable module support."
	@echo >&2 "Then build a kernel with module support enabled."
	@echo >&2
	@exit 1

endif # CONFIG_MODULES

###
# Cleaning is done on three levels.
# make clean     Delete most generated files
#                Leave enough to build external modules
# make mrproper  Delete the current configuration, and all generated files
# make distclean Remove editor backup files, patch leftover files and the like

# Directories & files removed with 'make clean'
CLEAN_DIRS  += $(MODVERDIR)

# Directories & files removed with 'make mrproper'
MRPROPER_DIRS  += include/config usr/include include/generated          \
		  arch/*/include/generated .tmp_objdiff
MRPROPER_FILES += .config .config.old .version .old_version $(version_h) \
		  Module.symvers tags TAGS cscope* GPATH GTAGS GRTAGS GSYMS \
		  signing_key.priv signing_key.x509 x509.genkey		\
		  extra_certificates signing_key.x509.keyid		\
		  signing_key.x509.signer include/linux/version.h

# clean - Delete most, but leave enough to build external modules
#
clean: rm-dirs  := $(CLEAN_DIRS)
clean: rm-files := $(CLEAN_FILES)
clean-dirs      := $(addprefix _clean_, . $(vmlinux-alldirs) Documentation samples)

PHONY += $(clean-dirs) clean archclean vmlinuxclean
$(clean-dirs):
	$(Q)$(MAKE) $(clean)=$(patsubst _clean_%,%,$@)

vmlinuxclean:
	$(Q)$(CONFIG_SHELL) $(srctree)/scripts/link-vmlinux.sh clean

clean: archclean vmlinuxclean

# mrproper - Delete all generated files, including .config
#
mrproper: rm-dirs  := $(wildcard $(MRPROPER_DIRS))
mrproper: rm-files := $(wildcard $(MRPROPER_FILES))
mrproper-dirs      := $(addprefix _mrproper_,Documentation/DocBook scripts)

PHONY += $(mrproper-dirs) mrproper archmrproper
$(mrproper-dirs):
	$(Q)$(MAKE) $(clean)=$(patsubst _mrproper_%,%,$@)

mrproper: clean archmrproper $(mrproper-dirs)
	$(call cmd,rmdirs)
	$(call cmd,rmfiles)

# distclean
#
PHONY += distclean

distclean: mrproper
	@find $(srctree) $(RCS_FIND_IGNORE) \
		\( -name '*.orig' -o -name '*.rej' -o -name '*~' \
		-o -name '*.bak' -o -name '#*#' -o -name '.*.orig' \
		-o -name '.*.rej' -o -name '*%'  -o -name 'core' \) \
		-type f -print | xargs rm -f


# Packaging of the kernel to various formats
# ---------------------------------------------------------------------------
# rpm target kept for backward compatibility
package-dir	:= scripts/package

%src-pkg: FORCE
	$(Q)$(MAKE) $(build)=$(package-dir) $@
%pkg: include/config/kernel.release FORCE
	$(Q)$(MAKE) $(build)=$(package-dir) $@
rpm: include/config/kernel.release FORCE
	$(Q)$(MAKE) $(build)=$(package-dir) $@


# Brief documentation of the typical targets used
# ---------------------------------------------------------------------------

boards := $(wildcard $(srctree)/arch/$(SRCARCH)/configs/*_defconfig)
boards := $(notdir $(boards))
board-dirs := $(dir $(wildcard $(srctree)/arch/$(SRCARCH)/configs/*/*_defconfig))
board-dirs := $(sort $(notdir $(board-dirs:/=)))

help:
	@echo  'Cleaning targets:'
	@echo  '  clean		  - Remove most generated files but keep the config and'
	@echo  '                    enough build support to build external modules'
	@echo  '  mrproper	  - Remove all generated files + config + various backup files'
	@echo  '  distclean	  - mrproper + remove editor backup and patch files'
	@echo  ''
	@echo  'Configuration targets:'
	@$(MAKE) -f $(srctree)/scripts/kconfig/Makefile help
	@echo  ''
	@echo  'Other generic targets:'
	@echo  '  all		  - Build all targets marked with [*]'
	@echo  '* vmlinux	  - Build the bare kernel'
	@echo  '* modules	  - Build all modules'
	@echo  '  modules_install - Install all modules to INSTALL_MOD_PATH (default: /)'
	@echo  '  firmware_install- Install all firmware to INSTALL_FW_PATH'
	@echo  '                    (default: $$(INSTALL_MOD_PATH)/lib/firmware)'
	@echo  '  dir/            - Build all files in dir and below'
	@echo  '  dir/file.[oisS] - Build specified target only'
	@echo  '  dir/file.lst    - Build specified mixed source/assembly target only'
	@echo  '                    (requires a recent binutils and recent build (System.map))'
	@echo  '  dir/file.ko     - Build module including final link'
	@echo  '  modules_prepare - Set up for building external modules'
	@echo  '  tags/TAGS	  - Generate tags file for editors'
	@echo  '  cscope	  - Generate cscope index'
	@echo  '  gtags           - Generate GNU GLOBAL index'
	@echo  '  kernelrelease	  - Output the release version string'
	@echo  '  kernelversion	  - Output the version stored in Makefile'
	@echo  '  image_name	  - Output the image name'
	@echo  '  headers_install - Install sanitised kernel headers to INSTALL_HDR_PATH'; \
	 echo  '                    (default: $(INSTALL_HDR_PATH))'; \
	 echo  ''
	@echo  'Static analysers'
	@echo  '  checkstack      - Generate a list of stack hogs'
	@echo  '  namespacecheck  - Name space analysis on compiled kernel'
	@echo  '  versioncheck    - Sanity check on version.h usage'
	@echo  '  includecheck    - Check for duplicate included header files'
	@echo  '  export_report   - List the usages of all exported symbols'
	@echo  '  headers_check   - Sanity check on exported headers'
	@echo  '  headerdep       - Detect inclusion cycles in headers'
	@$(MAKE) -f $(srctree)/scripts/Makefile.help checker-help
	@echo  ''
	@echo  'Kernel packaging:'
	@$(MAKE) $(build)=$(package-dir) help
	@echo  ''
	@echo  'Documentation targets:'
	@$(MAKE) -f $(srctree)/Documentation/DocBook/Makefile dochelp
	@echo  ''
	@echo  'Architecture specific targets ($(SRCARCH)):'
	@$(if $(archhelp),$(archhelp),\
		echo '  No architecture specific help defined for $(SRCARCH)')
	@echo  ''
	@$(if $(boards), \
		$(foreach b, $(boards), \
		printf "  %-24s - Build for %s\\n" $(b) $(subst _defconfig,,$(b));) \
		echo '')
	@$(if $(board-dirs), \
		$(foreach b, $(board-dirs), \
		printf "  %-16s - Show %s-specific targets\\n" help-$(b) $(b);) \
		printf "  %-16s - Show all of the above\\n" help-boards; \
		echo '')

	@echo  '  make V=0|1 [targets] 0 => quiet build (default), 1 => verbose build'
	@echo  '  make V=2   [targets] 2 => give reason for rebuild of target'
	@echo  '  make O=dir [targets] Locate all output files in "dir", including .config'
	@echo  '  make C=1   [targets] Check all c source with $$CHECK (sparse by default)'
	@echo  '  make C=2   [targets] Force check of all c source with $$CHECK'
	@echo  '  make RECORDMCOUNT_WARN=1 [targets] Warn about ignored mcount sections'
	@echo  '  make W=n   [targets] Enable extra gcc checks, n=1,2,3 where'
	@echo  '		1: warnings which may be relevant and do not occur too often'
	@echo  '		2: warnings which occur quite often but may still be relevant'
	@echo  '		3: more obscure warnings, can most likely be ignored'
	@echo  '		Multiple levels can be combined with W=12 or W=123'
	@echo  ''
	@echo  'Execute "make" or "make all" to build all targets marked with [*] '
	@echo  'For further info see the ./README file'


help-board-dirs := $(addprefix help-,$(board-dirs))

help-boards: $(help-board-dirs)

boards-per-dir = $(notdir $(wildcard $(srctree)/arch/$(SRCARCH)/configs/$*/*_defconfig))

$(help-board-dirs): help-%:
	@echo  'Architecture specific targets ($(SRCARCH) $*):'
	@$(if $(boards-per-dir), \
		$(foreach b, $(boards-per-dir), \
		printf "  %-24s - Build for %s\\n" $*/$(b) $(subst _defconfig,,$(b));) \
		echo '')


# Documentation targets
# ---------------------------------------------------------------------------
%docs: scripts_basic FORCE
	$(Q)$(MAKE) $(build)=scripts build_docproc
	$(Q)$(MAKE) $(build)=Documentation/DocBook $@

else # KBUILD_EXTMOD

###
# External module support.
# When building external modules the kernel used as basis is considered
# read-only, and no consistency checks are made and the make
# system is not used on the basis kernel. If updates are required
# in the basis kernel ordinary make commands (without M=...) must
# be used.
#
# The following are the only valid targets when building external
# modules.
# make M=dir clean     Delete all automatically generated files
# make M=dir modules   Make all modules in specified dir
# make M=dir	       Same as 'make M=dir modules'
# make M=dir modules_install
#                      Install the modules built in the module directory
#                      Assumes install directory is already created

# We are always building modules
KBUILD_MODULES := 1
PHONY += crmodverdir
crmodverdir:
	$(cmd_crmodverdir)

PHONY += $(objtree)/Module.symvers
$(objtree)/Module.symvers:
	@test -e $(objtree)/Module.symvers || ( \
	echo; \
	echo "  WARNING: Symbol version dump $(objtree)/Module.symvers"; \
	echo "           is missing; modules will have no dependencies and modversions."; \
	echo )

module-dirs := $(addprefix _module_,$(KBUILD_EXTMOD))
PHONY += $(module-dirs) modules
$(module-dirs): crmodverdir $(objtree)/Module.symvers
	$(Q)$(MAKE) $(build)=$(patsubst _module_%,%,$@)

modules: $(module-dirs)
	@$(kecho) '  Building modules, stage 2.';
	$(Q)$(MAKE) -f $(srctree)/scripts/Makefile.modpost

PHONY += modules_install
modules_install: _emodinst_ _emodinst_post

install-dir := $(if $(INSTALL_MOD_DIR),$(INSTALL_MOD_DIR),extra)
PHONY += _emodinst_
_emodinst_:
	$(Q)mkdir -p $(MODLIB)/$(install-dir)
	$(Q)$(MAKE) -f $(srctree)/scripts/Makefile.modinst

PHONY += _emodinst_post
_emodinst_post: _emodinst_
	$(call cmd,depmod)

clean-dirs := $(addprefix _clean_,$(KBUILD_EXTMOD))

PHONY += $(clean-dirs) clean
$(clean-dirs):
	$(Q)$(MAKE) $(clean)=$(patsubst _clean_%,%,$@)

clean:	rm-dirs := $(MODVERDIR)
clean: rm-files := $(KBUILD_EXTMOD)/Module.symvers

help:
	@echo  '  Building external modules.'
	@echo  '  Syntax: make -C path/to/kernel/src M=$$PWD target'
	@echo  ''
	@echo  '  modules         - default target, build the module(s)'
	@echo  '  modules_install - install the module'
	@echo  '  clean           - remove generated files in module directory only'
	@echo  ''

# Dummies...
PHONY += prepare scripts
prepare: ;
scripts: ;
endif # KBUILD_EXTMOD

clean: $(clean-dirs)
	$(call cmd,rmdirs)
	$(call cmd,rmfiles)
	@find $(if $(KBUILD_EXTMOD), $(KBUILD_EXTMOD), .) $(RCS_FIND_IGNORE) \
		\( -name '*.[oas]' -o -name '*.ko' -o -name '.*.cmd' \
		-o -name '*.ko.*' \
		-o -name '.*.d' -o -name '.*.tmp' -o -name '*.mod.c' \
		-o -name '*.symtypes' -o -name 'modules.order' \
		-o -name modules.builtin -o -name '.tmp_*.o.*' \
		-o -name '*.gcno' \) -type f -print | xargs rm -f

# Generate tags for editors
# ---------------------------------------------------------------------------
quiet_cmd_tags = GEN     $@
      cmd_tags = $(CONFIG_SHELL) $(srctree)/scripts/tags.sh $@

tags TAGS cscope gtags: FORCE
	$(call cmd,tags)

# Scripts to check various things for consistency
# ---------------------------------------------------------------------------

PHONY += includecheck versioncheck coccicheck namespacecheck export_report

includecheck:
	find $(srctree)/* $(RCS_FIND_IGNORE) \
		-name '*.[hcS]' -type f -print | sort \
		| xargs $(PERL) -w $(srctree)/scripts/checkincludes.pl

versioncheck:
	find $(srctree)/* $(RCS_FIND_IGNORE) \
		-name '*.[hcS]' -type f -print | sort \
		| xargs $(PERL) -w $(srctree)/scripts/checkversion.pl

coccicheck:
	$(Q)$(CONFIG_SHELL) $(srctree)/scripts/$@

namespacecheck:
	$(PERL) $(srctree)/scripts/namespace.pl

export_report:
	$(PERL) $(srctree)/scripts/export_report.pl

endif #ifeq ($(config-targets),1)
endif #ifeq ($(mixed-targets),1)

PHONY += checkstack kernelrelease kernelversion image_name

# UML needs a little special treatment here.  It wants to use the host
# toolchain, so needs $(SUBARCH) passed to checkstack.pl.  Everyone
# else wants $(ARCH), including people doing cross-builds, which means
# that $(SUBARCH) doesn't work here.
ifeq ($(ARCH), um)
CHECKSTACK_ARCH := $(SUBARCH)
else
CHECKSTACK_ARCH := $(ARCH)
endif
checkstack:
	$(OBJDUMP) -d vmlinux $$(find . -name '*.ko') | \
	$(PERL) $(src)/scripts/checkstack.pl $(CHECKSTACK_ARCH)

kernelrelease:
	@echo "$(KERNELVERSION)$$($(CONFIG_SHELL) $(srctree)/scripts/setlocalversion $(srctree))"

kernelversion:
	@echo $(KERNELVERSION)

image_name:
	@echo $(KBUILD_IMAGE)

# Clear a bunch of variables before executing the submake
tools/: FORCE
	$(Q)mkdir -p $(objtree)/tools
	$(Q)$(MAKE) LDFLAGS= MAKEFLAGS="$(filter --j% -j,$(MAKEFLAGS))" O=$(objtree) subdir=tools -C $(src)/tools/

tools/%: FORCE
	$(Q)mkdir -p $(objtree)/tools
	$(Q)$(MAKE) LDFLAGS= MAKEFLAGS="$(filter --j% -j,$(MAKEFLAGS))" O=$(objtree) subdir=tools -C $(src)/tools/ $*

# Single targets
# ---------------------------------------------------------------------------
# Single targets are compatible with:
# - build with mixed source and output
# - build with separate output dir 'make O=...'
# - external modules
#
#  target-dir => where to store outputfile
#  build-dir  => directory in kernel source tree to use

ifeq ($(KBUILD_EXTMOD),)
        build-dir  = $(patsubst %/,%,$(dir $@))
        target-dir = $(dir $@)
else
        zap-slash=$(filter-out .,$(patsubst %/,%,$(dir $@)))
        build-dir  = $(KBUILD_EXTMOD)$(if $(zap-slash),/$(zap-slash))
        target-dir = $(if $(KBUILD_EXTMOD),$(dir $<),$(dir $@))
endif

%.s: %.c prepare scripts FORCE
	$(Q)$(MAKE) $(build)=$(build-dir) $(target-dir)$(notdir $@)
%.i: %.c prepare scripts FORCE
	$(Q)$(MAKE) $(build)=$(build-dir) $(target-dir)$(notdir $@)
%.o: %.c prepare scripts FORCE
	$(Q)$(MAKE) $(build)=$(build-dir) $(target-dir)$(notdir $@)
%.lst: %.c prepare scripts FORCE
	$(Q)$(MAKE) $(build)=$(build-dir) $(target-dir)$(notdir $@)
%.s: %.S prepare scripts FORCE
	$(Q)$(MAKE) $(build)=$(build-dir) $(target-dir)$(notdir $@)
%.o: %.S prepare scripts FORCE
	$(Q)$(MAKE) $(build)=$(build-dir) $(target-dir)$(notdir $@)
%.symtypes: %.c prepare scripts FORCE
	$(Q)$(MAKE) $(build)=$(build-dir) $(target-dir)$(notdir $@)

# Modules
/: prepare scripts FORCE
	$(cmd_crmodverdir)
	$(Q)$(MAKE) KBUILD_MODULES=$(if $(CONFIG_MODULES),1) \
	$(build)=$(build-dir)
%/: prepare scripts FORCE
	$(cmd_crmodverdir)
	$(Q)$(MAKE) KBUILD_MODULES=$(if $(CONFIG_MODULES),1) \
	$(build)=$(build-dir)
%.ko: prepare scripts FORCE
	$(cmd_crmodverdir)
	$(Q)$(MAKE) KBUILD_MODULES=$(if $(CONFIG_MODULES),1)   \
	$(build)=$(build-dir) $(@:.ko=.o)
	$(Q)$(MAKE) -f $(srctree)/scripts/Makefile.modpost

# FIXME Should go into a make.lib or something
# ===========================================================================

quiet_cmd_rmdirs = $(if $(wildcard $(rm-dirs)),CLEAN   $(wildcard $(rm-dirs)))
      cmd_rmdirs = rm -rf $(rm-dirs)

quiet_cmd_rmfiles = $(if $(wildcard $(rm-files)),CLEAN   $(wildcard $(rm-files)))
      cmd_rmfiles = rm -f $(rm-files)

# Run depmod only if we have System.map and depmod is executable
quiet_cmd_depmod = DEPMOD  $(KERNELRELEASE)
      cmd_depmod = $(CONFIG_SHELL) $(srctree)/scripts/depmod.sh $(DEPMOD) \
                   $(KERNELRELEASE) "$(patsubst y,_,$(CONFIG_HAVE_UNDERSCORE_SYMBOL_PREFIX))"

# Create temporary dir for module support files
# clean it up only when building all modules
cmd_crmodverdir = $(Q)mkdir -p $(MODVERDIR) \
                  $(if $(KBUILD_MODULES),; rm -f $(MODVERDIR)/*)

# read all saved command lines

targets := $(wildcard $(sort $(targets)))
cmd_files := $(wildcard .*.cmd $(foreach f,$(targets),$(dir $(f)).$(notdir $(f)).cmd))

ifneq ($(cmd_files),)
  $(cmd_files): ;	# Do not try to update included dependency files
  include $(cmd_files)
endif

# Shorthand for $(Q)$(MAKE) -f scripts/Makefile.clean obj=dir
# Usage:
# $(Q)$(MAKE) $(clean)=dir
clean := -f $(if $(KBUILD_SRC),$(srctree)/)scripts/Makefile.clean obj

endif	# skip-makefile

PHONY += FORCE
FORCE:

# Declare the contents of the .PHONY variable as phony.  We keep that
# information in a variable so we can use it in if_changed and friends.
.PHONY: $(PHONY)<|MERGE_RESOLUTION|>--- conflicted
+++ resolved
@@ -1,12 +1,7 @@
 VERSION = 3
 PATCHLEVEL = 16
-<<<<<<< HEAD
-SUBLEVEL = 4
-EXTRAVERSION = -plus-v3_03
-=======
 SUBLEVEL = 5
-EXTRAVERSION =
->>>>>>> 13c24cc8
+EXTRAVERSION = -plus-v3_01
 NAME = Museum of Fishiegoodies
 
 # *DOCUMENTATION*
