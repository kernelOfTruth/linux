VERSION = 4
PATCHLEVEL = 8
<<<<<<< HEAD
SUBLEVEL = 1
EXTRAVERSION = _dtop-I.5
=======
SUBLEVEL = 2
EXTRAVERSION =
>>>>>>> cb5d016a
NAME = Psychotic Stoned Sheep

# *DOCUMENTATION*
# To see a list of typical targets execute "make help"
# More info can be located in ./README
# Comments in this file are targeted only to the developer, do not
# expect to learn how to build the kernel reading this file.

# o Do not use make's built-in rules and variables
#   (this increases performance and avoids hard-to-debug behaviour);
# o Look for make include files relative to root of kernel src
MAKEFLAGS += -rR --include-dir=$(CURDIR)

# Avoid funny character set dependencies
unexport LC_ALL
LC_COLLATE=C
LC_NUMERIC=C
export LC_COLLATE LC_NUMERIC

# Avoid interference with shell env settings
unexport GREP_OPTIONS

# We are using a recursive build, so we need to do a little thinking
# to get the ordering right.
#
# Most importantly: sub-Makefiles should only ever modify files in
# their own directory. If in some directory we have a dependency on
# a file in another dir (which doesn't happen often, but it's often
# unavoidable when linking the built-in.o targets which finally
# turn into vmlinux), we will call a sub make in that other dir, and
# after that we are sure that everything which is in that other dir
# is now up to date.
#
# The only cases where we need to modify files which have global
# effects are thus separated out and done before the recursive
# descending is started. They are now explicitly listed as the
# prepare rule.

# Beautify output
# ---------------------------------------------------------------------------
#
# Normally, we echo the whole command before executing it. By making
# that echo $($(quiet)$(cmd)), we now have the possibility to set
# $(quiet) to choose other forms of output instead, e.g.
#
#         quiet_cmd_cc_o_c = Compiling $(RELDIR)/$@
#         cmd_cc_o_c       = $(CC) $(c_flags) -c -o $@ $<
#
# If $(quiet) is empty, the whole command will be printed.
# If it is set to "quiet_", only the short version will be printed.
# If it is set to "silent_", nothing will be printed at all, since
# the variable $(silent_cmd_cc_o_c) doesn't exist.
#
# A simple variant is to prefix commands with $(Q) - that's useful
# for commands that shall be hidden in non-verbose mode.
#
#	$(Q)ln $@ :<
#
# If KBUILD_VERBOSE equals 0 then the above command will be hidden.
# If KBUILD_VERBOSE equals 1 then the above command is displayed.
#
# To put more focus on warnings, be less verbose as default
# Use 'make V=1' to see the full commands

ifeq ("$(origin V)", "command line")
  KBUILD_VERBOSE = $(V)
endif
ifndef KBUILD_VERBOSE
  KBUILD_VERBOSE = 0
endif

ifeq ($(KBUILD_VERBOSE),1)
  quiet =
  Q =
else
  quiet=quiet_
  Q = @
endif

# If the user is running make -s (silent mode), suppress echoing of
# commands

ifneq ($(filter 4.%,$(MAKE_VERSION)),)	# make-4
ifneq ($(filter %s ,$(firstword x$(MAKEFLAGS))),)
  quiet=silent_
endif
else					# make-3.8x
ifneq ($(filter s% -s%,$(MAKEFLAGS)),)
  quiet=silent_
endif
endif

export quiet Q KBUILD_VERBOSE

# kbuild supports saving output files in a separate directory.
# To locate output files in a separate directory two syntaxes are supported.
# In both cases the working directory must be the root of the kernel src.
# 1) O=
# Use "make O=dir/to/store/output/files/"
#
# 2) Set KBUILD_OUTPUT
# Set the environment variable KBUILD_OUTPUT to point to the directory
# where the output files shall be placed.
# export KBUILD_OUTPUT=dir/to/store/output/files/
# make
#
# The O= assignment takes precedence over the KBUILD_OUTPUT environment
# variable.

# KBUILD_SRC is set on invocation of make in OBJ directory
# KBUILD_SRC is not intended to be used by the regular user (for now)
ifeq ($(KBUILD_SRC),)

# OK, Make called in directory where kernel src resides
# Do we want to locate output files in a separate directory?
ifeq ("$(origin O)", "command line")
  KBUILD_OUTPUT := $(O)
endif

# That's our default target when none is given on the command line
PHONY := _all
_all:

# Cancel implicit rules on top Makefile
$(CURDIR)/Makefile Makefile: ;

ifneq ($(words $(subst :, ,$(CURDIR))), 1)
  $(error main directory cannot contain spaces nor colons)
endif

ifneq ($(KBUILD_OUTPUT),)
# Invoke a second make in the output directory, passing relevant variables
# check that the output directory actually exists
saved-output := $(KBUILD_OUTPUT)
KBUILD_OUTPUT := $(shell mkdir -p $(KBUILD_OUTPUT) && cd $(KBUILD_OUTPUT) \
								&& /bin/pwd)
$(if $(KBUILD_OUTPUT),, \
     $(error failed to create output directory "$(saved-output)"))

PHONY += $(MAKECMDGOALS) sub-make

$(filter-out _all sub-make $(CURDIR)/Makefile, $(MAKECMDGOALS)) _all: sub-make
	@:

sub-make:
	$(Q)$(MAKE) -C $(KBUILD_OUTPUT) KBUILD_SRC=$(CURDIR) \
	-f $(CURDIR)/Makefile $(filter-out _all sub-make,$(MAKECMDGOALS))

# Leave processing to above invocation of make
skip-makefile := 1
endif # ifneq ($(KBUILD_OUTPUT),)
endif # ifeq ($(KBUILD_SRC),)

# We process the rest of the Makefile if this is the final invocation of make
ifeq ($(skip-makefile),)

# Do not print "Entering directory ...",
# but we want to display it when entering to the output directory
# so that IDEs/editors are able to understand relative filenames.
MAKEFLAGS += --no-print-directory

# Call a source code checker (by default, "sparse") as part of the
# C compilation.
#
# Use 'make C=1' to enable checking of only re-compiled files.
# Use 'make C=2' to enable checking of *all* source files, regardless
# of whether they are re-compiled or not.
#
# See the file "Documentation/sparse.txt" for more details, including
# where to get the "sparse" utility.

ifeq ("$(origin C)", "command line")
  KBUILD_CHECKSRC = $(C)
endif
ifndef KBUILD_CHECKSRC
  KBUILD_CHECKSRC = 0
endif

# Use make M=dir to specify directory of external module to build
# Old syntax make ... SUBDIRS=$PWD is still supported
# Setting the environment variable KBUILD_EXTMOD take precedence
ifdef SUBDIRS
  KBUILD_EXTMOD ?= $(SUBDIRS)
endif

ifeq ("$(origin M)", "command line")
  KBUILD_EXTMOD := $(M)
endif

# If building an external module we do not care about the all: rule
# but instead _all depend on modules
PHONY += all
ifeq ($(KBUILD_EXTMOD),)
_all: all
else
_all: modules
endif

ifeq ($(KBUILD_SRC),)
        # building in the source tree
        srctree := .
else
        ifeq ($(KBUILD_SRC)/,$(dir $(CURDIR)))
                # building in a subdirectory of the source tree
                srctree := ..
        else
                srctree := $(KBUILD_SRC)
        endif
endif
objtree		:= .
src		:= $(srctree)
obj		:= $(objtree)

VPATH		:= $(srctree)$(if $(KBUILD_EXTMOD),:$(KBUILD_EXTMOD))

export srctree objtree VPATH

# SUBARCH tells the usermode build what the underlying arch is.  That is set
# first, and if a usermode build is happening, the "ARCH=um" on the command
# line overrides the setting of ARCH below.  If a native build is happening,
# then ARCH is assigned, getting whatever value it gets normally, and
# SUBARCH is subsequently ignored.

SUBARCH := $(shell uname -m | sed -e s/i.86/x86/ -e s/x86_64/x86/ \
				  -e s/sun4u/sparc64/ \
				  -e s/arm.*/arm/ -e s/sa110/arm/ \
				  -e s/s390x/s390/ -e s/parisc64/parisc/ \
				  -e s/ppc.*/powerpc/ -e s/mips.*/mips/ \
				  -e s/sh[234].*/sh/ -e s/aarch64.*/arm64/ )

# Cross compiling and selecting different set of gcc/bin-utils
# ---------------------------------------------------------------------------
#
# When performing cross compilation for other architectures ARCH shall be set
# to the target architecture. (See arch/* for the possibilities).
# ARCH can be set during invocation of make:
# make ARCH=ia64
# Another way is to have ARCH set in the environment.
# The default ARCH is the host where make is executed.

# CROSS_COMPILE specify the prefix used for all executables used
# during compilation. Only gcc and related bin-utils executables
# are prefixed with $(CROSS_COMPILE).
# CROSS_COMPILE can be set on the command line
# make CROSS_COMPILE=ia64-linux-
# Alternatively CROSS_COMPILE can be set in the environment.
# A third alternative is to store a setting in .config so that plain
# "make" in the configured kernel build directory always uses that.
# Default value for CROSS_COMPILE is not to prefix executables
# Note: Some architectures assign CROSS_COMPILE in their arch/*/Makefile
ARCH		?= $(SUBARCH)
CROSS_COMPILE	?= $(CONFIG_CROSS_COMPILE:"%"=%)

# Architecture as present in compile.h
UTS_MACHINE 	:= $(ARCH)
SRCARCH 	:= $(ARCH)

# Additional ARCH settings for x86
ifeq ($(ARCH),i386)
        SRCARCH := x86
endif
ifeq ($(ARCH),x86_64)
        SRCARCH := x86
endif

# Additional ARCH settings for sparc
ifeq ($(ARCH),sparc32)
       SRCARCH := sparc
endif
ifeq ($(ARCH),sparc64)
       SRCARCH := sparc
endif

# Additional ARCH settings for sh
ifeq ($(ARCH),sh64)
       SRCARCH := sh
endif

# Additional ARCH settings for tile
ifeq ($(ARCH),tilepro)
       SRCARCH := tile
endif
ifeq ($(ARCH),tilegx)
       SRCARCH := tile
endif

# Where to locate arch specific headers
hdr-arch  := $(SRCARCH)

KCONFIG_CONFIG	?= .config
export KCONFIG_CONFIG

# SHELL used by kbuild
CONFIG_SHELL := $(shell if [ -x "$$BASH" ]; then echo $$BASH; \
	  else if [ -x /bin/bash ]; then echo /bin/bash; \
	  else echo sh; fi ; fi)

HOSTCC       = gcc
HOSTCXX      = g++
HOSTCFLAGS   = -Wall -Wmissing-prototypes -Wstrict-prototypes -O2 -fomit-frame-pointer -std=gnu89
HOSTCXXFLAGS = -O2

ifeq ($(shell $(HOSTCC) -v 2>&1 | grep -c "clang version"), 1)
HOSTCFLAGS  += -Wno-unused-value -Wno-unused-parameter \
		-Wno-missing-field-initializers -fno-delete-null-pointer-checks
endif

# Decide whether to build built-in, modular, or both.
# Normally, just do built-in.

KBUILD_MODULES :=
KBUILD_BUILTIN := 1

# If we have only "make modules", don't compile built-in objects.
# When we're building modules with modversions, we need to consider
# the built-in objects during the descend as well, in order to
# make sure the checksums are up to date before we record them.

ifeq ($(MAKECMDGOALS),modules)
  KBUILD_BUILTIN := $(if $(CONFIG_MODVERSIONS),1)
endif

# If we have "make <whatever> modules", compile modules
# in addition to whatever we do anyway.
# Just "make" or "make all" shall build modules as well

ifneq ($(filter all _all modules,$(MAKECMDGOALS)),)
  KBUILD_MODULES := 1
endif

ifeq ($(MAKECMDGOALS),)
  KBUILD_MODULES := 1
endif

export KBUILD_MODULES KBUILD_BUILTIN
export KBUILD_CHECKSRC KBUILD_SRC KBUILD_EXTMOD

# We need some generic definitions (do not try to remake the file).
scripts/Kbuild.include: ;
include scripts/Kbuild.include

# Make variables (CC, etc...)
AS		= $(CROSS_COMPILE)as
LD		= $(CROSS_COMPILE)ld
CC		= $(CROSS_COMPILE)gcc
CPP		= $(CC) -E
AR		= $(CROSS_COMPILE)ar
NM		= $(CROSS_COMPILE)nm
STRIP		= $(CROSS_COMPILE)strip
OBJCOPY		= $(CROSS_COMPILE)objcopy
OBJDUMP		= $(CROSS_COMPILE)objdump
AWK		= awk
GENKSYMS	= scripts/genksyms/genksyms
INSTALLKERNEL  := installkernel
DEPMOD		= /sbin/depmod
PERL		= perl
PYTHON		= python
CHECK		= sparse

CHECKFLAGS     := -D__linux__ -Dlinux -D__STDC__ -Dunix -D__unix__ \
		  -Wbitwise -Wno-return-void $(CF)
NOSTDINC_FLAGS  =
CFLAGS_MODULE   =
AFLAGS_MODULE   =
LDFLAGS_MODULE  =
CFLAGS_KERNEL	=
AFLAGS_KERNEL	=
LDFLAGS_vmlinux =
CFLAGS_GCOV	= -fprofile-arcs -ftest-coverage -fno-tree-loop-im
CFLAGS_KCOV	:= $(call cc-option,-fsanitize-coverage=trace-pc,)


# Use USERINCLUDE when you must reference the UAPI directories only.
USERINCLUDE    := \
		-I$(srctree)/arch/$(hdr-arch)/include/uapi \
		-I$(objtree)/arch/$(hdr-arch)/include/generated/uapi \
		-I$(srctree)/include/uapi \
		-I$(objtree)/include/generated/uapi \
                -include $(srctree)/include/linux/kconfig.h

# Use LINUXINCLUDE when you must reference the include/ directory.
# Needed to be compatible with the O= option
LINUXINCLUDE    := \
		-I$(srctree)/arch/$(hdr-arch)/include \
		-I$(objtree)/arch/$(hdr-arch)/include/generated/uapi \
		-I$(objtree)/arch/$(hdr-arch)/include/generated \
		$(if $(KBUILD_SRC), -I$(srctree)/include) \
		-I$(objtree)/include

LINUXINCLUDE	+= $(filter-out $(LINUXINCLUDE),$(USERINCLUDE))

KBUILD_CPPFLAGS := -D__KERNEL__

KBUILD_CFLAGS   := -Wall -Wundef -Wstrict-prototypes -Wno-trigraphs \
		   -fno-strict-aliasing -fno-common \
		   -Werror-implicit-function-declaration \
		   -Wno-format-security \
		   -std=gnu89

KBUILD_AFLAGS_KERNEL :=
KBUILD_CFLAGS_KERNEL :=
KBUILD_AFLAGS   := -D__ASSEMBLY__
KBUILD_AFLAGS_MODULE  := -DMODULE
KBUILD_CFLAGS_MODULE  := -DMODULE
KBUILD_LDFLAGS_MODULE := -T $(srctree)/scripts/module-common.lds

# Read KERNELRELEASE from include/config/kernel.release (if it exists)
KERNELRELEASE = $(shell cat include/config/kernel.release 2> /dev/null)
KERNELVERSION = $(VERSION)$(if $(PATCHLEVEL),.$(PATCHLEVEL)$(if $(SUBLEVEL),.$(SUBLEVEL)))$(EXTRAVERSION)

export VERSION PATCHLEVEL SUBLEVEL KERNELRELEASE KERNELVERSION
export ARCH SRCARCH CONFIG_SHELL HOSTCC HOSTCFLAGS CROSS_COMPILE AS LD CC
export CPP AR NM STRIP OBJCOPY OBJDUMP
export MAKE AWK GENKSYMS INSTALLKERNEL PERL PYTHON UTS_MACHINE
export HOSTCXX HOSTCXXFLAGS LDFLAGS_MODULE CHECK CHECKFLAGS

export KBUILD_CPPFLAGS NOSTDINC_FLAGS LINUXINCLUDE OBJCOPYFLAGS LDFLAGS
export KBUILD_CFLAGS CFLAGS_KERNEL CFLAGS_MODULE CFLAGS_GCOV CFLAGS_KCOV CFLAGS_KASAN CFLAGS_UBSAN
export KBUILD_AFLAGS AFLAGS_KERNEL AFLAGS_MODULE
export KBUILD_AFLAGS_MODULE KBUILD_CFLAGS_MODULE KBUILD_LDFLAGS_MODULE
export KBUILD_AFLAGS_KERNEL KBUILD_CFLAGS_KERNEL
export KBUILD_ARFLAGS

# When compiling out-of-tree modules, put MODVERDIR in the module
# tree rather than in the kernel tree. The kernel tree might
# even be read-only.
export MODVERDIR := $(if $(KBUILD_EXTMOD),$(firstword $(KBUILD_EXTMOD))/).tmp_versions

# Files to ignore in find ... statements

export RCS_FIND_IGNORE := \( -name SCCS -o -name BitKeeper -o -name .svn -o    \
			  -name CVS -o -name .pc -o -name .hg -o -name .git \) \
			  -prune -o
export RCS_TAR_IGNORE := --exclude SCCS --exclude BitKeeper --exclude .svn \
			 --exclude CVS --exclude .pc --exclude .hg --exclude .git

# ===========================================================================
# Rules shared between *config targets and build targets

# Basic helpers built in scripts/
PHONY += scripts_basic
scripts_basic:
	$(Q)$(MAKE) $(build)=scripts/basic
	$(Q)rm -f .tmp_quiet_recordmcount

# To avoid any implicit rule to kick in, define an empty command.
scripts/basic/%: scripts_basic ;

PHONY += outputmakefile
# outputmakefile generates a Makefile in the output directory, if using a
# separate output directory. This allows convenient use of make in the
# output directory.
outputmakefile:
ifneq ($(KBUILD_SRC),)
	$(Q)ln -fsn $(srctree) source
	$(Q)$(CONFIG_SHELL) $(srctree)/scripts/mkmakefile \
	    $(srctree) $(objtree) $(VERSION) $(PATCHLEVEL)
endif

# Support for using generic headers in asm-generic
PHONY += asm-generic
asm-generic:
	$(Q)$(MAKE) -f $(srctree)/scripts/Makefile.asm-generic \
	            src=asm obj=arch/$(SRCARCH)/include/generated/asm
	$(Q)$(MAKE) -f $(srctree)/scripts/Makefile.asm-generic \
	            src=uapi/asm obj=arch/$(SRCARCH)/include/generated/uapi/asm

# To make sure we do not include .config for any of the *config targets
# catch them early, and hand them over to scripts/kconfig/Makefile
# It is allowed to specify more targets when calling make, including
# mixing *config targets and build targets.
# For example 'make oldconfig all'.
# Detect when mixed targets is specified, and make a second invocation
# of make so .config is not included in this case either (for *config).

version_h := include/generated/uapi/linux/version.h
old_version_h := include/linux/version.h

no-dot-config-targets := clean mrproper distclean \
			 cscope gtags TAGS tags help% %docs check% coccicheck \
			 $(version_h) headers_% archheaders archscripts \
			 kernelversion %src-pkg

config-targets := 0
mixed-targets  := 0
dot-config     := 1

ifneq ($(filter $(no-dot-config-targets), $(MAKECMDGOALS)),)
	ifeq ($(filter-out $(no-dot-config-targets), $(MAKECMDGOALS)),)
		dot-config := 0
	endif
endif

ifeq ($(KBUILD_EXTMOD),)
        ifneq ($(filter config %config,$(MAKECMDGOALS)),)
                config-targets := 1
                ifneq ($(words $(MAKECMDGOALS)),1)
                        mixed-targets := 1
                endif
        endif
endif
# install and module_install need also be processed one by one
ifneq ($(filter install,$(MAKECMDGOALS)),)
        ifneq ($(filter modules_install,$(MAKECMDGOALS)),)
	        mixed-targets := 1
        endif
endif

ifeq ($(mixed-targets),1)
# ===========================================================================
# We're called with mixed targets (*config and build targets).
# Handle them one by one.

PHONY += $(MAKECMDGOALS) __build_one_by_one

$(filter-out __build_one_by_one, $(MAKECMDGOALS)): __build_one_by_one
	@:

__build_one_by_one:
	$(Q)set -e; \
	for i in $(MAKECMDGOALS); do \
		$(MAKE) -f $(srctree)/Makefile $$i; \
	done

else
ifeq ($(config-targets),1)
# ===========================================================================
# *config targets only - make sure prerequisites are updated, and descend
# in scripts/kconfig to make the *config target

# Read arch specific Makefile to set KBUILD_DEFCONFIG as needed.
# KBUILD_DEFCONFIG may point out an alternative default configuration
# used for 'make defconfig'
include arch/$(SRCARCH)/Makefile
export KBUILD_DEFCONFIG KBUILD_KCONFIG

config: scripts_basic outputmakefile FORCE
	$(Q)$(MAKE) $(build)=scripts/kconfig $@

%config: scripts_basic outputmakefile FORCE
	$(Q)$(MAKE) $(build)=scripts/kconfig $@

else
# ===========================================================================
# Build targets only - this includes vmlinux, arch specific targets, clean
# targets and others. In general all targets except *config targets.

ifeq ($(KBUILD_EXTMOD),)
# Additional helpers built in scripts/
# Carefully list dependencies so we do not try to build scripts twice
# in parallel
PHONY += scripts
scripts: scripts_basic include/config/auto.conf include/config/tristate.conf \
	 asm-generic gcc-plugins
	$(Q)$(MAKE) $(build)=$(@)

# Objects we will link into vmlinux / subdirs we need to visit
init-y		:= init/
drivers-y	:= drivers/ sound/ firmware/
net-y		:= net/
libs-y		:= lib/
core-y		:= usr/
virt-y		:= virt/
endif # KBUILD_EXTMOD

ifeq ($(dot-config),1)
# Read in config
-include include/config/auto.conf

ifeq ($(KBUILD_EXTMOD),)
# Read in dependencies to all Kconfig* files, make sure to run
# oldconfig if changes are detected.
-include include/config/auto.conf.cmd

# To avoid any implicit rule to kick in, define an empty command
$(KCONFIG_CONFIG) include/config/auto.conf.cmd: ;

# If .config is newer than include/config/auto.conf, someone tinkered
# with it and forgot to run make oldconfig.
# if auto.conf.cmd is missing then we are probably in a cleaned tree so
# we execute the config step to be sure to catch updated Kconfig files
include/config/%.conf: $(KCONFIG_CONFIG) include/config/auto.conf.cmd
	$(Q)$(MAKE) -f $(srctree)/Makefile silentoldconfig
else
# external modules needs include/generated/autoconf.h and include/config/auto.conf
# but do not care if they are up-to-date. Use auto.conf to trigger the test
PHONY += include/config/auto.conf

include/config/auto.conf:
	$(Q)test -e include/generated/autoconf.h -a -e $@ || (		\
	echo >&2;							\
	echo >&2 "  ERROR: Kernel configuration is invalid.";		\
	echo >&2 "         include/generated/autoconf.h or $@ are missing.";\
	echo >&2 "         Run 'make oldconfig && make prepare' on kernel src to fix it.";	\
	echo >&2 ;							\
	/bin/false)

endif # KBUILD_EXTMOD

else
# Dummy target needed, because used as prerequisite
include/config/auto.conf: ;
endif # $(dot-config)

# The all: target is the default when no target is given on the
# command line.
# This allow a user to issue only 'make' to build a kernel including modules
# Defaults to vmlinux, but the arch makefile usually adds further targets
all: vmlinux

# The arch Makefile can set ARCH_{CPP,A,C}FLAGS to override the default
# values of the respective KBUILD_* variables
ARCH_CPPFLAGS :=
ARCH_AFLAGS :=
ARCH_CFLAGS :=
include arch/$(SRCARCH)/Makefile

KBUILD_CFLAGS	+= $(call cc-option,-fno-delete-null-pointer-checks,)
KBUILD_CFLAGS	+= $(call cc-disable-warning,maybe-uninitialized,)

ifdef CONFIG_CC_OPTIMIZE_FOR_SIZE
KBUILD_CFLAGS	+= -Os
else
ifdef CONFIG_PROFILE_ALL_BRANCHES
KBUILD_CFLAGS	+= -O2
else
KBUILD_CFLAGS   += -O2
endif
endif

# Tell gcc to never replace conditional load with a non-conditional one
KBUILD_CFLAGS	+= $(call cc-option,--param=allow-store-data-races=0)

include scripts/Makefile.gcc-plugins

ifdef CONFIG_READABLE_ASM
# Disable optimizations that make assembler listings hard to read.
# reorder blocks reorders the control in the function
# ipa clone creates specialized cloned functions
# partial inlining inlines only parts of functions
KBUILD_CFLAGS += $(call cc-option,-fno-reorder-blocks,) \
                 $(call cc-option,-fno-ipa-cp-clone,) \
                 $(call cc-option,-fno-partial-inlining)
endif

ifneq ($(CONFIG_FRAME_WARN),0)
KBUILD_CFLAGS += $(call cc-option,-Wframe-larger-than=${CONFIG_FRAME_WARN})
endif

# This selects the stack protector compiler flag. Testing it is delayed
# until after .config has been reprocessed, in the prepare-compiler-check
# target.
ifdef CONFIG_CC_STACKPROTECTOR_REGULAR
  stackp-flag := -fstack-protector
  stackp-name := REGULAR
else
ifdef CONFIG_CC_STACKPROTECTOR_STRONG
  stackp-flag := -fstack-protector-strong
  stackp-name := STRONG
else
  # Force off for distro compilers that enable stack protector by default.
  stackp-flag := $(call cc-option, -fno-stack-protector)
endif
endif
# Find arch-specific stack protector compiler sanity-checking script.
ifdef CONFIG_CC_STACKPROTECTOR
  stackp-path := $(srctree)/scripts/gcc-$(SRCARCH)_$(BITS)-has-stack-protector.sh
  stackp-check := $(wildcard $(stackp-path))
endif
KBUILD_CFLAGS += $(stackp-flag)

ifeq ($(cc-name),clang)
KBUILD_CPPFLAGS += $(call cc-option,-Qunused-arguments,)
KBUILD_CPPFLAGS += $(call cc-option,-Wno-unknown-warning-option,)
KBUILD_CFLAGS += $(call cc-disable-warning, unused-variable)
KBUILD_CFLAGS += $(call cc-disable-warning, format-invalid-specifier)
KBUILD_CFLAGS += $(call cc-disable-warning, gnu)
# Quiet clang warning: comparison of unsigned expression < 0 is always false
KBUILD_CFLAGS += $(call cc-disable-warning, tautological-compare)
# CLANG uses a _MergedGlobals as optimization, but this breaks modpost, as the
# source of a reference will be _MergedGlobals and not on of the whitelisted names.
# See modpost pattern 2
KBUILD_CFLAGS += $(call cc-option, -mno-global-merge,)
KBUILD_CFLAGS += $(call cc-option, -fcatch-undefined-behavior)
else

# These warnings generated too much noise in a regular build.
# Use make W=1 to enable them (see scripts/Makefile.build)
KBUILD_CFLAGS += $(call cc-disable-warning, unused-but-set-variable)
KBUILD_CFLAGS += $(call cc-disable-warning, unused-const-variable)
endif

ifdef CONFIG_FRAME_POINTER
KBUILD_CFLAGS	+= -fno-omit-frame-pointer -fno-optimize-sibling-calls
else
# Some targets (ARM with Thumb2, for example), can't be built with frame
# pointers.  For those, we don't have FUNCTION_TRACER automatically
# select FRAME_POINTER.  However, FUNCTION_TRACER adds -pg, and this is
# incompatible with -fomit-frame-pointer with current GCC, so we don't use
# -fomit-frame-pointer with FUNCTION_TRACER.
ifndef CONFIG_FUNCTION_TRACER
KBUILD_CFLAGS	+= -fomit-frame-pointer
endif
endif

KBUILD_CFLAGS   += $(call cc-option, -fno-var-tracking-assignments)

ifdef CONFIG_DEBUG_INFO
ifdef CONFIG_DEBUG_INFO_SPLIT
KBUILD_CFLAGS   += $(call cc-option, -gsplit-dwarf, -g)
else
KBUILD_CFLAGS	+= -g
endif
KBUILD_AFLAGS	+= -Wa,-gdwarf-2
endif
ifdef CONFIG_DEBUG_INFO_DWARF4
KBUILD_CFLAGS	+= $(call cc-option, -gdwarf-4,)
endif

ifdef CONFIG_DEBUG_INFO_REDUCED
KBUILD_CFLAGS 	+= $(call cc-option, -femit-struct-debug-baseonly) \
		   $(call cc-option,-fno-var-tracking)
endif

ifdef CONFIG_FUNCTION_TRACER
ifndef CC_FLAGS_FTRACE
CC_FLAGS_FTRACE := -pg
endif
export CC_FLAGS_FTRACE
ifdef CONFIG_HAVE_FENTRY
CC_USING_FENTRY	:= $(call cc-option, -mfentry -DCC_USING_FENTRY)
endif
KBUILD_CFLAGS	+= $(CC_FLAGS_FTRACE) $(CC_USING_FENTRY)
KBUILD_AFLAGS	+= $(CC_USING_FENTRY)
ifdef CONFIG_DYNAMIC_FTRACE
	ifdef CONFIG_HAVE_C_RECORDMCOUNT
		BUILD_C_RECORDMCOUNT := y
		export BUILD_C_RECORDMCOUNT
	endif
endif
endif

# We trigger additional mismatches with less inlining
ifdef CONFIG_DEBUG_SECTION_MISMATCH
KBUILD_CFLAGS += $(call cc-option, -fno-inline-functions-called-once)
endif

# arch Makefile may override CC so keep this after arch Makefile is included
NOSTDINC_FLAGS += -nostdinc -isystem $(shell $(CC) -print-file-name=include)
CHECKFLAGS     += $(NOSTDINC_FLAGS)

# warn about C99 declaration after statement
KBUILD_CFLAGS += $(call cc-option,-Wdeclaration-after-statement,)

# disable pointer signed / unsigned warnings in gcc 4.0
KBUILD_CFLAGS += $(call cc-disable-warning, pointer-sign)

# disable invalid "can't wrap" optimizations for signed / pointers
KBUILD_CFLAGS	+= $(call cc-option,-fno-strict-overflow)

# conserve stack if available
KBUILD_CFLAGS   += $(call cc-option,-fconserve-stack)

# disallow errors like 'EXPORT_GPL(foo);' with missing header
KBUILD_CFLAGS   += $(call cc-option,-Werror=implicit-int)

# require functions to have arguments in prototypes, not empty 'int foo()'
KBUILD_CFLAGS   += $(call cc-option,-Werror=strict-prototypes)

# Prohibit date/time macros, which would make the build non-deterministic
KBUILD_CFLAGS   += $(call cc-option,-Werror=date-time)

# enforce correct pointer usage
KBUILD_CFLAGS   += $(call cc-option,-Werror=incompatible-pointer-types)

# use the deterministic mode of AR if available
KBUILD_ARFLAGS := $(call ar-option,D)

# check for 'asm goto'
ifeq ($(shell $(CONFIG_SHELL) $(srctree)/scripts/gcc-goto.sh $(CC)), y)
	KBUILD_CFLAGS += -DCC_HAVE_ASM_GOTO
	KBUILD_AFLAGS += -DCC_HAVE_ASM_GOTO
endif

include scripts/Makefile.kasan
include scripts/Makefile.extrawarn
include scripts/Makefile.ubsan

# Add any arch overrides and user supplied CPPFLAGS, AFLAGS and CFLAGS as the
# last assignments
KBUILD_CPPFLAGS += $(ARCH_CPPFLAGS) $(KCPPFLAGS)
KBUILD_AFLAGS   += $(ARCH_AFLAGS)   $(KAFLAGS)
KBUILD_CFLAGS   += $(ARCH_CFLAGS)   $(KCFLAGS)

# Use --build-id when available.
LDFLAGS_BUILD_ID = $(patsubst -Wl$(comma)%,%,\
			      $(call cc-ldoption, -Wl$(comma)--build-id,))
KBUILD_LDFLAGS_MODULE += $(LDFLAGS_BUILD_ID)
LDFLAGS_vmlinux += $(LDFLAGS_BUILD_ID)

ifeq ($(CONFIG_STRIP_ASM_SYMS),y)
LDFLAGS_vmlinux	+= $(call ld-option, -X,)
endif

# Default kernel image to build when no specific target is given.
# KBUILD_IMAGE may be overruled on the command line or
# set in the environment
# Also any assignments in arch/$(ARCH)/Makefile take precedence over
# this default value
export KBUILD_IMAGE ?= vmlinux

#
# INSTALL_PATH specifies where to place the updated kernel and system map
# images. Default is /boot, but you can set it to other values
export	INSTALL_PATH ?= /boot

#
# INSTALL_DTBS_PATH specifies a prefix for relocations required by build roots.
# Like INSTALL_MOD_PATH, it isn't defined in the Makefile, but can be passed as
# an argument if needed. Otherwise it defaults to the kernel install path
#
export INSTALL_DTBS_PATH ?= $(INSTALL_PATH)/dtbs/$(KERNELRELEASE)

#
# INSTALL_MOD_PATH specifies a prefix to MODLIB for module directory
# relocations required by build roots.  This is not defined in the
# makefile but the argument can be passed to make if needed.
#

MODLIB	= $(INSTALL_MOD_PATH)/lib/modules/$(KERNELRELEASE)
export MODLIB

#
# INSTALL_MOD_STRIP, if defined, will cause modules to be
# stripped after they are installed.  If INSTALL_MOD_STRIP is '1', then
# the default option --strip-debug will be used.  Otherwise,
# INSTALL_MOD_STRIP value will be used as the options to the strip command.

ifdef INSTALL_MOD_STRIP
ifeq ($(INSTALL_MOD_STRIP),1)
mod_strip_cmd = $(STRIP) --strip-debug
else
mod_strip_cmd = $(STRIP) $(INSTALL_MOD_STRIP)
endif # INSTALL_MOD_STRIP=1
else
mod_strip_cmd = true
endif # INSTALL_MOD_STRIP
export mod_strip_cmd

# CONFIG_MODULE_COMPRESS, if defined, will cause module to be compressed
# after they are installed in agreement with CONFIG_MODULE_COMPRESS_GZIP
# or CONFIG_MODULE_COMPRESS_XZ.

mod_compress_cmd = true
ifdef CONFIG_MODULE_COMPRESS
  ifdef CONFIG_MODULE_COMPRESS_GZIP
    mod_compress_cmd = gzip -n -f
  endif # CONFIG_MODULE_COMPRESS_GZIP
  ifdef CONFIG_MODULE_COMPRESS_XZ
    mod_compress_cmd = xz -f
  endif # CONFIG_MODULE_COMPRESS_XZ
endif # CONFIG_MODULE_COMPRESS
export mod_compress_cmd

# Select initial ramdisk compression format, default is gzip(1).
# This shall be used by the dracut(8) tool while creating an initramfs image.
#
INITRD_COMPRESS-y                  := gzip
INITRD_COMPRESS-$(CONFIG_RD_BZIP2) := bzip2
INITRD_COMPRESS-$(CONFIG_RD_LZMA)  := lzma
INITRD_COMPRESS-$(CONFIG_RD_XZ)    := xz
INITRD_COMPRESS-$(CONFIG_RD_LZO)   := lzo
INITRD_COMPRESS-$(CONFIG_RD_LZ4)   := lz4
# do not export INITRD_COMPRESS, since we didn't actually
# choose a sane default compression above.
# export INITRD_COMPRESS := $(INITRD_COMPRESS-y)

ifdef CONFIG_MODULE_SIG_ALL
$(eval $(call config_filename,MODULE_SIG_KEY))

mod_sign_cmd = scripts/sign-file $(CONFIG_MODULE_SIG_HASH) $(MODULE_SIG_KEY_SRCPREFIX)$(CONFIG_MODULE_SIG_KEY) certs/signing_key.x509
else
mod_sign_cmd = true
endif
export mod_sign_cmd


ifeq ($(KBUILD_EXTMOD),)
core-y		+= kernel/ certs/ mm/ fs/ ipc/ security/ crypto/ block/

vmlinux-dirs	:= $(patsubst %/,%,$(filter %/, $(init-y) $(init-m) \
		     $(core-y) $(core-m) $(drivers-y) $(drivers-m) \
		     $(net-y) $(net-m) $(libs-y) $(libs-m) $(virt-y)))

vmlinux-alldirs	:= $(sort $(vmlinux-dirs) $(patsubst %/,%,$(filter %/, \
		     $(init-) $(core-) $(drivers-) $(net-) $(libs-) $(virt-))))

init-y		:= $(patsubst %/, %/built-in.o, $(init-y))
core-y		:= $(patsubst %/, %/built-in.o, $(core-y))
drivers-y	:= $(patsubst %/, %/built-in.o, $(drivers-y))
net-y		:= $(patsubst %/, %/built-in.o, $(net-y))
libs-y1		:= $(patsubst %/, %/lib.a, $(libs-y))
libs-y2		:= $(patsubst %/, %/built-in.o, $(libs-y))
libs-y		:= $(libs-y1) $(libs-y2)
virt-y		:= $(patsubst %/, %/built-in.o, $(virt-y))

# Externally visible symbols (used by link-vmlinux.sh)
export KBUILD_VMLINUX_INIT := $(head-y) $(init-y)
export KBUILD_VMLINUX_MAIN := $(core-y) $(libs-y) $(drivers-y) $(net-y) $(virt-y)
export KBUILD_LDS          := arch/$(SRCARCH)/kernel/vmlinux.lds
export LDFLAGS_vmlinux
# used by scripts/pacmage/Makefile
export KBUILD_ALLDIRS := $(sort $(filter-out arch/%,$(vmlinux-alldirs)) arch Documentation include samples scripts tools)

vmlinux-deps := $(KBUILD_LDS) $(KBUILD_VMLINUX_INIT) $(KBUILD_VMLINUX_MAIN)

# Include targets which we want to execute sequentially if the rest of the
# kernel build went well. If CONFIG_TRIM_UNUSED_KSYMS is set, this might be
# evaluated more than once.
PHONY += vmlinux_prereq
vmlinux_prereq: $(vmlinux-deps) FORCE
ifdef CONFIG_HEADERS_CHECK
	$(Q)$(MAKE) -f $(srctree)/Makefile headers_check
endif
ifdef CONFIG_BUILD_DOCSRC
	$(Q)$(MAKE) $(build)=Documentation
endif
ifdef CONFIG_GDB_SCRIPTS
	$(Q)ln -fsn `cd $(srctree) && /bin/pwd`/scripts/gdb/vmlinux-gdb.py
endif
ifdef CONFIG_TRIM_UNUSED_KSYMS
	$(Q)$(CONFIG_SHELL) $(srctree)/scripts/adjust_autoksyms.sh \
	  "$(MAKE) KBUILD_MODULES=1 -f $(srctree)/Makefile vmlinux_prereq"
endif

# standalone target for easier testing
include/generated/autoksyms.h: FORCE
	$(Q)$(CONFIG_SHELL) $(srctree)/scripts/adjust_autoksyms.sh true

# Final link of vmlinux
      cmd_link-vmlinux = $(CONFIG_SHELL) $< $(LD) $(LDFLAGS) $(LDFLAGS_vmlinux)
quiet_cmd_link-vmlinux = LINK    $@

vmlinux: scripts/link-vmlinux.sh vmlinux_prereq $(vmlinux-deps) FORCE
	+$(call if_changed,link-vmlinux)

# Build samples along the rest of the kernel
ifdef CONFIG_SAMPLES
vmlinux-dirs += samples
endif

# The actual objects are generated when descending,
# make sure no implicit rule kicks in
$(sort $(vmlinux-deps)): $(vmlinux-dirs) ;

# Handle descending into subdirectories listed in $(vmlinux-dirs)
# Preset locale variables to speed up the build process. Limit locale
# tweaks to this spot to avoid wrong language settings when running
# make menuconfig etc.
# Error messages still appears in the original language

PHONY += $(vmlinux-dirs)
$(vmlinux-dirs): prepare scripts
	$(Q)$(MAKE) $(build)=$@

define filechk_kernel.release
	echo "$(KERNELVERSION)$$($(CONFIG_SHELL) $(srctree)/scripts/setlocalversion $(srctree))"
endef

# Store (new) KERNELRELEASE string in include/config/kernel.release
include/config/kernel.release: include/config/auto.conf FORCE
	$(call filechk,kernel.release)


# Things we need to do before we recursively start building the kernel
# or the modules are listed in "prepare".
# A multi level approach is used. prepareN is processed before prepareN-1.
# archprepare is used in arch Makefiles and when processed asm symlink,
# version.h and scripts_basic is processed / created.

# Listed in dependency order
PHONY += prepare archprepare prepare0 prepare1 prepare2 prepare3

# prepare3 is used to check if we are building in a separate output directory,
# and if so do:
# 1) Check that make has not been executed in the kernel src $(srctree)
prepare3: include/config/kernel.release
ifneq ($(KBUILD_SRC),)
	@$(kecho) '  Using $(srctree) as source for kernel'
	$(Q)if [ -f $(srctree)/.config -o -d $(srctree)/include/config ]; then \
		echo >&2 "  $(srctree) is not clean, please run 'make mrproper'"; \
		echo >&2 "  in the '$(srctree)' directory.";\
		/bin/false; \
	fi;
endif

# prepare2 creates a makefile if using a separate output directory.
# From this point forward, .config has been reprocessed, so any rules
# that need to depend on updated CONFIG_* values can be checked here.
prepare2: prepare3 prepare-compiler-check outputmakefile asm-generic

prepare1: prepare2 $(version_h) include/generated/utsrelease.h \
                   include/config/auto.conf
	$(cmd_crmodverdir)
	$(Q)test -e include/generated/autoksyms.h || \
	    touch   include/generated/autoksyms.h

archprepare: archheaders archscripts prepare1 scripts_basic

prepare0: archprepare gcc-plugins
	$(Q)$(MAKE) $(build)=.

# All the preparing..
prepare: prepare0 prepare-objtool

ifdef CONFIG_STACK_VALIDATION
  has_libelf := $(call try-run,\
		echo "int main() {}" | $(HOSTCC) -xc -o /dev/null -lelf -,1,0)
  ifeq ($(has_libelf),1)
    objtool_target := tools/objtool FORCE
  else
    $(warning "Cannot use CONFIG_STACK_VALIDATION, please install libelf-dev, libelf-devel or elfutils-libelf-devel")
    SKIP_STACK_VALIDATION := 1
    export SKIP_STACK_VALIDATION
  endif
endif

PHONY += prepare-objtool
prepare-objtool: $(objtool_target)

# Check for CONFIG flags that require compiler support. Abort the build
# after .config has been processed, but before the kernel build starts.
#
# For security-sensitive CONFIG options, we don't want to fallback and/or
# silently change which compiler flags will be used, since that leads to
# producing kernels with different security feature characteristics
# depending on the compiler used. (For example, "But I selected
# CC_STACKPROTECTOR_STRONG! Why did it build with _REGULAR?!")
PHONY += prepare-compiler-check
prepare-compiler-check: FORCE
# Make sure compiler supports requested stack protector flag.
ifdef stackp-name
  ifeq ($(call cc-option, $(stackp-flag)),)
	@echo Cannot use CONFIG_CC_STACKPROTECTOR_$(stackp-name): \
		  $(stackp-flag) not supported by compiler >&2 && exit 1
  endif
endif
# Make sure compiler does not have buggy stack-protector support.
ifdef stackp-check
  ifneq ($(shell $(CONFIG_SHELL) $(stackp-check) $(CC) $(KBUILD_CPPFLAGS) $(biarch)),y)
	@echo Cannot use CONFIG_CC_STACKPROTECTOR_$(stackp-name): \
                  $(stackp-flag) available but compiler is broken >&2 && exit 1
  endif
endif
	@:

# Generate some files
# ---------------------------------------------------------------------------

# KERNELRELEASE can change from a few different places, meaning version.h
# needs to be updated, so this check is forced on all builds

uts_len := 64
define filechk_utsrelease.h
	if [ `echo -n "$(KERNELRELEASE)" | wc -c ` -gt $(uts_len) ]; then \
	  echo '"$(KERNELRELEASE)" exceeds $(uts_len) characters' >&2;    \
	  exit 1;                                                         \
	fi;                                                               \
	(echo \#define UTS_RELEASE \"$(KERNELRELEASE)\";)
endef

define filechk_version.h
	(echo \#define LINUX_VERSION_CODE $(shell                         \
	expr $(VERSION) \* 65536 + 0$(PATCHLEVEL) \* 256 + 0$(SUBLEVEL)); \
	echo '#define KERNEL_VERSION(a,b,c) (((a) << 16) + ((b) << 8) + (c))';)
endef

$(version_h): $(srctree)/Makefile FORCE
	$(call filechk,version.h)
	$(Q)rm -f $(old_version_h)

include/generated/utsrelease.h: include/config/kernel.release FORCE
	$(call filechk,utsrelease.h)

PHONY += headerdep
headerdep:
	$(Q)find $(srctree)/include/ -name '*.h' | xargs --max-args 1 \
	$(srctree)/scripts/headerdep.pl -I$(srctree)/include

# ---------------------------------------------------------------------------
# Firmware install
INSTALL_FW_PATH=$(INSTALL_MOD_PATH)/lib/firmware
export INSTALL_FW_PATH

PHONY += firmware_install
firmware_install:
	@mkdir -p $(objtree)/firmware
	$(Q)$(MAKE) -f $(srctree)/scripts/Makefile.fwinst obj=firmware __fw_install

# ---------------------------------------------------------------------------
# Kernel headers

#Default location for installed headers
export INSTALL_HDR_PATH = $(objtree)/usr

# If we do an all arch process set dst to asm-$(hdr-arch)
hdr-dst = $(if $(KBUILD_HEADERS), dst=include/asm-$(hdr-arch), dst=include/asm)

PHONY += archheaders
archheaders:

PHONY += archscripts
archscripts:

PHONY += __headers
__headers: $(version_h) scripts_basic asm-generic archheaders archscripts
	$(Q)$(MAKE) $(build)=scripts build_unifdef

PHONY += headers_install_all
headers_install_all:
	$(Q)$(CONFIG_SHELL) $(srctree)/scripts/headers.sh install

PHONY += headers_install
headers_install: __headers
	$(if $(wildcard $(srctree)/arch/$(hdr-arch)/include/uapi/asm/Kbuild),, \
	  $(error Headers not exportable for the $(SRCARCH) architecture))
	$(Q)$(MAKE) $(hdr-inst)=include/uapi
	$(Q)$(MAKE) $(hdr-inst)=arch/$(hdr-arch)/include/uapi/asm $(hdr-dst)

PHONY += headers_check_all
headers_check_all: headers_install_all
	$(Q)$(CONFIG_SHELL) $(srctree)/scripts/headers.sh check

PHONY += headers_check
headers_check: headers_install
	$(Q)$(MAKE) $(hdr-inst)=include/uapi HDRCHECK=1
	$(Q)$(MAKE) $(hdr-inst)=arch/$(hdr-arch)/include/uapi/asm $(hdr-dst) HDRCHECK=1

# ---------------------------------------------------------------------------
# Kernel selftest

PHONY += kselftest
kselftest:
	$(Q)$(MAKE) -C tools/testing/selftests run_tests

kselftest-clean:
	$(Q)$(MAKE) -C tools/testing/selftests clean

PHONY += kselftest-merge
kselftest-merge:
	$(if $(wildcard $(objtree)/.config),, $(error No .config exists, config your kernel first!))
	$(Q)$(CONFIG_SHELL) $(srctree)/scripts/kconfig/merge_config.sh \
		-m $(objtree)/.config \
		$(srctree)/tools/testing/selftests/*/config
	+$(Q)$(MAKE) -f $(srctree)/Makefile olddefconfig

# ---------------------------------------------------------------------------
# Modules

ifdef CONFIG_MODULES

# By default, build modules as well

all: modules

# Build modules
#
# A module can be listed more than once in obj-m resulting in
# duplicate lines in modules.order files.  Those are removed
# using awk while concatenating to the final file.

PHONY += modules
modules: $(vmlinux-dirs) $(if $(KBUILD_BUILTIN),vmlinux) modules.builtin
	$(Q)$(AWK) '!x[$$0]++' $(vmlinux-dirs:%=$(objtree)/%/modules.order) > $(objtree)/modules.order
	@$(kecho) '  Building modules, stage 2.';
	$(Q)$(MAKE) -f $(srctree)/scripts/Makefile.modpost
	$(Q)$(MAKE) -f $(srctree)/scripts/Makefile.fwinst obj=firmware __fw_modbuild

modules.builtin: $(vmlinux-dirs:%=%/modules.builtin)
	$(Q)$(AWK) '!x[$$0]++' $^ > $(objtree)/modules.builtin

%/modules.builtin: include/config/auto.conf
	$(Q)$(MAKE) $(modbuiltin)=$*


# Target to prepare building external modules
PHONY += modules_prepare
modules_prepare: prepare scripts

# Target to install modules
PHONY += modules_install
modules_install: _modinst_ _modinst_post

PHONY += _modinst_
_modinst_:
	@rm -rf $(MODLIB)/kernel
	@rm -f $(MODLIB)/source
	@mkdir -p $(MODLIB)/kernel
	@ln -s `cd $(srctree) && /bin/pwd` $(MODLIB)/source
	@if [ ! $(objtree) -ef  $(MODLIB)/build ]; then \
		rm -f $(MODLIB)/build ; \
		ln -s $(CURDIR) $(MODLIB)/build ; \
	fi
	@cp -f $(objtree)/modules.order $(MODLIB)/
	@cp -f $(objtree)/modules.builtin $(MODLIB)/
	$(Q)$(MAKE) -f $(srctree)/scripts/Makefile.modinst

# This depmod is only for convenience to give the initial
# boot a modules.dep even before / is mounted read-write.  However the
# boot script depmod is the master version.
PHONY += _modinst_post
_modinst_post: _modinst_
	$(Q)$(MAKE) -f $(srctree)/scripts/Makefile.fwinst obj=firmware __fw_modinst
	$(call cmd,depmod)

ifeq ($(CONFIG_MODULE_SIG), y)
PHONY += modules_sign
modules_sign:
	$(Q)$(MAKE) -f $(srctree)/scripts/Makefile.modsign
endif

else # CONFIG_MODULES

# Modules not configured
# ---------------------------------------------------------------------------

PHONY += modules modules_install
modules modules_install:
	@echo >&2
	@echo >&2 "The present kernel configuration has modules disabled."
	@echo >&2 "Type 'make config' and enable loadable module support."
	@echo >&2 "Then build a kernel with module support enabled."
	@echo >&2
	@exit 1

endif # CONFIG_MODULES

###
# Cleaning is done on three levels.
# make clean     Delete most generated files
#                Leave enough to build external modules
# make mrproper  Delete the current configuration, and all generated files
# make distclean Remove editor backup files, patch leftover files and the like

# Directories & files removed with 'make clean'
CLEAN_DIRS  += $(MODVERDIR)

# Directories & files removed with 'make mrproper'
MRPROPER_DIRS  += include/config usr/include include/generated          \
		  arch/*/include/generated .tmp_objdiff
MRPROPER_FILES += .config .config.old .version .old_version \
		  Module.symvers tags TAGS cscope* GPATH GTAGS GRTAGS GSYMS \
		  signing_key.pem signing_key.priv signing_key.x509	\
		  x509.genkey extra_certificates signing_key.x509.keyid	\
		  signing_key.x509.signer vmlinux-gdb.py

# clean - Delete most, but leave enough to build external modules
#
clean: rm-dirs  := $(CLEAN_DIRS)
clean: rm-files := $(CLEAN_FILES)
clean-dirs      := $(addprefix _clean_, . $(vmlinux-alldirs) Documentation samples)

PHONY += $(clean-dirs) clean archclean vmlinuxclean
$(clean-dirs):
	$(Q)$(MAKE) $(clean)=$(patsubst _clean_%,%,$@)

vmlinuxclean:
	$(Q)$(CONFIG_SHELL) $(srctree)/scripts/link-vmlinux.sh clean

clean: archclean vmlinuxclean

# mrproper - Delete all generated files, including .config
#
mrproper: rm-dirs  := $(wildcard $(MRPROPER_DIRS))
mrproper: rm-files := $(wildcard $(MRPROPER_FILES))
mrproper-dirs      := $(addprefix _mrproper_,Documentation/DocBook scripts)

PHONY += $(mrproper-dirs) mrproper archmrproper
$(mrproper-dirs):
	$(Q)$(MAKE) $(clean)=$(patsubst _mrproper_%,%,$@)

mrproper: clean archmrproper $(mrproper-dirs)
	$(call cmd,rmdirs)
	$(call cmd,rmfiles)

# distclean
#
PHONY += distclean

distclean: mrproper
	@find $(srctree) $(RCS_FIND_IGNORE) \
		\( -name '*.orig' -o -name '*.rej' -o -name '*~' \
		-o -name '*.bak' -o -name '#*#' -o -name '.*.orig' \
		-o -name '.*.rej' -o -name '*%'  -o -name 'core' \) \
		-type f -print | xargs rm -f


# Packaging of the kernel to various formats
# ---------------------------------------------------------------------------
# rpm target kept for backward compatibility
package-dir	:= scripts/package

%src-pkg: FORCE
	$(Q)$(MAKE) $(build)=$(package-dir) $@
%pkg: include/config/kernel.release FORCE
	$(Q)$(MAKE) $(build)=$(package-dir) $@
rpm: include/config/kernel.release FORCE
	$(Q)$(MAKE) $(build)=$(package-dir) $@


# Brief documentation of the typical targets used
# ---------------------------------------------------------------------------

boards := $(wildcard $(srctree)/arch/$(SRCARCH)/configs/*_defconfig)
boards := $(sort $(notdir $(boards)))
board-dirs := $(dir $(wildcard $(srctree)/arch/$(SRCARCH)/configs/*/*_defconfig))
board-dirs := $(sort $(notdir $(board-dirs:/=)))

PHONY += help
help:
	@echo  'Cleaning targets:'
	@echo  '  clean		  - Remove most generated files but keep the config and'
	@echo  '                    enough build support to build external modules'
	@echo  '  mrproper	  - Remove all generated files + config + various backup files'
	@echo  '  distclean	  - mrproper + remove editor backup and patch files'
	@echo  ''
	@echo  'Configuration targets:'
	@$(MAKE) -f $(srctree)/scripts/kconfig/Makefile help
	@echo  ''
	@echo  'Other generic targets:'
	@echo  '  all		  - Build all targets marked with [*]'
	@echo  '* vmlinux	  - Build the bare kernel'
	@echo  '* modules	  - Build all modules'
	@echo  '  modules_install - Install all modules to INSTALL_MOD_PATH (default: /)'
	@echo  '  firmware_install- Install all firmware to INSTALL_FW_PATH'
	@echo  '                    (default: $$(INSTALL_MOD_PATH)/lib/firmware)'
	@echo  '  dir/            - Build all files in dir and below'
	@echo  '  dir/file.[ois]  - Build specified target only'
	@echo  '  dir/file.lst    - Build specified mixed source/assembly target only'
	@echo  '                    (requires a recent binutils and recent build (System.map))'
	@echo  '  dir/file.ko     - Build module including final link'
	@echo  '  modules_prepare - Set up for building external modules'
	@echo  '  tags/TAGS	  - Generate tags file for editors'
	@echo  '  cscope	  - Generate cscope index'
	@echo  '  gtags           - Generate GNU GLOBAL index'
	@echo  '  kernelrelease	  - Output the release version string (use with make -s)'
	@echo  '  kernelversion	  - Output the version stored in Makefile (use with make -s)'
	@echo  '  image_name	  - Output the image name (use with make -s)'
	@echo  '  headers_install - Install sanitised kernel headers to INSTALL_HDR_PATH'; \
	 echo  '                    (default: $(INSTALL_HDR_PATH))'; \
	 echo  ''
	@echo  'Static analysers'
	@echo  '  checkstack      - Generate a list of stack hogs'
	@echo  '  namespacecheck  - Name space analysis on compiled kernel'
	@echo  '  versioncheck    - Sanity check on version.h usage'
	@echo  '  includecheck    - Check for duplicate included header files'
	@echo  '  export_report   - List the usages of all exported symbols'
	@echo  '  headers_check   - Sanity check on exported headers'
	@echo  '  headerdep       - Detect inclusion cycles in headers'
	@$(MAKE) -f $(srctree)/scripts/Makefile.help checker-help
	@echo  ''
	@echo  'Kernel selftest'
	@echo  '  kselftest       - Build and run kernel selftest (run as root)'
	@echo  '                    Build, install, and boot kernel before'
	@echo  '                    running kselftest on it'
	@echo  '  kselftest-clean - Remove all generated kselftest files'
	@echo  '  kselftest-merge - Merge all the config dependencies of kselftest to existed'
	@echo  '                    .config.'
	@echo  ''
	@echo  'Kernel packaging:'
	@$(MAKE) $(build)=$(package-dir) help
	@echo  ''
	@echo  'Documentation targets:'
	@$(MAKE) -f $(srctree)/Documentation/Makefile.sphinx dochelp
	@echo  ''
	@$(MAKE) -f $(srctree)/Documentation/DocBook/Makefile dochelp
	@echo  ''
	@echo  'Architecture specific targets ($(SRCARCH)):'
	@$(if $(archhelp),$(archhelp),\
		echo '  No architecture specific help defined for $(SRCARCH)')
	@echo  ''
	@$(if $(boards), \
		$(foreach b, $(boards), \
		printf "  %-24s - Build for %s\\n" $(b) $(subst _defconfig,,$(b));) \
		echo '')
	@$(if $(board-dirs), \
		$(foreach b, $(board-dirs), \
		printf "  %-16s - Show %s-specific targets\\n" help-$(b) $(b);) \
		printf "  %-16s - Show all of the above\\n" help-boards; \
		echo '')

	@echo  '  make V=0|1 [targets] 0 => quiet build (default), 1 => verbose build'
	@echo  '  make V=2   [targets] 2 => give reason for rebuild of target'
	@echo  '  make O=dir [targets] Locate all output files in "dir", including .config'
	@echo  '  make C=1   [targets] Check all c source with $$CHECK (sparse by default)'
	@echo  '  make C=2   [targets] Force check of all c source with $$CHECK'
	@echo  '  make RECORDMCOUNT_WARN=1 [targets] Warn about ignored mcount sections'
	@echo  '  make W=n   [targets] Enable extra gcc checks, n=1,2,3 where'
	@echo  '		1: warnings which may be relevant and do not occur too often'
	@echo  '		2: warnings which occur quite often but may still be relevant'
	@echo  '		3: more obscure warnings, can most likely be ignored'
	@echo  '		Multiple levels can be combined with W=12 or W=123'
	@echo  ''
	@echo  'Execute "make" or "make all" to build all targets marked with [*] '
	@echo  'For further info see the ./README file'


help-board-dirs := $(addprefix help-,$(board-dirs))

help-boards: $(help-board-dirs)

boards-per-dir = $(sort $(notdir $(wildcard $(srctree)/arch/$(SRCARCH)/configs/$*/*_defconfig)))

$(help-board-dirs): help-%:
	@echo  'Architecture specific targets ($(SRCARCH) $*):'
	@$(if $(boards-per-dir), \
		$(foreach b, $(boards-per-dir), \
		printf "  %-24s - Build for %s\\n" $*/$(b) $(subst _defconfig,,$(b));) \
		echo '')


# Documentation targets
# ---------------------------------------------------------------------------
DOC_TARGETS := xmldocs sgmldocs psdocs pdfdocs htmldocs mandocs installmandocs epubdocs cleandocs
PHONY += $(DOC_TARGETS)
$(DOC_TARGETS): scripts_basic FORCE
	$(Q)$(MAKE) $(build)=scripts build_docproc build_check-lc_ctype
	$(Q)$(MAKE) $(build)=Documentation -f $(srctree)/Documentation/Makefile.sphinx $@
	$(Q)$(MAKE) $(build)=Documentation/DocBook $@

else # KBUILD_EXTMOD

###
# External module support.
# When building external modules the kernel used as basis is considered
# read-only, and no consistency checks are made and the make
# system is not used on the basis kernel. If updates are required
# in the basis kernel ordinary make commands (without M=...) must
# be used.
#
# The following are the only valid targets when building external
# modules.
# make M=dir clean     Delete all automatically generated files
# make M=dir modules   Make all modules in specified dir
# make M=dir	       Same as 'make M=dir modules'
# make M=dir modules_install
#                      Install the modules built in the module directory
#                      Assumes install directory is already created

# We are always building modules
KBUILD_MODULES := 1
PHONY += crmodverdir
crmodverdir:
	$(cmd_crmodverdir)

PHONY += $(objtree)/Module.symvers
$(objtree)/Module.symvers:
	@test -e $(objtree)/Module.symvers || ( \
	echo; \
	echo "  WARNING: Symbol version dump $(objtree)/Module.symvers"; \
	echo "           is missing; modules will have no dependencies and modversions."; \
	echo )

module-dirs := $(addprefix _module_,$(KBUILD_EXTMOD))
PHONY += $(module-dirs) modules
$(module-dirs): crmodverdir $(objtree)/Module.symvers
	$(Q)$(MAKE) $(build)=$(patsubst _module_%,%,$@)

modules: $(module-dirs)
	@$(kecho) '  Building modules, stage 2.';
	$(Q)$(MAKE) -f $(srctree)/scripts/Makefile.modpost

PHONY += modules_install
modules_install: _emodinst_ _emodinst_post

install-dir := $(if $(INSTALL_MOD_DIR),$(INSTALL_MOD_DIR),extra)
PHONY += _emodinst_
_emodinst_:
	$(Q)mkdir -p $(MODLIB)/$(install-dir)
	$(Q)$(MAKE) -f $(srctree)/scripts/Makefile.modinst

PHONY += _emodinst_post
_emodinst_post: _emodinst_
	$(call cmd,depmod)

clean-dirs := $(addprefix _clean_,$(KBUILD_EXTMOD))

PHONY += $(clean-dirs) clean
$(clean-dirs):
	$(Q)$(MAKE) $(clean)=$(patsubst _clean_%,%,$@)

clean:	rm-dirs := $(MODVERDIR)
clean: rm-files := $(KBUILD_EXTMOD)/Module.symvers

PHONY += help
help:
	@echo  '  Building external modules.'
	@echo  '  Syntax: make -C path/to/kernel/src M=$$PWD target'
	@echo  ''
	@echo  '  modules         - default target, build the module(s)'
	@echo  '  modules_install - install the module'
	@echo  '  clean           - remove generated files in module directory only'
	@echo  ''

# Dummies...
PHONY += prepare scripts
prepare: ;
scripts: ;
endif # KBUILD_EXTMOD

clean: $(clean-dirs)
	$(call cmd,rmdirs)
	$(call cmd,rmfiles)
	@find $(if $(KBUILD_EXTMOD), $(KBUILD_EXTMOD), .) $(RCS_FIND_IGNORE) \
		\( -name '*.[oas]' -o -name '*.ko' -o -name '.*.cmd' \
		-o -name '*.ko.*' \
		-o -name '*.dwo'  \
		-o -name '*.su'  \
		-o -name '.*.d' -o -name '.*.tmp' -o -name '*.mod.c' \
		-o -name '*.symtypes' -o -name 'modules.order' \
		-o -name modules.builtin -o -name '.tmp_*.o.*' \
		-o -name '*.c.[012]*.*' \
		-o -name '*.gcno' \) -type f -print | xargs rm -f

# Generate tags for editors
# ---------------------------------------------------------------------------
quiet_cmd_tags = GEN     $@
      cmd_tags = $(CONFIG_SHELL) $(srctree)/scripts/tags.sh $@

tags TAGS cscope gtags: FORCE
	$(call cmd,tags)

# Scripts to check various things for consistency
# ---------------------------------------------------------------------------

PHONY += includecheck versioncheck coccicheck namespacecheck export_report

includecheck:
	find $(srctree)/* $(RCS_FIND_IGNORE) \
		-name '*.[hcS]' -type f -print | sort \
		| xargs $(PERL) -w $(srctree)/scripts/checkincludes.pl

versioncheck:
	find $(srctree)/* $(RCS_FIND_IGNORE) \
		-name '*.[hcS]' -type f -print | sort \
		| xargs $(PERL) -w $(srctree)/scripts/checkversion.pl

coccicheck:
	$(Q)$(CONFIG_SHELL) $(srctree)/scripts/$@

namespacecheck:
	$(PERL) $(srctree)/scripts/namespace.pl

export_report:
	$(PERL) $(srctree)/scripts/export_report.pl

endif #ifeq ($(config-targets),1)
endif #ifeq ($(mixed-targets),1)

PHONY += checkstack kernelrelease kernelversion image_name

# UML needs a little special treatment here.  It wants to use the host
# toolchain, so needs $(SUBARCH) passed to checkstack.pl.  Everyone
# else wants $(ARCH), including people doing cross-builds, which means
# that $(SUBARCH) doesn't work here.
ifeq ($(ARCH), um)
CHECKSTACK_ARCH := $(SUBARCH)
else
CHECKSTACK_ARCH := $(ARCH)
endif
checkstack:
	$(OBJDUMP) -d vmlinux $$(find . -name '*.ko') | \
	$(PERL) $(src)/scripts/checkstack.pl $(CHECKSTACK_ARCH)

kernelrelease:
	@echo "$(KERNELVERSION)$$($(CONFIG_SHELL) $(srctree)/scripts/setlocalversion $(srctree))"

kernelversion:
	@echo $(KERNELVERSION)

image_name:
	@echo $(KBUILD_IMAGE)

# Clear a bunch of variables before executing the submake
tools/: FORCE
	$(Q)mkdir -p $(objtree)/tools
	$(Q)$(MAKE) LDFLAGS= MAKEFLAGS="$(filter --j% -j,$(MAKEFLAGS))" O=$(shell cd $(objtree) && /bin/pwd) subdir=tools -C $(src)/tools/

tools/%: FORCE
	$(Q)mkdir -p $(objtree)/tools
	$(Q)$(MAKE) LDFLAGS= MAKEFLAGS="$(filter --j% -j,$(MAKEFLAGS))" O=$(shell cd $(objtree) && /bin/pwd) subdir=tools -C $(src)/tools/ $*

# Single targets
# ---------------------------------------------------------------------------
# Single targets are compatible with:
# - build with mixed source and output
# - build with separate output dir 'make O=...'
# - external modules
#
#  target-dir => where to store outputfile
#  build-dir  => directory in kernel source tree to use

ifeq ($(KBUILD_EXTMOD),)
        build-dir  = $(patsubst %/,%,$(dir $@))
        target-dir = $(dir $@)
else
        zap-slash=$(filter-out .,$(patsubst %/,%,$(dir $@)))
        build-dir  = $(KBUILD_EXTMOD)$(if $(zap-slash),/$(zap-slash))
        target-dir = $(if $(KBUILD_EXTMOD),$(dir $<),$(dir $@))
endif

%.s: %.c prepare scripts FORCE
	$(Q)$(MAKE) $(build)=$(build-dir) $(target-dir)$(notdir $@)
%.i: %.c prepare scripts FORCE
	$(Q)$(MAKE) $(build)=$(build-dir) $(target-dir)$(notdir $@)
%.o: %.c prepare scripts FORCE
	$(Q)$(MAKE) $(build)=$(build-dir) $(target-dir)$(notdir $@)
%.lst: %.c prepare scripts FORCE
	$(Q)$(MAKE) $(build)=$(build-dir) $(target-dir)$(notdir $@)
%.s: %.S prepare scripts FORCE
	$(Q)$(MAKE) $(build)=$(build-dir) $(target-dir)$(notdir $@)
%.o: %.S prepare scripts FORCE
	$(Q)$(MAKE) $(build)=$(build-dir) $(target-dir)$(notdir $@)
%.symtypes: %.c prepare scripts FORCE
	$(Q)$(MAKE) $(build)=$(build-dir) $(target-dir)$(notdir $@)

# Modules
/: prepare scripts FORCE
	$(cmd_crmodverdir)
	$(Q)$(MAKE) KBUILD_MODULES=$(if $(CONFIG_MODULES),1) \
	$(build)=$(build-dir)
# Make sure the latest headers are built for Documentation
Documentation/ samples/: headers_install
%/: prepare scripts FORCE
	$(cmd_crmodverdir)
	$(Q)$(MAKE) KBUILD_MODULES=$(if $(CONFIG_MODULES),1) \
	$(build)=$(build-dir)
%.ko: prepare scripts FORCE
	$(cmd_crmodverdir)
	$(Q)$(MAKE) KBUILD_MODULES=$(if $(CONFIG_MODULES),1)   \
	$(build)=$(build-dir) $(@:.ko=.o)
	$(Q)$(MAKE) -f $(srctree)/scripts/Makefile.modpost

# FIXME Should go into a make.lib or something
# ===========================================================================

quiet_cmd_rmdirs = $(if $(wildcard $(rm-dirs)),CLEAN   $(wildcard $(rm-dirs)))
      cmd_rmdirs = rm -rf $(rm-dirs)

quiet_cmd_rmfiles = $(if $(wildcard $(rm-files)),CLEAN   $(wildcard $(rm-files)))
      cmd_rmfiles = rm -f $(rm-files)

# Run depmod only if we have System.map and depmod is executable
quiet_cmd_depmod = DEPMOD  $(KERNELRELEASE)
      cmd_depmod = $(CONFIG_SHELL) $(srctree)/scripts/depmod.sh $(DEPMOD) \
                   $(KERNELRELEASE) "$(patsubst y,_,$(CONFIG_HAVE_UNDERSCORE_SYMBOL_PREFIX))"

# Create temporary dir for module support files
# clean it up only when building all modules
cmd_crmodverdir = $(Q)mkdir -p $(MODVERDIR) \
                  $(if $(KBUILD_MODULES),; rm -f $(MODVERDIR)/*)

# read all saved command lines

targets := $(wildcard $(sort $(targets)))
cmd_files := $(wildcard .*.cmd $(foreach f,$(targets),$(dir $(f)).$(notdir $(f)).cmd))

ifneq ($(cmd_files),)
  $(cmd_files): ;	# Do not try to update included dependency files
  include $(cmd_files)
endif

endif	# skip-makefile

PHONY += FORCE
FORCE:

# Declare the contents of the .PHONY variable as phony.  We keep that
# information in a variable so we can use it in if_changed and friends.
.PHONY: $(PHONY)<|MERGE_RESOLUTION|>--- conflicted
+++ resolved
@@ -1,12 +1,7 @@
 VERSION = 4
 PATCHLEVEL = 8
-<<<<<<< HEAD
-SUBLEVEL = 1
-EXTRAVERSION = _dtop-I.5
-=======
 SUBLEVEL = 2
-EXTRAVERSION =
->>>>>>> cb5d016a
+EXTRAVERSION = _dtop-I.6
 NAME = Psychotic Stoned Sheep
 
 # *DOCUMENTATION*
