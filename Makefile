--- conflicted
+++ resolved
@@ -1,12 +1,7 @@
 VERSION = 4
 PATCHLEVEL = 7
-<<<<<<< HEAD
-SUBLEVEL = 1
-EXTRAVERSION = _dtop-I.4
-=======
 SUBLEVEL = 2
-EXTRAVERSION =
->>>>>>> 84fae3f8
+EXTRAVERSION = _dtop-I.5
 NAME = Psychotic Stoned Sheep
 
 # *DOCUMENTATION*
