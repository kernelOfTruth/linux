--- conflicted
+++ resolved
@@ -1,12 +1,7 @@
 VERSION = 4
 PATCHLEVEL = 1
-<<<<<<< HEAD
-SUBLEVEL = 4
+SUBLEVEL = 5
 EXTRAVERSION = _dtop-VIII.1
-=======
-SUBLEVEL = 5
-EXTRAVERSION =
->>>>>>> 352cb867
 NAME = Series 4800
 
 # *DOCUMENTATION*
