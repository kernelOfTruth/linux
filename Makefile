VERSION = 4
PATCHLEVEL = 8
<<<<<<< HEAD
SUBLEVEL = 7
EXTRAVERSION = _dtop-I.18
=======
SUBLEVEL = 8
EXTRAVERSION =
>>>>>>> 61385cc1
NAME = Psychotic Stoned Sheep

# *DOCUMENTATION*
# To see a list of typical targets execute "make help"
# More info can be located in ./README
# Comments in this file are targeted only to the developer, do not
# expect to learn how to build the kernel reading this file.

# o Do not use make's built-in rules and variables
#   (this increases performance and avoids hard-to-debug behaviour);
# o Look for make include files relative to root of kernel src
MAKEFLAGS += -rR --include-dir=$(CURDIR)

# Avoid funny character set dependencies
unexport LC_ALL
LC_COLLATE=C
LC_NUMERIC=C
export LC_COLLATE LC_NUMERIC

# Avoid interference with shell env settings
unexport GREP_OPTIONS

# We are using a recursive build, so we need to do a little thinking
# to get the ordering right.
#
# Most importantly: sub-Makefiles should only ever modify files in
# their own directory. If in some directory we have a dependency on
# a file in another dir (which doesn't happen often, but it's often
# unavoidable when linking the built-in.o targets which finally
# turn into vmlinux), we will call a sub make in that other dir, and
# after that we are sure that everything which is in that other dir
# is now up to date.
#
# The only cases where we need to modify files which have global
# effects are thus separated out and done before the recursive
# descending is started. They are now explicitly listed as the
# prepare rule.

# Beautify output
# ---------------------------------------------------------------------------
#
# Normally, we echo the whole command before executing it. By making
# that echo $($(quiet)$(cmd)), we now have the possibility to set
# $(quiet) to choose other forms of output instead, e.g.
#
#         quiet_cmd_cc_o_c = Compiling $(RELDIR)/$@
#         cmd_cc_o_c       = $(CC) $(c_flags) -c -o $@ $<
#
# If $(quiet) is empty, the whole command will be printed.
# If it is set to "quiet_", only the short version will be printed.
# If it is set to "silent_", nothing will be printed at all, since
# the variable $(silent_cmd_cc_o_c) doesn't exist.
#
# A simple variant is to prefix commands with $(Q) - that's useful
# for commands that shall be hidden in non-verbose mode.
#
#	$(Q)ln $@ :<
#
# If KBUILD_VERBOSE equals 0 then the above command will be hidden.
# If KBUILD_VERBOSE equals 1 then the above command is displayed.
#
# To put more focus on warnings, be less verbose as default
# Use 'make V=1' to see the full commands

ifeq ("$(origin V)", "command line")
  KBUILD_VERBOSE = $(V)
endif
ifndef KBUILD_VERBOSE
  KBUILD_VERBOSE = 0
endif

ifeq ($(KBUILD_VERBOSE),1)
  quiet =
  Q =
else
  quiet=quiet_
  Q = @
endif

# If the user is running make -s (silent mode), suppress echoing of
# commands

ifneq ($(filter 4.%,$(MAKE_VERSION)),)	# make-4
ifneq ($(filter %s ,$(firstword x$(MAKEFLAGS))),)
  quiet=silent_
endif
else					# make-3.8x
ifneq ($(filter s% -s%,$(MAKEFLAGS)),)
  quiet=silent_
endif
endif

export quiet Q KBUILD_VERBOSE

# kbuild supports saving output files in a separate directory.
# To locate output files in a separate directory two syntaxes are supported.
# In both cases the working directory must be the root of the kernel src.
# 1) O=
# Use "make O=dir/to/store/output/files/"
#
# 2) Set KBUILD_OUTPUT
# Set the environment variable KBUILD_OUTPUT to point to the directory
# where the output files shall be placed.
# export KBUILD_OUTPUT=dir/to/store/output/files/
# make
#
# The O= assignment takes precedence over the KBUILD_OUTPUT environment
# variable.

# KBUILD_SRC is set on invocation of make in OBJ directory
# KBUILD_SRC is not intended to be used by the regular user (for now)
ifeq ($(KBUILD_SRC),)

# OK, Make called in directory where kernel src resides
# Do we want to locate output files in a separate directory?
ifeq ("$(origin O)", "command line")
  KBUILD_OUTPUT := $(O)
endif

# That's our default target when none is given on the command line
PHONY := _all
_all:

# Cancel implicit rules on top Makefile
$(CURDIR)/Makefile Makefile: ;

ifneq ($(words $(subst :, ,$(CURDIR))), 1)
  $(error main directory cannot contain spaces nor colons)
endif

ifneq ($(KBUILD_OUTPUT),)
# Invoke a second make in the output directory, passing relevant variables
# check that the output directory actually exists
saved-output := $(KBUILD_OUTPUT)
KBUILD_OUTPUT := $(shell mkdir -p $(KBUILD_OUTPUT) && cd $(KBUILD_OUTPUT) \
								&& /bin/pwd)
$(if $(KBUILD_OUTPUT),, \
     $(error failed to create output directory "$(saved-output)"))

PHONY += $(MAKECMDGOALS) sub-make

$(filter-out _all sub-make $(CURDIR)/Makefile, $(MAKECMDGOALS)) _all: sub-make
	@:

sub-make:
	$(Q)$(MAKE) -C $(KBUILD_OUTPUT) KBUILD_SRC=$(CURDIR) \
	-f $(CURDIR)/Makefile $(filter-out _all sub-make,$(MAKECMDGOALS))

# Leave processing to above invocation of make
skip-makefile := 1
endif # ifneq ($(KBUILD_OUTPUT),)
endif # ifeq ($(KBUILD_SRC),)

# We process the rest of the Makefile if this is the final invocation of make
ifeq ($(skip-makefile),)

# Do not print "Entering directory ...",
# but we want to display it when entering to the output directory
# so that IDEs/editors are able to understand relative filenames.
MAKEFLAGS += --no-print-directory

# Call a source code checker (by default, "sparse") as part of the
# C compilation.
#
# Use 'make C=1' to enable checking of only re-compiled files.
# Use 'make C=2' to enable checking of *all* source files, regardless
# of whether they are re-compiled or not.
#
# See the file "Documentation/sparse.txt" for more details, including
# where to get the "sparse" utility.

ifeq ("$(origin C)", "command line")
  KBUILD_CHECKSRC = $(C)
endif
ifndef KBUILD_CHECKSRC
  KBUILD_CHECKSRC = 0
endif

# Use make M=dir to specify directory of external module to build
# Old syntax make ... SUBDIRS=$PWD is still supported
# Setting the environment variable KBUILD_EXTMOD take precedence
ifdef SUBDIRS
  KBUILD_EXTMOD ?= $(SUBDIRS)
endif

ifeq ("$(origin M)", "command line")
  KBUILD_EXTMOD := $(M)
endif

# If building an external module we do not care about the all: rule
# but instead _all depend on modules
PHONY += all
ifeq ($(KBUILD_EXTMOD),)
_all: all
else
_all: modules
endif

ifeq ($(KBUILD_SRC),)
        # building in the source tree
        srctree := .
else
        ifeq ($(KBUILD_SRC)/,$(dir $(CURDIR)))
                # building in a subdirectory of the source tree
                srctree := ..
        else
                srctree := $(KBUILD_SRC)
        endif
endif
objtree		:= .
src		:= $(srctree)
obj		:= $(objtree)

VPATH		:= $(srctree)$(if $(KBUILD_EXTMOD),:$(KBUILD_EXTMOD))

export srctree objtree VPATH

# SUBARCH tells the usermode build what the underlying arch is.  That is set
# first, and if a usermode build is happening, the "ARCH=um" on the command
# line overrides the setting of ARCH below.  If a native build is happening,
# then ARCH is assigned, getting whatever value it gets normally, and
# SUBARCH is subsequently ignored.

SUBARCH := $(shell uname -m | sed -e s/i.86/x86/ -e s/x86_64/x86/ \
				  -e s/sun4u/sparc64/ \
				  -e s/arm.*/arm/ -e s/sa110/arm/ \
				  -e s/s390x/s390/ -e s/parisc64/parisc/ \
				  -e s/ppc.*/powerpc/ -e s/mips.*/mips/ \
				  -e s/sh[234].*/sh/ -e s/aarch64.*/arm64/ )

# Cross compiling and selecting different set of gcc/bin-utils
# ---------------------------------------------------------------------------
#
# When performing cross compilation for other architectures ARCH shall be set
# to the target architecture. (See arch/* for the possibilities).
# ARCH can be set during invocation of make:
# make ARCH=ia64
# Another way is to have ARCH set in the environment.
# The default ARCH is the host where make is executed.

# CROSS_COMPILE specify the prefix used for all executables used
# during compilation. Only gcc and related bin-utils executables
# are prefixed with $(CROSS_COMPILE).
# CROSS_COMPILE can be set on the command line
# make CROSS_COMPILE=ia64-linux-
# Alternatively CROSS_COMPILE can be set in the environment.
# A third alternative is to store a setting in .config so that plain
# "make" in the configured kernel build directory always uses that.
# Default value for CROSS_COMPILE is not to prefix executables
# Note: Some architectures assign CROSS_COMPILE in their arch/*/Makefile
ARCH		?= $(SUBARCH)
CROSS_COMPILE	?= $(CONFIG_CROSS_COMPILE:"%"=%)

# Architecture as present in compile.h
UTS_MACHINE 	:= $(ARCH)
SRCARCH 	:= $(ARCH)

# Additional ARCH settings for x86
ifeq ($(ARCH),i386)
        SRCARCH := x86
endif
ifeq ($(ARCH),x86_64)
        SRCARCH := x86
endif

# Additional ARCH settings for sparc
ifeq ($(ARCH),sparc32)
       SRCARCH := sparc
endif
ifeq ($(ARCH),sparc64)
       SRCARCH := sparc
endif

# Additional ARCH settings for sh
ifeq ($(ARCH),sh64)
       SRCARCH := sh
endif

# Additional ARCH settings for tile
ifeq ($(ARCH),tilepro)
       SRCARCH := tile
endif
ifeq ($(ARCH),tilegx)
       SRCARCH := tile
endif

# Where to locate arch specific headers
hdr-arch  := $(SRCARCH)

KCONFIG_CONFIG	?= .config
export KCONFIG_CONFIG

# SHELL used by kbuild
CONFIG_SHELL := $(shell if [ -x "$$BASH" ]; then echo $$BASH; \
	  else if [ -x /bin/bash ]; then echo /bin/bash; \
	  else echo sh; fi ; fi)

HOSTCC       = gcc
HOSTCXX      = g++
HOSTCFLAGS   = -Wall -Wmissing-prototypes -Wstrict-prototypes -O2 -fomit-frame-pointer -std=gnu89
HOSTCXXFLAGS = -O2

ifeq ($(shell $(HOSTCC) -v 2>&1 | grep -c "clang version"), 1)
HOSTCFLAGS  += -Wno-unused-value -Wno-unused-parameter \
		-Wno-missing-field-initializers -fno-delete-null-pointer-checks
endif

# Decide whether to build built-in, modular, or both.
# Normally, just do built-in.

KBUILD_MODULES :=
KBUILD_BUILTIN := 1

# If we have only "make modules", don't compile built-in objects.
# When we're building modules with modversions, we need to consider
# the built-in objects during the descend as well, in order to
# make sure the checksums are up to date before we record them.

ifeq ($(MAKECMDGOALS),modules)
  KBUILD_BUILTIN := $(if $(CONFIG_MODVERSIONS),1)
endif

# If we have "make <whatever> modules", compile modules
# in addition to whatever we do anyway.
# Just "make" or "make all" shall build modules as well

ifneq ($(filter all _all modules,$(MAKECMDGOALS)),)
  KBUILD_MODULES := 1
endif

ifeq ($(MAKECMDGOALS),)
  KBUILD_MODULES := 1
endif

export KBUILD_MODULES KBUILD_BUILTIN
export KBUILD_CHECKSRC KBUILD_SRC KBUILD_EXTMOD

# We need some generic definitions (do not try to remake the file).
scripts/Kbuild.include: ;
include scripts/Kbuild.include

# Make variables (CC, etc...)
AS		= $(CROSS_COMPILE)as
LD		= $(CROSS_COMPILE)ld
CC		= $(CROSS_COMPILE)gcc
CPP		= $(CC) -E
AR		= $(CROSS_COMPILE)ar
NM		= $(CROSS_COMPILE)nm
STRIP		= $(CROSS_COMPILE)strip
OBJCOPY		= $(CROSS_COMPILE)objcopy
OBJDUMP		= $(CROSS_COMPILE)objdump
AWK		= awk
GENKSYMS	= scripts/genksyms/genksyms
INSTALLKERNEL  := installkernel
DEPMOD		= /sbin/depmod
PERL		= perl
PYTHON		= python
CHECK		= sparse

CHECKFLAGS     := -D__linux__ -Dlinux -D__STDC__ -Dunix -D__unix__ \
		  -Wbitwise -Wno-return-void $(CF)
NOSTDINC_FLAGS  =
CFLAGS_MODULE   =
AFLAGS_MODULE   =
LDFLAGS_MODULE  =
CFLAGS_KERNEL	=
AFLAGS_KERNEL	=
LDFLAGS_vmlinux =
CFLAGS_GCOV	= -fprofile-arcs -ftest-coverage -fno-tree-loop-im
CFLAGS_KCOV	:= $(call cc-option,-fsanitize-coverage=trace-pc,)


# Use USERINCLUDE when you must reference the UAPI directories only.
USERINCLUDE    := \
		-I$(srctree)/arch/$(hdr-arch)/include/uapi \
		-I$(objtree)/arch/$(hdr-arch)/include/generated/uapi \
		-I$(srctree)/include/uapi \
		-I$(objtree)/include/generated/uapi \
                -include $(srctree)/include/linux/kconfig.h

# Use LINUXINCLUDE when you must reference the include/ directory.
# Needed to be compatible with the O= option
LINUXINCLUDE    := \
		-I$(srctree)/arch/$(hdr-arch)/include \
		-I$(objtree)/arch/$(hdr-arch)/include/generated/uapi \
		-I$(objtree)/arch/$(hdr-arch)/include/generated \
		$(if $(KBUILD_SRC), -I$(srctree)/include) \
		-I$(objtree)/include

LINUXINCLUDE	+= $(filter-out $(LINUXINCLUDE),$(USERINCLUDE))

KBUILD_CPPFLAGS := -D__KERNEL__

KBUILD_CFLAGS   := -Wall -Wundef -Wstrict-prototypes -Wno-trigraphs \
		   -fno-strict-aliasing -fno-common \
		   -Werror-implicit-function-declaration \
		   -Wno-format-security \
		   -std=gnu89

KBUILD_AFLAGS_KERNEL :=
KBUILD_CFLAGS_KERNEL :=
KBUILD_AFLAGS   := -D__ASSEMBLY__
KBUILD_AFLAGS_MODULE  := -DMODULE
KBUILD_CFLAGS_MODULE  := -DMODULE
KBUILD_LDFLAGS_MODULE := -T $(srctree)/scripts/module-common.lds

# Read KERNELRELEASE from include/config/kernel.release (if it exists)
KERNELRELEASE = $(shell cat include/config/kernel.release 2> /dev/null)
KERNELVERSION = $(VERSION)$(if $(PATCHLEVEL),.$(PATCHLEVEL)$(if $(SUBLEVEL),.$(SUBLEVEL)))$(EXTRAVERSION)

export VERSION PATCHLEVEL SUBLEVEL KERNELRELEASE KERNELVERSION
export ARCH SRCARCH CONFIG_SHELL HOSTCC HOSTCFLAGS CROSS_COMPILE AS LD CC
export CPP AR NM STRIP OBJCOPY OBJDUMP
export MAKE AWK GENKSYMS INSTALLKERNEL PERL PYTHON UTS_MACHINE
export HOSTCXX HOSTCXXFLAGS LDFLAGS_MODULE CHECK CHECKFLAGS

export KBUILD_CPPFLAGS NOSTDINC_FLAGS LINUXINCLUDE OBJCOPYFLAGS LDFLAGS
export KBUILD_CFLAGS CFLAGS_KERNEL CFLAGS_MODULE CFLAGS_GCOV CFLAGS_KCOV CFLAGS_KASAN CFLAGS_UBSAN
export KBUILD_AFLAGS AFLAGS_KERNEL AFLAGS_MODULE
export KBUILD_AFLAGS_MODULE KBUILD_CFLAGS_MODULE KBUILD_LDFLAGS_MODULE
export KBUILD_AFLAGS_KERNEL KBUILD_CFLAGS_KERNEL
export KBUILD_ARFLAGS

# When compiling out-of-tree modules, put MODVERDIR in the module
# tree rather than in the kernel tree. The kernel tree might
# even be read-only.
export MODVERDIR := $(if $(KBUILD_EXTMOD),$(firstword $(KBUILD_EXTMOD))/).tmp_versions

# Files to ignore in find ... statements

export RCS_FIND_IGNORE := \( -name SCCS -o -name BitKeeper -o -name .svn -o    \
			  -name CVS -o -name .pc -o -name .hg -o -name .git \) \
			  -prune -o
export RCS_TAR_IGNORE := --exclude SCCS --exclude BitKeeper --exclude .svn \
			 --exclude CVS --exclude .pc --exclude .hg --exclude .git

# ===========================================================================
# Rules shared between *config targets and build targets

# Basic helpers built in scripts/
PHONY += scripts_basic
scripts_basic:
	$(Q)$(MAKE) $(build)=scripts/basic
	$(Q)rm -f .tmp_quiet_recordmcount

# To avoid any implicit rule to kick in, define an empty command.
scripts/basic/%: scripts_basic ;

PHONY += outputmakefile
# outputmakefile generates a Makefile in the output directory, if using a
# separate output directory. This allows convenient use of make in the
# output directory.
outputmakefile:
ifneq ($(KBUILD_SRC),)
	$(Q)ln -fsn $(srctree) source
	$(Q)$(CONFIG_SHELL) $(srctree)/scripts/mkmakefile \
	    $(srctree) $(objtree) $(VERSION) $(PATCHLEVEL)
endif

# Support for using generic headers in asm-generic
PHONY += asm-generic
asm-generic:
	$(Q)$(MAKE) -f $(srctree)/scripts/Makefile.asm-generic \
	            src=asm obj=arch/$(SRCARCH)/include/generated/asm
	$(Q)$(MAKE) -f $(srctree)/scripts/Makefile.asm-generic \
	            src=uapi/asm obj=arch/$(SRCARCH)/include/generated/uapi/asm

# To make sure we do not include .config for any of the *config targets
# catch them early, and hand them over to scripts/kconfig/Makefile
# It is allowed to specify more targets when calling make, including
# mixing *config targets and build targets.
# For example 'make oldconfig all'.
# Detect when mixed targets is specified, and make a second invocation
# of make so .config is not included in this case either (for *config).

version_h := include/generated/uapi/linux/version.h
old_version_h := include/linux/version.h

no-dot-config-targets := clean mrproper distclean \
			 cscope gtags TAGS tags help% %docs check% coccicheck \
			 $(version_h) headers_% archheaders archscripts \
			 kernelversion %src-pkg

config-targets := 0
mixed-targets  := 0
dot-config     := 1

ifneq ($(filter $(no-dot-config-targets), $(MAKECMDGOALS)),)
	ifeq ($(filter-out $(no-dot-config-targets), $(MAKECMDGOALS)),)
		dot-config := 0
	endif
endif

ifeq ($(KBUILD_EXTMOD),)
        ifneq ($(filter config %config,$(MAKECMDGOALS)),)
                config-targets := 1
                ifneq ($(words $(MAKECMDGOALS)),1)
                        mixed-targets := 1
                endif
        endif
endif
# install and module_install need also be processed one by one
ifneq ($(filter install,$(MAKECMDGOALS)),)
        ifneq ($(filter modules_install,$(MAKECMDGOALS)),)
	        mixed-targets := 1
        endif
endif

ifeq ($(mixed-targets),1)
# ===========================================================================
# We're called with mixed targets (*config and build targets).
# Handle them one by one.

PHONY += $(MAKECMDGOALS) __build_one_by_one

$(filter-out __build_one_by_one, $(MAKECMDGOALS)): __build_one_by_one
	@:

__build_one_by_one:
	$(Q)set -e; \
	for i in $(MAKECMDGOALS); do \
		$(MAKE) -f $(srctree)/Makefile $$i; \
	done

else
ifeq ($(config-targets),1)
# ===========================================================================
# *config targets only - make sure prerequisites are updated, and descend
# in scripts/kconfig to make the *config target

# Read arch specific Makefile to set KBUILD_DEFCONFIG as needed.
# KBUILD_DEFCONFIG may point out an alternative default configuration
# used for 'make defconfig'
include arch/$(SRCARCH)/Makefile
export KBUILD_DEFCONFIG KBUILD_KCONFIG

config: scripts_basic outputmakefile FORCE
	$(Q)$(MAKE) $(build)=scripts/kconfig $@

%config: scripts_basic outputmakefile FORCE
	$(Q)$(MAKE) $(build)=scripts/kconfig $@

else
# ===========================================================================
# Build targets only - this includes vmlinux, arch specific targets, clean
# targets and others. In general all targets except *config targets.

ifeq ($(KBUILD_EXTMOD),)
# Additional helpers built in scripts/
# Carefully list dependencies so we do not try to build scripts twice
# in parallel
PHONY += scripts
scripts: scripts_basic include/config/auto.conf include/config/tristate.conf \
	 asm-generic gcc-plugins
	$(Q)$(MAKE) $(build)=$(@)

# Objects we will link into vmlinux / subdirs we need to visit
init-y		:= init/
drivers-y	:= drivers/ sound/ firmware/
net-y		:= net/
libs-y		:= lib/
core-y		:= usr/
virt-y		:= virt/
endif # KBUILD_EXTMOD

ifeq ($(dot-config),1)
# Read in config
-include include/config/auto.conf

ifeq ($(KBUILD_EXTMOD),)
# Read in dependencies to all Kconfig* files, make sure to run
# oldconfig if changes are detected.
-include include/config/auto.conf.cmd

# To avoid any implicit rule to kick in, define an empty command
$(KCONFIG_CONFIG) include/config/auto.conf.cmd: ;

# If .config is newer than include/config/auto.conf, someone tinkered
# with it and forgot to run make oldconfig.
# if auto.conf.cmd is missing then we are probably in a cleaned tree so
# we execute the config step to be sure to catch updated Kconfig files
include/config/%.conf: $(KCONFIG_CONFIG) include/config/auto.conf.cmd
	$(Q)$(MAKE) -f $(srctree)/Makefile silentoldconfig
else
# external modules needs include/generated/autoconf.h and include/config/auto.conf
# but do not care if they are up-to-date. Use auto.conf to trigger the test
PHONY += include/config/auto.conf

include/config/auto.conf:
	$(Q)test -e include/generated/autoconf.h -a -e $@ || (		\
	echo >&2;							\
	echo >&2 "  ERROR: Kernel configuration is invalid.";		\
	echo >&2 "         include/generated/autoconf.h or $@ are missing.";\
	echo >&2 "         Run 'make oldconfig && make prepare' on kernel src to fix it.";	\
	echo >&2 ;							\
	/bin/false)

endif # KBUILD_EXTMOD

else
# Dummy target needed, because used as prerequisite
include/config/auto.conf: ;
endif # $(dot-config)

# The all: target is the default when no target is given on the
# command line.
# This allow a user to issue only 'make' to build a kernel including modules
# Defaults to vmlinux, but the arch makefile usually adds further targets
all: vmlinux

# The arch Makefile can set ARCH_{CPP,A,C}FLAGS to override the default
# values of the respective KBUILD_* variables
ARCH_CPPFLAGS :=
ARCH_AFLAGS :=
ARCH_CFLAGS :=
include arch/$(SRCARCH)/Makefile

KBUILD_CFLAGS	+= $(call cc-option,-fno-delete-null-pointer-checks,)
KBUILD_CFLAGS	+= $(call cc-disable-warning,maybe-uninitialized,)

ifdef CONFIG_CC_OPTIMIZE_FOR_SIZE
KBUILD_CFLAGS	+= -Os
else
ifdef CONFIG_PROFILE_ALL_BRANCHES
KBUILD_CFLAGS	+= -O2
else
KBUILD_CFLAGS   += -O2
endif
endif

# Tell gcc to never replace conditional load with a non-conditional one
KBUILD_CFLAGS	+= $(call cc-option,--param=allow-store-data-races=0)

include scripts/Makefile.gcc-plugins

ifdef CONFIG_READABLE_ASM
# Disable optimizations that make assembler listings hard to read.
# reorder blocks reorders the control in the function
# ipa clone creates specialized cloned functions
# partial inlining inlines only parts of functions
KBUILD_CFLAGS += $(call cc-option,-fno-reorder-blocks,) \
                 $(call cc-option,-fno-ipa-cp-clone,) \
                 $(call cc-option,-fno-partial-inlining)
endif

ifneq ($(CONFIG_FRAME_WARN),0)
KBUILD_CFLAGS += $(call cc-option,-Wframe-larger-than=${CONFIG_FRAME_WARN})
endif

# This selects the stack protector compiler flag. Testing it is delayed
# until after .config has been reprocessed, in the prepare-compiler-check
# target.
ifdef CONFIG_CC_STACKPROTECTOR_REGULAR
  stackp-flag := -fstack-protector
  stackp-name := REGULAR
else
ifdef CONFIG_CC_STACKPROTECTOR_STRONG
  stackp-flag := -fstack-protector-strong
  stackp-name := STRONG
else
  # Force off for distro compilers that enable stack protector by default.
  stackp-flag := $(call cc-option, -fno-stack-protector)
endif
endif
# Find arch-specific stack protector compiler sanity-checking script.
ifdef CONFIG_CC_STACKPROTECTOR
  stackp-path := $(srctree)/scripts/gcc-$(SRCARCH)_$(BITS)-has-stack-protector.sh
  stackp-check := $(wildcard $(stackp-path))
endif
KBUILD_CFLAGS += $(stackp-flag)

ifeq ($(cc-name),clang)
KBUILD_CPPFLAGS += $(call cc-option,-Qunused-arguments,)
KBUILD_CPPFLAGS += $(call cc-option,-Wno-unknown-warning-option,)
KBUILD_CFLAGS += $(call cc-disable-warning, unused-variable)
KBUILD_CFLAGS += $(call cc-disable-warning, format-invalid-specifier)
KBUILD_CFLAGS += $(call cc-disable-warning, gnu)
# Quiet clang warning: comparison of unsigned expression < 0 is always false
KBUILD_CFLAGS += $(call cc-disable-warning, tautological-compare)
# CLANG uses a _MergedGlobals as optimization, but this breaks modpost, as the
# source of a reference will be _MergedGlobals and not on of the whitelisted names.
# See modpost pattern 2
KBUILD_CFLAGS += $(call cc-option, -mno-global-merge,)
KBUILD_CFLAGS += $(call cc-option, -fcatch-undefined-behavior)
else

# These warnings generated too much noise in a regular build.
# Use make W=1 to enable them (see scripts/Makefile.build)
KBUILD_CFLAGS += $(call cc-disable-warning, unused-but-set-variable)
KBUILD_CFLAGS += $(call cc-disable-warning, unused-const-variable)
endif

ifdef CONFIG_FRAME_POINTER
KBUILD_CFLAGS	+= -fno-omit-frame-pointer -fno-optimize-sibling-calls
else
# Some targets (ARM with Thumb2, for example), can't be built with frame
# pointers.  For those, we don't have FUNCTION_TRACER automatically
# select FRAME_POINTER.  However, FUNCTION_TRACER adds -pg, and this is
# incompatible with -fomit-frame-pointer with current GCC, so we don't use
# -fomit-frame-pointer with FUNCTION_TRACER.
ifndef CONFIG_FUNCTION_TRACER
KBUILD_CFLAGS	+= -fomit-frame-pointer
endif
endif

KBUILD_CFLAGS   += $(call cc-option, -fno-var-tracking-assignments)

ifdef CONFIG_DEBUG_INFO
ifdef CONFIG_DEBUG_INFO_SPLIT
KBUILD_CFLAGS   += $(call cc-option, -gsplit-dwarf, -g)
else
KBUILD_CFLAGS	+= -g
endif
KBUILD_AFLAGS	+= -Wa,-gdwarf-2
endif
ifdef CONFIG_DEBUG_INFO_DWARF4
KBUILD_CFLAGS	+= $(call cc-option, -gdwarf-4,)
endif

ifdef CONFIG_DEBUG_INFO_REDUCED
KBUILD_CFLAGS 	+= $(call cc-option, -femit-struct-debug-baseonly) \
		   $(call cc-option,-fno-var-tracking)
endif

ifdef CONFIG_FUNCTION_TRACER
ifndef CC_FLAGS_FTRACE
CC_FLAGS_FTRACE := -pg
endif
export CC_FLAGS_FTRACE
ifdef CONFIG_HAVE_FENTRY
CC_USING_FENTRY	:= $(call cc-option, -mfentry -DCC_USING_FENTRY)
endif
KBUILD_CFLAGS	+= $(CC_FLAGS_FTRACE) $(CC_USING_FENTRY)
KBUILD_AFLAGS	+= $(CC_USING_FENTRY)
ifdef CONFIG_DYNAMIC_FTRACE
	ifdef CONFIG_HAVE_C_RECORDMCOUNT
		BUILD_C_RECORDMCOUNT := y
		export BUILD_C_RECORDMCOUNT
	endif
endif
endif

# We trigger additional mismatches with less inlining
ifdef CONFIG_DEBUG_SECTION_MISMATCH
KBUILD_CFLAGS += $(call cc-option, -fno-inline-functions-called-once)
endif

# arch Makefile may override CC so keep this after arch Makefile is included
NOSTDINC_FLAGS += -nostdinc -isystem $(shell $(CC) -print-file-name=include)
CHECKFLAGS     += $(NOSTDINC_FLAGS)

# warn about C99 declaration after statement
KBUILD_CFLAGS += $(call cc-option,-Wdeclaration-after-statement,)

# disable pointer signed / unsigned warnings in gcc 4.0
KBUILD_CFLAGS += $(call cc-disable-warning, pointer-sign)

# disable invalid "can't wrap" optimizations for signed / pointers
KBUILD_CFLAGS	+= $(call cc-option,-fno-strict-overflow)

# conserve stack if available
KBUILD_CFLAGS   += $(call cc-option,-fconserve-stack)

# disallow errors like 'EXPORT_GPL(foo);' with missing header
KBUILD_CFLAGS   += $(call cc-option,-Werror=implicit-int)

# require functions to have arguments in prototypes, not empty 'int foo()'
KBUILD_CFLAGS   += $(call cc-option,-Werror=strict-prototypes)

# Prohibit date/time macros, which would make the build non-deterministic
KBUILD_CFLAGS   += $(call cc-option,-Werror=date-time)

# enforce correct pointer usage
KBUILD_CFLAGS   += $(call cc-option,-Werror=incompatible-pointer-types)

# use the deterministic mode of AR if available
KBUILD_ARFLAGS := $(call ar-option,D)

# check for 'asm goto'
ifeq ($(shell $(CONFIG_SHELL) $(srctree)/scripts/gcc-goto.sh $(CC)), y)
	KBUILD_CFLAGS += -DCC_HAVE_ASM_GOTO
	KBUILD_AFLAGS += -DCC_HAVE_ASM_GOTO
endif

include scripts/Makefile.kasan
include scripts/Makefile.extrawarn
include scripts/Makefile.ubsan

# Add any arch overrides and user supplied CPPFLAGS, AFLAGS and CFLAGS as the
# last assignments
KBUILD_CPPFLAGS += $(ARCH_CPPFLAGS) $(KCPPFLAGS)
KBUILD_AFLAGS   += $(ARCH_AFLAGS)   $(KAFLAGS)
KBUILD_CFLAGS   += $(ARCH_CFLAGS)   $(KCFLAGS)

# Use --build-id when available.
LDFLAGS_BUILD_ID = $(patsubst -Wl$(comma)%,%,\
			      $(call cc-ldoption, -Wl$(comma)--build-id,))
KBUILD_LDFLAGS_MODULE += $(LDFLAGS_BUILD_ID)
LDFLAGS_vmlinux += $(LDFLAGS_BUILD_ID)

ifeq ($(CONFIG_STRIP_ASM_SYMS),y)
LDFLAGS_vmlinux	+= $(call ld-option, -X,)
endif

# Default kernel image to build when no specific target is given.
# KBUILD_IMAGE may be overruled on the command line or
# set in the environment
# Also any assignments in arch/$(ARCH)/Makefile take precedence over
# this default value
export KBUILD_IMAGE ?= vmlinux

#
# INSTALL_PATH specifies where to place the updated kernel and system map
# images. Default is /boot, but you can set it to other values
export	INSTALL_PATH ?= /boot

#
# INSTALL_DTBS_PATH specifies a prefix for relocations required by build roots.
# Like INSTALL_MOD_PATH, it isn't defined in the Makefile, but can be passed as
# an argument if needed. Otherwise it defaults to the kernel install path
#
export INSTALL_DTBS_PATH ?= $(INSTALL_PATH)/dtbs/$(KERNELRELEASE)

#
# INSTALL_MOD_PATH specifies a prefix to MODLIB for module directory
# relocations required by build roots.  This is not defined in the
# makefile but the argument can be passed to make if needed.
#

MODLIB	= $(INSTALL_MOD_PATH)/lib/modules/$(KERNELRELEASE)
export MODLIB

#
# INSTALL_MOD_STRIP, if defined, will cause modules to be
# stripped after they are installed.  If INSTALL_MOD_STRIP is '1', then
# the default option --strip-debug will be used.  Otherwise,
# INSTALL_MOD_STRIP value will be used as the options to the strip command.

ifdef INSTALL_MOD_STRIP
ifeq ($(INSTALL_MOD_STRIP),1)
mod_strip_cmd = $(STRIP) --strip-debug
else
mod_strip_cmd = $(STRIP) $(INSTALL_MOD_STRIP)
endif # INSTALL_MOD_STRIP=1
else
mod_strip_cmd = true
endif # INSTALL_MOD_STRIP
export mod_strip_cmd

# CONFIG_MODULE_COMPRESS, if defined, will cause module to be compressed
# after they are installed in agreement with CONFIG_MODULE_COMPRESS_GZIP
# or CONFIG_MODULE_COMPRESS_XZ.

mod_compress_cmd = true
ifdef CONFIG_MODULE_COMPRESS
  ifdef CONFIG_MODULE_COMPRESS_GZIP
    mod_compress_cmd = gzip -n -f
  endif # CONFIG_MODULE_COMPRESS_GZIP
  ifdef CONFIG_MODULE_COMPRESS_XZ
    mod_compress_cmd = xz -f
  endif # CONFIG_MODULE_COMPRESS_XZ
endif # CONFIG_MODULE_COMPRESS
export mod_compress_cmd

# Select initial ramdisk compression format, default is gzip(1).
# This shall be used by the dracut(8) tool while creating an initramfs image.
#
INITRD_COMPRESS-y                  := gzip
INITRD_COMPRESS-$(CONFIG_RD_BZIP2) := bzip2
INITRD_COMPRESS-$(CONFIG_RD_LZMA)  := lzma
INITRD_COMPRESS-$(CONFIG_RD_XZ)    := xz
INITRD_COMPRESS-$(CONFIG_RD_LZO)   := lzo
INITRD_COMPRESS-$(CONFIG_RD_LZ4)   := lz4
# do not export INITRD_COMPRESS, since we didn't actually
# choose a sane default compression above.
# export INITRD_COMPRESS := $(INITRD_COMPRESS-y)

ifdef CONFIG_MODULE_SIG_ALL
$(eval $(call config_filename,MODULE_SIG_KEY))

mod_sign_cmd = scripts/sign-file $(CONFIG_MODULE_SIG_HASH) $(MODULE_SIG_KEY_SRCPREFIX)$(CONFIG_MODULE_SIG_KEY) certs/signing_key.x509
else
mod_sign_cmd = true
endif
export mod_sign_cmd


ifeq ($(KBUILD_EXTMOD),)
core-y		+= kernel/ certs/ mm/ fs/ ipc/ security/ crypto/ block/

vmlinux-dirs	:= $(patsubst %/,%,$(filter %/, $(init-y) $(init-m) \
		     $(core-y) $(core-m) $(drivers-y) $(drivers-m) \
		     $(net-y) $(net-m) $(libs-y) $(libs-m) $(virt-y)))

vmlinux-alldirs	:= $(sort $(vmlinux-dirs) $(patsubst %/,%,$(filter %/, \
		     $(init-) $(core-) $(drivers-) $(net-) $(libs-) $(virt-))))

init-y		:= $(patsubst %/, %/built-in.o, $(init-y))
core-y		:= $(patsubst %/, %/built-in.o, $(core-y))
drivers-y	:= $(patsubst %/, %/built-in.o, $(drivers-y))
net-y		:= $(patsubst %/, %/built-in.o, $(net-y))
libs-y1		:= $(patsubst %/, %/lib.a, $(libs-y))
libs-y2		:= $(patsubst %/, %/built-in.o, $(libs-y))
libs-y		:= $(libs-y1) $(libs-y2)
virt-y		:= $(patsubst %/, %/built-in.o, $(virt-y))

# Externally visible symbols (used by link-vmlinux.sh)
export KBUILD_VMLINUX_INIT := $(head-y) $(init-y)
export KBUILD_VMLINUX_MAIN := $(core-y) $(libs-y) $(drivers-y) $(net-y) $(virt-y)
export KBUILD_LDS          := arch/$(SRCARCH)/kernel/vmlinux.lds
export LDFLAGS_vmlinux
# used by scripts/pacmage/Makefile
export KBUILD_ALLDIRS := $(sort $(filter-out arch/%,$(vmlinux-alldirs)) arch Documentation include samples scripts tools)

vmlinux-deps := $(KBUILD_LDS) $(KBUILD_VMLINUX_INIT) $(KBUILD_VMLINUX_MAIN)

# Include targets which we want to execute sequentially if the rest of the
# kernel build went well. If CONFIG_TRIM_UNUSED_KSYMS is set, this might be
# evaluated more than once.
PHONY += vmlinux_prereq
vmlinux_prereq: $(vmlinux-deps) FORCE
ifdef CONFIG_HEADERS_CHECK
	$(Q)$(MAKE) -f $(srctree)/Makefile headers_check
endif
ifdef CONFIG_BUILD_DOCSRC
	$(Q)$(MAKE) $(build)=Documentation
endif
ifdef CONFIG_GDB_SCRIPTS
	$(Q)ln -fsn `cd $(srctree) && /bin/pwd`/scripts/gdb/vmlinux-gdb.py
endif
ifdef CONFIG_TRIM_UNUSED_KSYMS
	$(Q)$(CONFIG_SHELL) $(srctree)/scripts/adjust_autoksyms.sh \
	  "$(MAKE) KBUILD_MODULES=1 -f $(srctree)/Makefile vmlinux_prereq"
endif

# standalone target for easier testing
include/generated/autoksyms.h: FORCE
	$(Q)$(CONFIG_SHELL) $(srctree)/scripts/adjust_autoksyms.sh true

# Final link of vmlinux
      cmd_link-vmlinux = $(CONFIG_SHELL) $< $(LD) $(LDFLAGS) $(LDFLAGS_vmlinux)
quiet_cmd_link-vmlinux = LINK    $@

vmlinux: scripts/link-vmlinux.sh vmlinux_prereq $(vmlinux-deps) FORCE
	+$(call if_changed,link-vmlinux)

# Build samples along the rest of the kernel
ifdef CONFIG_SAMPLES
vmlinux-dirs += samples
endif

# The actual objects are generated when descending,
# make sure no implicit rule kicks in
$(sort $(vmlinux-deps)): $(vmlinux-dirs) ;

# Handle descending into subdirectories listed in $(vmlinux-dirs)
# Preset locale variables to speed up the build process. Limit locale
# tweaks to this spot to avoid wrong language settings when running
# make menuconfig etc.
# Error messages still appears in the original language

PHONY += $(vmlinux-dirs)
$(vmlinux-dirs): prepare scripts
	$(Q)$(MAKE) $(build)=$@

define filechk_kernel.release
	echo "$(KERNELVERSION)$$($(CONFIG_SHELL) $(srctree)/scripts/setlocalversion $(srctree))"
endef

# Store (new) KERNELRELEASE string in include/config/kernel.release
include/config/kernel.release: include/config/auto.conf FORCE
	$(call filechk,kernel.release)


# Things we need to do before we recursively start building the kernel
# or the modules are listed in "prepare".
# A multi level approach is used. prepareN is processed before prepareN-1.
# archprepare is used in arch Makefiles and when processed asm symlink,
# version.h and scripts_basic is processed / created.

# Listed in dependency order
PHONY += prepare archprepare prepare0 prepare1 prepare2 prepare3

# prepare3 is used to check if we are building in a separate output directory,
# and if so do:
# 1) Check that make has not been executed in the kernel src $(srctree)
prepare3: include/config/kernel.release
ifneq ($(KBUILD_SRC),)
	@$(kecho) '  Using $(srctree) as source for kernel'
	$(Q)if [ -f $(srctree)/.config -o -d $(srctree)/include/config ]; then \
		echo >&2 "  $(srctree) is not clean, please run 'make mrproper'"; \
		echo >&2 "  in the '$(srctree)' directory.";\
		/bin/false; \
	fi;
endif

# prepare2 creates a makefile if using a separate output directory.
# From this point forward, .config has been reprocessed, so any rules
# that need to depend on updated CONFIG_* values can be checked here.
prepare2: prepare3 prepare-compiler-check outputmakefile asm-generic

prepare1: prepare2 $(version_h) include/generated/utsrelease.h \
                   include/config/auto.conf
	$(cmd_crmodverdir)
	$(Q)test -e include/generated/autoksyms.h || \
	    touch   include/generated/autoksyms.h

archprepare: archheaders archscripts prepare1 scripts_basic

prepare0: archprepare gcc-plugins
	$(Q)$(MAKE) $(build)=.

# All the preparing..
prepare: prepare0 prepare-objtool

ifdef CONFIG_STACK_VALIDATION
  has_libelf := $(call try-run,\
		echo "int main() {}" | $(HOSTCC) -xc -o /dev/null -lelf -,1,0)
  ifeq ($(has_libelf),1)
    objtool_target := tools/objtool FORCE
  else
    $(warning "Cannot use CONFIG_STACK_VALIDATION, please install libelf-dev, libelf-devel or elfutils-libelf-devel")
    SKIP_STACK_VALIDATION := 1
    export SKIP_STACK_VALIDATION
  endif
endif

PHONY += prepare-objtool
prepare-objtool: $(objtool_target)

# Check for CONFIG flags that require compiler support. Abort the build
# after .config has been processed, but before the kernel build starts.
#
# For security-sensitive CONFIG options, we don't want to fallback and/or
# silently change which compiler flags will be used, since that leads to
# producing kernels with different security feature characteristics
# depending on the compiler used. (For example, "But I selected
# CC_STACKPROTECTOR_STRONG! Why did it build with _REGULAR?!")
PHONY += prepare-compiler-check
prepare-compiler-check: FORCE
# Make sure compiler supports requested stack protector flag.
ifdef stackp-name
  ifeq ($(call cc-option, $(stackp-flag)),)
	@echo Cannot use CONFIG_CC_STACKPROTECTOR_$(stackp-name): \
		  $(stackp-flag) not supported by compiler >&2 && exit 1
  endif
endif
# Make sure compiler does not have buggy stack-protector support.
ifdef stackp-check
  ifneq ($(shell $(CONFIG_SHELL) $(stackp-check) $(CC) $(KBUILD_CPPFLAGS) $(biarch)),y)
	@echo Cannot use CONFIG_CC_STACKPROTECTOR_$(stackp-name): \
                  $(stackp-flag) available but compiler is broken >&2 && exit 1
  endif
endif
	@:

# Generate some files
# ---------------------------------------------------------------------------

# KERNELRELEASE can change from a few different places, meaning version.h
# needs to be updated, so this check is forced on all builds

uts_len := 64
define filechk_utsrelease.h
	if [ `echo -n "$(KERNELRELEASE)" | wc -c ` -gt $(uts_len) ]; then \
	  echo '"$(KERNELRELEASE)" exceeds $(uts_len) characters' >&2;    \
	  exit 1;                                                         \
	fi;                                                               \
	(echo \#define UTS_RELEASE \"$(KERNELRELEASE)\";)
endef

define filechk_version.h
	(echo \#define LINUX_VERSION_CODE $(shell                         \
	expr $(VERSION) \* 65536 + 0$(PATCHLEVEL) \* 256 + 0$(SUBLEVEL)); \
	echo '#define KERNEL_VERSION(a,b,c) (((a) << 16) + ((b) << 8) + (c))';)
endef

$(version_h): $(srctree)/Makefile FORCE
	$(call filechk,version.h)
	$(Q)rm -f $(old_version_h)

include/generated/utsrelease.h: include/config/kernel.release FORCE
	$(call filechk,utsrelease.h)

PHONY += headerdep
headerdep:
	$(Q)find $(srctree)/include/ -name '*.h' | xargs --max-args 1 \
	$(srctree)/scripts/headerdep.pl -I$(srctree)/include

# ---------------------------------------------------------------------------
# Firmware install
INSTALL_FW_PATH=$(INSTALL_MOD_PATH)/lib/firmware
export INSTALL_FW_PATH

PHONY += firmware_install
firmware_install:
	@mkdir -p $(objtree)/firmware
	$(Q)$(MAKE) -f $(srctree)/scripts/Makefile.fwinst obj=firmware __fw_install

# ---------------------------------------------------------------------------
# Kernel headers

#Default location for installed headers
export INSTALL_HDR_PATH = $(objtree)/usr

# If we do an all arch process set dst to asm-$(hdr-arch)
hdr-dst = $(if $(KBUILD_HEADERS), dst=include/asm-$(hdr-arch), dst=include/asm)

PHONY += archheaders
archheaders:

PHONY += archscripts
archscripts:

PHONY += __headers
__headers: $(version_h) scripts_basic asm-generic archheaders archscripts
	$(Q)$(MAKE) $(build)=scripts build_unifdef

PHONY += headers_install_all
headers_install_all:
	$(Q)$(CONFIG_SHELL) $(srctree)/scripts/headers.sh install

PHONY += headers_install
headers_install: __headers
	$(if $(wildcard $(srctree)/arch/$(hdr-arch)/include/uapi/asm/Kbuild),, \
	  $(error Headers not exportable for the $(SRCARCH) architecture))
	$(Q)$(MAKE) $(hdr-inst)=include/uapi
	$(Q)$(MAKE) $(hdr-inst)=arch/$(hdr-arch)/include/uapi/asm $(hdr-dst)

PHONY += headers_check_all
headers_check_all: headers_install_all
	$(Q)$(CONFIG_SHELL) $(srctree)/scripts/headers.sh check

PHONY += headers_check
headers_check: headers_install
	$(Q)$(MAKE) $(hdr-inst)=include/uapi HDRCHECK=1
	$(Q)$(MAKE) $(hdr-inst)=arch/$(hdr-arch)/include/uapi/asm $(hdr-dst) HDRCHECK=1

# ---------------------------------------------------------------------------
# Kernel selftest

PHONY += kselftest
kselftest:
	$(Q)$(MAKE) -C tools/testing/selftests run_tests

kselftest-clean:
	$(Q)$(MAKE) -C tools/testing/selftests clean

PHONY += kselftest-merge
kselftest-merge:
	$(if $(wildcard $(objtree)/.config),, $(error No .config exists, config your kernel first!))
	$(Q)$(CONFIG_SHELL) $(srctree)/scripts/kconfig/merge_config.sh \
		-m $(objtree)/.config \
		$(srctree)/tools/testing/selftests/*/config
	+$(Q)$(MAKE) -f $(srctree)/Makefile olddefconfig

# ---------------------------------------------------------------------------
# Modules

ifdef CONFIG_MODULES

# By default, build modules as well

all: modules

# Build modules
#
# A module can be listed more than once in obj-m resulting in
# duplicate lines in modules.order files.  Those are removed
# using awk while concatenating to the final file.

PHONY += modules
modules: $(vmlinux-dirs) $(if $(KBUILD_BUILTIN),vmlinux) modules.builtin
	$(Q)$(AWK) '!x[$$0]++' $(vmlinux-dirs:%=$(objtree)/%/modules.order) > $(objtree)/modules.order
	@$(kecho) '  Building modules, stage 2.';
	$(Q)$(MAKE) -f $(srctree)/scripts/Makefile.modpost
	$(Q)$(MAKE) -f $(srctree)/scripts/Makefile.fwinst obj=firmware __fw_modbuild

modules.builtin: $(vmlinux-dirs:%=%/modules.builtin)
	$(Q)$(AWK) '!x[$$0]++' $^ > $(objtree)/modules.builtin

%/modules.builtin: include/config/auto.conf
	$(Q)$(MAKE) $(modbuiltin)=$*


# Target to prepare building external modules
PHONY += modules_prepare
modules_prepare: prepare scripts

# Target to install modules
PHONY += modules_install
modules_install: _modinst_ _modinst_post

PHONY += _modinst_
_modinst_:
	@rm -rf $(MODLIB)/kernel
	@rm -f $(MODLIB)/source
	@mkdir -p $(MODLIB)/kernel
	@ln -s `cd $(srctree) && /bin/pwd` $(MODLIB)/source
	@if [ ! $(objtree) -ef  $(MODLIB)/build ]; then \
		rm -f $(MODLIB)/build ; \
		ln -s $(CURDIR) $(MODLIB)/build ; \
	fi
	@cp -f $(objtree)/modules.order $(MODLIB)/
	@cp -f $(objtree)/modules.builtin $(MODLIB)/
	$(Q)$(MAKE) -f $(srctree)/scripts/Makefile.modinst

# This depmod is only for convenience to give the initial
# boot a modules.dep even before / is mounted read-write.  However the
# boot script depmod is the master version.
PHONY += _modinst_post
_modinst_post: _modinst_
	$(Q)$(MAKE) -f $(srctree)/scripts/Makefile.fwinst obj=firmware __fw_modinst
	$(call cmd,depmod)

ifeq ($(CONFIG_MODULE_SIG), y)
PHONY += modules_sign
modules_sign:
	$(Q)$(MAKE) -f $(srctree)/scripts/Makefile.modsign
endif

else # CONFIG_MODULES

# Modules not configured
# ---------------------------------------------------------------------------

PHONY += modules modules_install
modules modules_install:
	@echo >&2
	@echo >&2 "The present kernel configuration has modules disabled."
	@echo >&2 "Type 'make config' and enable loadable module support."
	@echo >&2 "Then build a kernel with module support enabled."
	@echo >&2
	@exit 1

endif # CONFIG_MODULES

###
# Cleaning is done on three levels.
# make clean     Delete most generated files
#                Leave enough to build external modules
# make mrproper  Delete the current configuration, and all generated files
# make distclean Remove editor backup files, patch leftover files and the like

# Directories & files removed with 'make clean'
CLEAN_DIRS  += $(MODVERDIR)

# Directories & files removed with 'make mrproper'
MRPROPER_DIRS  += include/config usr/include include/generated          \
		  arch/*/include/generated .tmp_objdiff
MRPROPER_FILES += .config .config.old .version .old_version \
		  Module.symvers tags TAGS cscope* GPATH GTAGS GRTAGS GSYMS \
		  signing_key.pem signing_key.priv signing_key.x509	\
		  x509.genkey extra_certificates signing_key.x509.keyid	\
		  signing_key.x509.signer vmlinux-gdb.py

# clean - Delete most, but leave enough to build external modules
#
clean: rm-dirs  := $(CLEAN_DIRS)
clean: rm-files := $(CLEAN_FILES)
clean-dirs      := $(addprefix _clean_, . $(vmlinux-alldirs) Documentation samples)

PHONY += $(clean-dirs) clean archclean vmlinuxclean
$(clean-dirs):
	$(Q)$(MAKE) $(clean)=$(patsubst _clean_%,%,$@)

vmlinuxclean:
	$(Q)$(CONFIG_SHELL) $(srctree)/scripts/link-vmlinux.sh clean

clean: archclean vmlinuxclean

# mrproper - Delete all generated files, including .config
#
mrproper: rm-dirs  := $(wildcard $(MRPROPER_DIRS))
mrproper: rm-files := $(wildcard $(MRPROPER_FILES))
mrproper-dirs      := $(addprefix _mrproper_,Documentation/DocBook scripts)

PHONY += $(mrproper-dirs) mrproper archmrproper
$(mrproper-dirs):
	$(Q)$(MAKE) $(clean)=$(patsubst _mrproper_%,%,$@)

mrproper: clean archmrproper $(mrproper-dirs)
	$(call cmd,rmdirs)
	$(call cmd,rmfiles)

# distclean
#
PHONY += distclean

distclean: mrproper
	@find $(srctree) $(RCS_FIND_IGNORE) \
		\( -name '*.orig' -o -name '*.rej' -o -name '*~' \
		-o -name '*.bak' -o -name '#*#' -o -name '.*.orig' \
		-o -name '.*.rej' -o -name '*%'  -o -name 'core' \) \
		-type f -print | xargs rm -f


# Packaging of the kernel to various formats
# ---------------------------------------------------------------------------
# rpm target kept for backward compatibility
package-dir	:= scripts/package

%src-pkg: FORCE
	$(Q)$(MAKE) $(build)=$(package-dir) $@
%pkg: include/config/kernel.release FORCE
	$(Q)$(MAKE) $(build)=$(package-dir) $@
rpm: include/config/kernel.release FORCE
	$(Q)$(MAKE) $(build)=$(package-dir) $@


# Brief documentation of the typical targets used
# ---------------------------------------------------------------------------

boards := $(wildcard $(srctree)/arch/$(SRCARCH)/configs/*_defconfig)
boards := $(sort $(notdir $(boards)))
board-dirs := $(dir $(wildcard $(srctree)/arch/$(SRCARCH)/configs/*/*_defconfig))
board-dirs := $(sort $(notdir $(board-dirs:/=)))

PHONY += help
help:
	@echo  'Cleaning targets:'
	@echo  '  clean		  - Remove most generated files but keep the config and'
	@echo  '                    enough build support to build external modules'
	@echo  '  mrproper	  - Remove all generated files + config + various backup files'
	@echo  '  distclean	  - mrproper + remove editor backup and patch files'
	@echo  ''
	@echo  'Configuration targets:'
	@$(MAKE) -f $(srctree)/scripts/kconfig/Makefile help
	@echo  ''
	@echo  'Other generic targets:'
	@echo  '  all		  - Build all targets marked with [*]'
	@echo  '* vmlinux	  - Build the bare kernel'
	@echo  '* modules	  - Build all modules'
	@echo  '  modules_install - Install all modules to INSTALL_MOD_PATH (default: /)'
	@echo  '  firmware_install- Install all firmware to INSTALL_FW_PATH'
	@echo  '                    (default: $$(INSTALL_MOD_PATH)/lib/firmware)'
	@echo  '  dir/            - Build all files in dir and below'
	@echo  '  dir/file.[ois]  - Build specified target only'
	@echo  '  dir/file.lst    - Build specified mixed source/assembly target only'
	@echo  '                    (requires a recent binutils and recent build (System.map))'
	@echo  '  dir/file.ko     - Build module including final link'
	@echo  '  modules_prepare - Set up for building external modules'
	@echo  '  tags/TAGS	  - Generate tags file for editors'
	@echo  '  cscope	  - Generate cscope index'
	@echo  '  gtags           - Generate GNU GLOBAL index'
	@echo  '  kernelrelease	  - Output the release version string (use with make -s)'
	@echo  '  kernelversion	  - Output the version stored in Makefile (use with make -s)'
	@echo  '  image_name	  - Output the image name (use with make -s)'
	@echo  '  headers_install - Install sanitised kernel headers to INSTALL_HDR_PATH'; \
	 echo  '                    (default: $(INSTALL_HDR_PATH))'; \
	 echo  ''
	@echo  'Static analysers'
	@echo  '  checkstack      - Generate a list of stack hogs'
	@echo  '  namespacecheck  - Name space analysis on compiled kernel'
	@echo  '  versioncheck    - Sanity check on version.h usage'
	@echo  '  includecheck    - Check for duplicate included header files'
	@echo  '  export_report   - List the usages of all exported symbols'
	@echo  '  headers_check   - Sanity check on exported headers'
	@echo  '  headerdep       - Detect inclusion cycles in headers'
	@$(MAKE) -f $(srctree)/scripts/Makefile.help checker-help
	@echo  ''
	@echo  'Kernel selftest'
	@echo  '  kselftest       - Build and run kernel selftest (run as root)'
	@echo  '                    Build, install, and boot kernel before'
	@echo  '                    running kselftest on it'
	@echo  '  kselftest-clean - Remove all generated kselftest files'
	@echo  '  kselftest-merge - Merge all the config dependencies of kselftest to existed'
	@echo  '                    .config.'
	@echo  ''
	@echo  'Kernel packaging:'
	@$(MAKE) $(build)=$(package-dir) help
	@echo  ''
	@echo  'Documentation targets:'
	@$(MAKE) -f $(srctree)/Documentation/Makefile.sphinx dochelp
	@echo  ''
	@$(MAKE) -f $(srctree)/Documentation/DocBook/Makefile dochelp
	@echo  ''
	@echo  'Architecture specific targets ($(SRCARCH)):'
	@$(if $(archhelp),$(archhelp),\
		echo '  No architecture specific help defined for $(SRCARCH)')
	@echo  ''
	@$(if $(boards), \
		$(foreach b, $(boards), \
		printf "  %-24s - Build for %s\\n" $(b) $(subst _defconfig,,$(b));) \
		echo '')
	@$(if $(board-dirs), \
		$(foreach b, $(board-dirs), \
		printf "  %-16s - Show %s-specific targets\\n" help-$(b) $(b);) \
		printf "  %-16s - Show all of the above\\n" help-boards; \
		echo '')

	@echo  '  make V=0|1 [targets] 0 => quiet build (default), 1 => verbose build'
	@echo  '  make V=2   [targets] 2 => give reason for rebuild of target'
	@echo  '  make O=dir [targets] Locate all output files in "dir", including .config'
	@echo  '  make C=1   [targets] Check all c source with $$CHECK (sparse by default)'
	@echo  '  make C=2   [targets] Force check of all c source with $$CHECK'
	@echo  '  make RECORDMCOUNT_WARN=1 [targets] Warn about ignored mcount sections'
	@echo  '  make W=n   [targets] Enable extra gcc checks, n=1,2,3 where'
	@echo  '		1: warnings which may be relevant and do not occur too often'
	@echo  '		2: warnings which occur quite often but may still be relevant'
	@echo  '		3: more obscure warnings, can most likely be ignored'
	@echo  '		Multiple levels can be combined with W=12 or W=123'
	@echo  ''
	@echo  'Execute "make" or "make all" to build all targets marked with [*] '
	@echo  'For further info see the ./README file'


help-board-dirs := $(addprefix help-,$(board-dirs))

help-boards: $(help-board-dirs)

boards-per-dir = $(sort $(notdir $(wildcard $(srctree)/arch/$(SRCARCH)/configs/$*/*_defconfig)))

$(help-board-dirs): help-%:
	@echo  'Architecture specific targets ($(SRCARCH) $*):'
	@$(if $(boards-per-dir), \
		$(foreach b, $(boards-per-dir), \
		printf "  %-24s - Build for %s\\n" $*/$(b) $(subst _defconfig,,$(b));) \
		echo '')


# Documentation targets
# ---------------------------------------------------------------------------
DOC_TARGETS := xmldocs sgmldocs psdocs pdfdocs htmldocs mandocs installmandocs epubdocs cleandocs
PHONY += $(DOC_TARGETS)
$(DOC_TARGETS): scripts_basic FORCE
	$(Q)$(MAKE) $(build)=scripts build_docproc build_check-lc_ctype
	$(Q)$(MAKE) $(build)=Documentation -f $(srctree)/Documentation/Makefile.sphinx $@
	$(Q)$(MAKE) $(build)=Documentation/DocBook $@

else # KBUILD_EXTMOD

###
# External module support.
# When building external modules the kernel used as basis is considered
# read-only, and no consistency checks are made and the make
# system is not used on the basis kernel. If updates are required
# in the basis kernel ordinary make commands (without M=...) must
# be used.
#
# The following are the only valid targets when building external
# modules.
# make M=dir clean     Delete all automatically generated files
# make M=dir modules   Make all modules in specified dir
# make M=dir	       Same as 'make M=dir modules'
# make M=dir modules_install
#                      Install the modules built in the module directory
#                      Assumes install directory is already created

# We are always building modules
KBUILD_MODULES := 1
PHONY += crmodverdir
crmodverdir:
	$(cmd_crmodverdir)

PHONY += $(objtree)/Module.symvers
$(objtree)/Module.symvers:
	@test -e $(objtree)/Module.symvers || ( \
	echo; \
	echo "  WARNING: Symbol version dump $(objtree)/Module.symvers"; \
	echo "           is missing; modules will have no dependencies and modversions."; \
	echo )

module-dirs := $(addprefix _module_,$(KBUILD_EXTMOD))
PHONY += $(module-dirs) modules
$(module-dirs): crmodverdir $(objtree)/Module.symvers
	$(Q)$(MAKE) $(build)=$(patsubst _module_%,%,$@)

modules: $(module-dirs)
	@$(kecho) '  Building modules, stage 2.';
	$(Q)$(MAKE) -f $(srctree)/scripts/Makefile.modpost

PHONY += modules_install
modules_install: _emodinst_ _emodinst_post

install-dir := $(if $(INSTALL_MOD_DIR),$(INSTALL_MOD_DIR),extra)
PHONY += _emodinst_
_emodinst_:
	$(Q)mkdir -p $(MODLIB)/$(install-dir)
	$(Q)$(MAKE) -f $(srctree)/scripts/Makefile.modinst

PHONY += _emodinst_post
_emodinst_post: _emodinst_
	$(call cmd,depmod)

clean-dirs := $(addprefix _clean_,$(KBUILD_EXTMOD))

PHONY += $(clean-dirs) clean
$(clean-dirs):
	$(Q)$(MAKE) $(clean)=$(patsubst _clean_%,%,$@)

clean:	rm-dirs := $(MODVERDIR)
clean: rm-files := $(KBUILD_EXTMOD)/Module.symvers

PHONY += help
help:
	@echo  '  Building external modules.'
	@echo  '  Syntax: make -C path/to/kernel/src M=$$PWD target'
	@echo  ''
	@echo  '  modules         - default target, build the module(s)'
	@echo  '  modules_install - install the module'
	@echo  '  clean           - remove generated files in module directory only'
	@echo  ''

# Dummies...
PHONY += prepare scripts
prepare: ;
scripts: ;
endif # KBUILD_EXTMOD

clean: $(clean-dirs)
	$(call cmd,rmdirs)
	$(call cmd,rmfiles)
	@find $(if $(KBUILD_EXTMOD), $(KBUILD_EXTMOD), .) $(RCS_FIND_IGNORE) \
		\( -name '*.[oas]' -o -name '*.ko' -o -name '.*.cmd' \
		-o -name '*.ko.*' \
		-o -name '*.dwo'  \
		-o -name '*.su'  \
		-o -name '.*.d' -o -name '.*.tmp' -o -name '*.mod.c' \
		-o -name '*.symtypes' -o -name 'modules.order' \
		-o -name modules.builtin -o -name '.tmp_*.o.*' \
		-o -name '*.c.[012]*.*' \
		-o -name '*.gcno' \) -type f -print | xargs rm -f

# Generate tags for editors
# ---------------------------------------------------------------------------
quiet_cmd_tags = GEN     $@
      cmd_tags = $(CONFIG_SHELL) $(srctree)/scripts/tags.sh $@

tags TAGS cscope gtags: FORCE
	$(call cmd,tags)

# Scripts to check various things for consistency
# ---------------------------------------------------------------------------

PHONY += includecheck versioncheck coccicheck namespacecheck export_report

includecheck:
	find $(srctree)/* $(RCS_FIND_IGNORE) \
		-name '*.[hcS]' -type f -print | sort \
		| xargs $(PERL) -w $(srctree)/scripts/checkincludes.pl

versioncheck:
	find $(srctree)/* $(RCS_FIND_IGNORE) \
		-name '*.[hcS]' -type f -print | sort \
		| xargs $(PERL) -w $(srctree)/scripts/checkversion.pl

coccicheck:
	$(Q)$(CONFIG_SHELL) $(srctree)/scripts/$@

namespacecheck:
	$(PERL) $(srctree)/scripts/namespace.pl

export_report:
	$(PERL) $(srctree)/scripts/export_report.pl

endif #ifeq ($(config-targets),1)
endif #ifeq ($(mixed-targets),1)

PHONY += checkstack kernelrelease kernelversion image_name

# UML needs a little special treatment here.  It wants to use the host
# toolchain, so needs $(SUBARCH) passed to checkstack.pl.  Everyone
# else wants $(ARCH), including people doing cross-builds, which means
# that $(SUBARCH) doesn't work here.
ifeq ($(ARCH), um)
CHECKSTACK_ARCH := $(SUBARCH)
else
CHECKSTACK_ARCH := $(ARCH)
endif
checkstack:
	$(OBJDUMP) -d vmlinux $$(find . -name '*.ko') | \
	$(PERL) $(src)/scripts/checkstack.pl $(CHECKSTACK_ARCH)

kernelrelease:
	@echo "$(KERNELVERSION)$$($(CONFIG_SHELL) $(srctree)/scripts/setlocalversion $(srctree))"

kernelversion:
	@echo $(KERNELVERSION)

image_name:
	@echo $(KBUILD_IMAGE)

# Clear a bunch of variables before executing the submake
tools/: FORCE
	$(Q)mkdir -p $(objtree)/tools
	$(Q)$(MAKE) LDFLAGS= MAKEFLAGS="$(filter --j% -j,$(MAKEFLAGS))" O=$(shell cd $(objtree) && /bin/pwd) subdir=tools -C $(src)/tools/

tools/%: FORCE
	$(Q)mkdir -p $(objtree)/tools
	$(Q)$(MAKE) LDFLAGS= MAKEFLAGS="$(filter --j% -j,$(MAKEFLAGS))" O=$(shell cd $(objtree) && /bin/pwd) subdir=tools -C $(src)/tools/ $*

# Single targets
# ---------------------------------------------------------------------------
# Single targets are compatible with:
# - build with mixed source and output
# - build with separate output dir 'make O=...'
# - external modules
#
#  target-dir => where to store outputfile
#  build-dir  => directory in kernel source tree to use

ifeq ($(KBUILD_EXTMOD),)
        build-dir  = $(patsubst %/,%,$(dir $@))
        target-dir = $(dir $@)
else
        zap-slash=$(filter-out .,$(patsubst %/,%,$(dir $@)))
        build-dir  = $(KBUILD_EXTMOD)$(if $(zap-slash),/$(zap-slash))
        target-dir = $(if $(KBUILD_EXTMOD),$(dir $<),$(dir $@))
endif

%.s: %.c prepare scripts FORCE
	$(Q)$(MAKE) $(build)=$(build-dir) $(target-dir)$(notdir $@)
%.i: %.c prepare scripts FORCE
	$(Q)$(MAKE) $(build)=$(build-dir) $(target-dir)$(notdir $@)
%.o: %.c prepare scripts FORCE
	$(Q)$(MAKE) $(build)=$(build-dir) $(target-dir)$(notdir $@)
%.lst: %.c prepare scripts FORCE
	$(Q)$(MAKE) $(build)=$(build-dir) $(target-dir)$(notdir $@)
%.s: %.S prepare scripts FORCE
	$(Q)$(MAKE) $(build)=$(build-dir) $(target-dir)$(notdir $@)
%.o: %.S prepare scripts FORCE
	$(Q)$(MAKE) $(build)=$(build-dir) $(target-dir)$(notdir $@)
%.symtypes: %.c prepare scripts FORCE
	$(Q)$(MAKE) $(build)=$(build-dir) $(target-dir)$(notdir $@)

# Modules
/: prepare scripts FORCE
	$(cmd_crmodverdir)
	$(Q)$(MAKE) KBUILD_MODULES=$(if $(CONFIG_MODULES),1) \
	$(build)=$(build-dir)
# Make sure the latest headers are built for Documentation
Documentation/ samples/: headers_install
%/: prepare scripts FORCE
	$(cmd_crmodverdir)
	$(Q)$(MAKE) KBUILD_MODULES=$(if $(CONFIG_MODULES),1) \
	$(build)=$(build-dir)
%.ko: prepare scripts FORCE
	$(cmd_crmodverdir)
	$(Q)$(MAKE) KBUILD_MODULES=$(if $(CONFIG_MODULES),1)   \
	$(build)=$(build-dir) $(@:.ko=.o)
	$(Q)$(MAKE) -f $(srctree)/scripts/Makefile.modpost

# FIXME Should go into a make.lib or something
# ===========================================================================

quiet_cmd_rmdirs = $(if $(wildcard $(rm-dirs)),CLEAN   $(wildcard $(rm-dirs)))
      cmd_rmdirs = rm -rf $(rm-dirs)

quiet_cmd_rmfiles = $(if $(wildcard $(rm-files)),CLEAN   $(wildcard $(rm-files)))
      cmd_rmfiles = rm -f $(rm-files)

# Run depmod only if we have System.map and depmod is executable
quiet_cmd_depmod = DEPMOD  $(KERNELRELEASE)
      cmd_depmod = $(CONFIG_SHELL) $(srctree)/scripts/depmod.sh $(DEPMOD) \
                   $(KERNELRELEASE) "$(patsubst y,_,$(CONFIG_HAVE_UNDERSCORE_SYMBOL_PREFIX))"

# Create temporary dir for module support files
# clean it up only when building all modules
cmd_crmodverdir = $(Q)mkdir -p $(MODVERDIR) \
                  $(if $(KBUILD_MODULES),; rm -f $(MODVERDIR)/*)

# read all saved command lines

targets := $(wildcard $(sort $(targets)))
cmd_files := $(wildcard .*.cmd $(foreach f,$(targets),$(dir $(f)).$(notdir $(f)).cmd))

ifneq ($(cmd_files),)
  $(cmd_files): ;	# Do not try to update included dependency files
  include $(cmd_files)
endif

endif	# skip-makefile

PHONY += FORCE
FORCE:

# Declare the contents of the .PHONY variable as phony.  We keep that
# information in a variable so we can use it in if_changed and friends.
.PHONY: $(PHONY)<|MERGE_RESOLUTION|>--- conflicted
+++ resolved
@@ -1,12 +1,7 @@
 VERSION = 4
 PATCHLEVEL = 8
-<<<<<<< HEAD
-SUBLEVEL = 7
-EXTRAVERSION = _dtop-I.18
-=======
 SUBLEVEL = 8
-EXTRAVERSION =
->>>>>>> 61385cc1
+EXTRAVERSION = _dtop-I.19
 NAME = Psychotic Stoned Sheep
 
 # *DOCUMENTATION*
