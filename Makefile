VERSION = 4
PATCHLEVEL = 8
<<<<<<< HEAD
SUBLEVEL = 6
EXTRAVERSION = _dtop-I.16
=======
SUBLEVEL = 7
EXTRAVERSION =
>>>>>>> 567aeca9
NAME = Psychotic Stoned Sheep

# *DOCUMENTATION*
# To see a list of typical targets execute "make help"
# More info can be located in ./README
# Comments in this file are targeted only to the developer, do not
# expect to learn how to build the kernel reading this file.

# o Do not use make's built-in rules and variables
#   (this increases performance and avoids hard-to-debug behaviour);
# o Look for make include files relative to root of kernel src
MAKEFLAGS += -rR --include-dir=$(CURDIR)

# Avoid funny character set dependencies
unexport LC_ALL
LC_COLLATE=C
LC_NUMERIC=C
export LC_COLLATE LC_NUMERIC

# Avoid interference with shell env settings
unexport GREP_OPTIONS

# We are using a recursive build, so we need to do a little thinking
# to get the ordering right.
#
# Most importantly: sub-Makefiles should only ever modify files in
# their own directory. If in some directory we have a dependency on
# a file in another dir (which doesn't happen often, but it's often
# unavoidable when linking the built-in.o targets which finally
# turn into vmlinux), we will call a sub make in that other dir, and
# after that we are sure that everything which is in that other dir
# is now up to date.
#
# The only cases where we need to modify files which have global
# effects are thus separated out and done before the recursive
# descending is started. They are now explicitly listed as the
# prepare rule.

# Beautify output
# ---------------------------------------------------------------------------
#
# Normally, we echo the whole command before executing it. By making
# that echo $($(quiet)$(cmd)), we now have the possibility to set
# $(quiet) to choose other forms of output instead, e.g.
#
#         quiet_cmd_cc_o_c = Compiling $(RELDIR)/$@
#         cmd_cc_o_c       = $(CC) $(c_flags) -c -o $@ $<
#
# If $(quiet) is empty, the whole command will be printed.
# If it is set to "quiet_", only the short version will be printed.
# If it is set to "silent_", nothing will be printed at all, since
# the variable $(silent_cmd_cc_o_c) doesn't exist.
#
# A simple variant is to prefix commands with $(Q) - that's useful
# for commands that shall be hidden in non-verbose mode.
#
#	$(Q)ln $@ :<
#
# If KBUILD_VERBOSE equals 0 then the above command will be hidden.
# If KBUILD_VERBOSE equals 1 then the above command is displayed.
#
# To put more focus on warnings, be less verbose as default
# Use 'make V=1' to see the full commands

ifeq ("$(origin V)", "command line")
  KBUILD_VERBOSE = $(V)
endif
ifndef KBUILD_VERBOSE
  KBUILD_VERBOSE = 0
endif

ifeq ($(KBUILD_VERBOSE),1)
  quiet =
  Q =
else
  quiet=quiet_
  Q = @
endif

# If the user is running make -s (silent mode), suppress echoing of
# commands

ifneq ($(filter 4.%,$(MAKE_VERSION)),)	# make-4
ifneq ($(filter %s ,$(firstword x$(MAKEFLAGS))),)
  quiet=silent_
endif
else					# make-3.8x
ifneq ($(filter s% -s%,$(MAKEFLAGS)),)
  quiet=silent_
endif
endif

export quiet Q KBUILD_VERBOSE

# kbuild supports saving output files in a separate directory.
# To locate output files in a separate directory two syntaxes are supported.
# In both cases the working directory must be the root of the kernel src.
# 1) O=
# Use "make O=dir/to/store/output/files/"
#
# 2) Set KBUILD_OUTPUT
# Set the environment variable KBUILD_OUTPUT to point to the directory
# where the output files shall be placed.
# export KBUILD_OUTPUT=dir/to/store/output/files/
# make
#
# The O= assignment takes precedence over the KBUILD_OUTPUT environment
# variable.

# KBUILD_SRC is set on invocation of make in OBJ directory
# KBUILD_SRC is not intended to be used by the regular user (for now)
ifeq ($(KBUILD_SRC),)

# OK, Make called in directory where kernel src resides
# Do we want to locate output files in a separate directory?
ifeq ("$(origin O)", "command line")
  KBUILD_OUTPUT := $(O)
endif

# That's our default target when none is given on the command line
PHONY := _all
_all:

# Cancel implicit rules on top Makefile
$(CURDIR)/Makefile Makefile: ;

ifneq ($(words $(subst :, ,$(CURDIR))), 1)
  $(error main directory cannot contain spaces nor colons)
endif

ifneq ($(KBUILD_OUTPUT),)
# Invoke a second make in the output directory, passing relevant variables
# check that the output directory actually exists
saved-output := $(KBUILD_OUTPUT)
KBUILD_OUTPUT := $(shell mkdir -p $(KBUILD_OUTPUT) && cd $(KBUILD_OUTPUT) \
								&& /bin/pwd)
$(if $(KBUILD_OUTPUT),, \
     $(error failed to create output directory "$(saved-output)"))

PHONY += $(MAKECMDGOALS) sub-make

$(filter-out _all sub-make $(CURDIR)/Makefile, $(MAKECMDGOALS)) _all: sub-make
	@:

sub-make:
	$(Q)$(MAKE) -C $(KBUILD_OUTPUT) KBUILD_SRC=$(CURDIR) \
	-f $(CURDIR)/Makefile $(filter-out _all sub-make,$(MAKECMDGOALS))

# Leave processing to above invocation of make
skip-makefile := 1
endif # ifneq ($(KBUILD_OUTPUT),)
endif # ifeq ($(KBUILD_SRC),)

# We process the rest of the Makefile if this is the final invocation of make
ifeq ($(skip-makefile),)

# Do not print "Entering directory ...",
# but we want to display it when entering to the output directory
# so that IDEs/editors are able to understand relative filenames.
MAKEFLAGS += --no-print-directory

# Call a source code checker (by default, "sparse") as part of the
# C compilation.
#
# Use 'make C=1' to enable checking of only re-compiled files.
# Use 'make C=2' to enable checking of *all* source files, regardless
# of whether they are re-compiled or not.
#
# See the file "Documentation/sparse.txt" for more details, including
# where to get the "sparse" utility.

ifeq ("$(origin C)", "command line")
  KBUILD_CHECKSRC = $(C)
endif
ifndef KBUILD_CHECKSRC
  KBUILD_CHECKSRC = 0
endif

# Use make M=dir to specify directory of external module to build
# Old syntax make ... SUBDIRS=$PWD is still supported
# Setting the environment variable KBUILD_EXTMOD take precedence
ifdef SUBDIRS
  KBUILD_EXTMOD ?= $(SUBDIRS)
endif

ifeq ("$(origin M)", "command line")
  KBUILD_EXTMOD := $(M)
endif

# If building an external module we do not care about the all: rule
# but instead _all depend on modules
PHONY += all
ifeq ($(KBUILD_EXTMOD),)
_all: all
else
_all: modules
endif

ifeq ($(KBUILD_SRC),)
        # building in the source tree
        srctree := .
else
        ifeq ($(KBUILD_SRC)/,$(dir $(CURDIR)))
                # building in a subdirectory of the source tree
                srctree := ..
        else
                srctree := $(KBUILD_SRC)
        endif
endif
objtree		:= .
src		:= $(srctree)
obj		:= $(objtree)

VPATH		:= $(srctree)$(if $(KBUILD_EXTMOD),:$(KBUILD_EXTMOD))

export srctree objtree VPATH

# SUBARCH tells the usermode build what the underlying arch is.  That is set
# first, and if a usermode build is happening, the "ARCH=um" on the command
# line overrides the setting of ARCH below.  If a native build is happening,
# then ARCH is assigned, getting whatever value it gets normally, and
# SUBARCH is subsequently ignored.

SUBARCH := $(shell uname -m | sed -e s/i.86/x86/ -e s/x86_64/x86/ \
				  -e s/sun4u/sparc64/ \
				  -e s/arm.*/arm/ -e s/sa110/arm/ \
				  -e s/s390x/s390/ -e s/parisc64/parisc/ \
				  -e s/ppc.*/powerpc/ -e s/mips.*/mips/ \
				  -e s/sh[234].*/sh/ -e s/aarch64.*/arm64/ )

# Cross compiling and selecting different set of gcc/bin-utils
# ---------------------------------------------------------------------------
#
# When performing cross compilation for other architectures ARCH shall be set
# to the target architecture. (See arch/* for the possibilities).
# ARCH can be set during invocation of make:
# make ARCH=ia64
# Another way is to have ARCH set in the environment.
# The default ARCH is the host where make is executed.

# CROSS_COMPILE specify the prefix used for all executables used
# during compilation. Only gcc and related bin-utils executables
# are prefixed with $(CROSS_COMPILE).
# CROSS_COMPILE can be set on the command line
# make CROSS_COMPILE=ia64-linux-
# Alternatively CROSS_COMPILE can be set in the environment.
# A third alternative is to store a setting in .config so that plain
# "make" in the configured kernel build directory always uses that.
# Default value for CROSS_COMPILE is not to prefix executables
# Note: Some architectures assign CROSS_COMPILE in their arch/*/Makefile
ARCH		?= $(SUBARCH)
CROSS_COMPILE	?= $(CONFIG_CROSS_COMPILE:"%"=%)

# Architecture as present in compile.h
UTS_MACHINE 	:= $(ARCH)
SRCARCH 	:= $(ARCH)

# Additional ARCH settings for x86
ifeq ($(ARCH),i386)
        SRCARCH := x86
endif
ifeq ($(ARCH),x86_64)
        SRCARCH := x86
endif

# Additional ARCH settings for sparc
ifeq ($(ARCH),sparc32)
       SRCARCH := sparc
endif
ifeq ($(ARCH),sparc64)
       SRCARCH := sparc
endif

# Additional ARCH settings for sh
ifeq ($(ARCH),sh64)
       SRCARCH := sh
endif

# Additional ARCH settings for tile
ifeq ($(ARCH),tilepro)
       SRCARCH := tile
endif
ifeq ($(ARCH),tilegx)
       SRCARCH := tile
endif

# Where to locate arch specific headers
hdr-arch  := $(SRCARCH)

KCONFIG_CONFIG	?= .config
export KCONFIG_CONFIG

# SHELL used by kbuild
CONFIG_SHELL := $(shell if [ -x "$$BASH" ]; then echo $$BASH; \
	  else if [ -x /bin/bash ]; then echo /bin/bash; \
	  else echo sh; fi ; fi)

HOSTCC       = gcc
HOSTCXX      = g++
HOSTCFLAGS   = -Wall -Wmissing-prototypes -Wstrict-prototypes -O2 -fomit-frame-pointer -std=gnu89
HOSTCXXFLAGS = -O2

ifeq ($(shell $(HOSTCC) -v 2>&1 | grep -c "clang version"), 1)
HOSTCFLAGS  += -Wno-unused-value -Wno-unused-parameter \
		-Wno-missing-field-initializers -fno-delete-null-pointer-checks
endif

# Decide whether to build built-in, modular, or both.
# Normally, just do built-in.

KBUILD_MODULES :=
KBUILD_BUILTIN := 1

# If we have only "make modules", don't compile built-in objects.
# When we're building modules with modversions, we need to consider
# the built-in objects during the descend as well, in order to
# make sure the checksums are up to date before we record them.

ifeq ($(MAKECMDGOALS),modules)
  KBUILD_BUILTIN := $(if $(CONFIG_MODVERSIONS),1)
endif

# If we have "make <whatever> modules", compile modules
# in addition to whatever we do anyway.
# Just "make" or "make all" shall build modules as well

ifneq ($(filter all _all modules,$(MAKECMDGOALS)),)
  KBUILD_MODULES := 1
endif

ifeq ($(MAKECMDGOALS),)
  KBUILD_MODULES := 1
endif

export KBUILD_MODULES KBUILD_BUILTIN
export KBUILD_CHECKSRC KBUILD_SRC KBUILD_EXTMOD

# We need some generic definitions (do not try to remake the file).
scripts/Kbuild.include: ;
include scripts/Kbuild.include

# Make variables (CC, etc...)
AS		= $(CROSS_COMPILE)as
LD		= $(CROSS_COMPILE)ld
CC		= $(CROSS_COMPILE)gcc
CPP		= $(CC) -E
AR		= $(CROSS_COMPILE)ar
NM		= $(CROSS_COMPILE)nm
STRIP		= $(CROSS_COMPILE)strip
OBJCOPY		= $(CROSS_COMPILE)objcopy
OBJDUMP		= $(CROSS_COMPILE)objdump
AWK		= awk
GENKSYMS	= scripts/genksyms/genksyms
INSTALLKERNEL  := installkernel
DEPMOD		= /sbin/depmod
PERL		= perl
PYTHON		= python
CHECK		= sparse

CHECKFLAGS     := -D__linux__ -Dlinux -D__STDC__ -Dunix -D__unix__ \
		  -Wbitwise -Wno-return-void $(CF)
NOSTDINC_FLAGS  =
CFLAGS_MODULE   =
AFLAGS_MODULE   =
LDFLAGS_MODULE  =
CFLAGS_KERNEL	=
AFLAGS_KERNEL	=
LDFLAGS_vmlinux =
CFLAGS_GCOV	= -fprofile-arcs -ftest-coverage -fno-tree-loop-im
CFLAGS_KCOV	:= $(call cc-option,-fsanitize-coverage=trace-pc,)


# Use USERINCLUDE when you must reference the UAPI directories only.
USERINCLUDE    := \
		-I$(srctree)/arch/$(hdr-arch)/include/uapi \
		-I$(objtree)/arch/$(hdr-arch)/include/generated/uapi \
		-I$(srctree)/include/uapi \
		-I$(objtree)/include/generated/uapi \
                -include $(srctree)/include/linux/kconfig.h

# Use LINUXINCLUDE when you must reference the include/ directory.
# Needed to be compatible with the O= option
LINUXINCLUDE    := \
		-I$(srctree)/arch/$(hdr-arch)/include \
		-I$(objtree)/arch/$(hdr-arch)/include/generated/uapi \
		-I$(objtree)/arch/$(hdr-arch)/include/generated \
		$(if $(KBUILD_SRC), -I$(srctree)/include) \
		-I$(objtree)/include

LINUXINCLUDE	+= $(filter-out $(LINUXINCLUDE),$(USERINCLUDE))

KBUILD_CPPFLAGS := -D__KERNEL__

KBUILD_CFLAGS   := -Wall -Wundef -Wstrict-prototypes -Wno-trigraphs \
		   -fno-strict-aliasing -fno-common \
		   -Werror-implicit-function-declaration \
		   -Wno-format-security \
		   -std=gnu89

KBUILD_AFLAGS_KERNEL :=
KBUILD_CFLAGS_KERNEL :=
KBUILD_AFLAGS   := -D__ASSEMBLY__
KBUILD_AFLAGS_MODULE  := -DMODULE
KBUILD_CFLAGS_MODULE  := -DMODULE
KBUILD_LDFLAGS_MODULE := -T $(srctree)/scripts/module-common.lds

# Read KERNELRELEASE from include/config/kernel.release (if it exists)
KERNELRELEASE = $(shell cat include/config/kernel.release 2> /dev/null)
KERNELVERSION = $(VERSION)$(if $(PATCHLEVEL),.$(PATCHLEVEL)$(if $(SUBLEVEL),.$(SUBLEVEL)))$(EXTRAVERSION)

export VERSION PATCHLEVEL SUBLEVEL KERNELRELEASE KERNELVERSION
export ARCH SRCARCH CONFIG_SHELL HOSTCC HOSTCFLAGS CROSS_COMPILE AS LD CC
export CPP AR NM STRIP OBJCOPY OBJDUMP
export MAKE AWK GENKSYMS INSTALLKERNEL PERL PYTHON UTS_MACHINE
export HOSTCXX HOSTCXXFLAGS LDFLAGS_MODULE CHECK CHECKFLAGS

export KBUILD_CPPFLAGS NOSTDINC_FLAGS LINUXINCLUDE OBJCOPYFLAGS LDFLAGS
export KBUILD_CFLAGS CFLAGS_KERNEL CFLAGS_MODULE CFLAGS_GCOV CFLAGS_KCOV CFLAGS_KASAN CFLAGS_UBSAN
export KBUILD_AFLAGS AFLAGS_KERNEL AFLAGS_MODULE
export KBUILD_AFLAGS_MODULE KBUILD_CFLAGS_MODULE KBUILD_LDFLAGS_MODULE
export KBUILD_AFLAGS_KERNEL KBUILD_CFLAGS_KERNEL
export KBUILD_ARFLAGS

# When compiling out-of-tree modules, put MODVERDIR in the module
# tree rather than in the kernel tree. The kernel tree might
# even be read-only.
export MODVERDIR := $(if $(KBUILD_EXTMOD),$(firstword $(KBUILD_EXTMOD))/).tmp_versions

# Files to ignore in find ... statements

export RCS_FIND_IGNORE := \( -name SCCS -o -name BitKeeper -o -name .svn -o    \
			  -name CVS -o -name .pc -o -name .hg -o -name .git \) \
			  -prune -o
export RCS_TAR_IGNORE := --exclude SCCS --exclude BitKeeper --exclude .svn \
			 --exclude CVS --exclude .pc --exclude .hg --exclude .git

# ===========================================================================
# Rules shared between *config targets and build targets

# Basic helpers built in scripts/
PHONY += scripts_basic
scripts_basic:
	$(Q)$(MAKE) $(build)=scripts/basic
	$(Q)rm -f .tmp_quiet_recordmcount

# To avoid any implicit rule to kick in, define an empty command.
scripts/basic/%: scripts_basic ;

PHONY += outputmakefile
# outputmakefile generates a Makefile in the output directory, if using a
# separate output directory. This allows convenient use of make in the
# output directory.
outputmakefile:
ifneq ($(KBUILD_SRC),)
	$(Q)ln -fsn $(srctree) source
	$(Q)$(CONFIG_SHELL) $(srctree)/scripts/mkmakefile \
	    $(srctree) $(objtree) $(VERSION) $(PATCHLEVEL)
endif

# Support for using generic headers in asm-generic
PHONY += asm-generic
asm-generic:
	$(Q)$(MAKE) -f $(srctree)/scripts/Makefile.asm-generic \
	            src=asm obj=arch/$(SRCARCH)/include/generated/asm
	$(Q)$(MAKE) -f $(srctree)/scripts/Makefile.asm-generic \
	            src=uapi/asm obj=arch/$(SRCARCH)/include/generated/uapi/asm

# To make sure we do not include .config for any of the *config targets
# catch them early, and hand them over to scripts/kconfig/Makefile
# It is allowed to specify more targets when calling make, including
# mixing *config targets and build targets.
# For example 'make oldconfig all'.
# Detect when mixed targets is specified, and make a second invocation
# of make so .config is not included in this case either (for *config).

version_h := include/generated/uapi/linux/version.h
old_version_h := include/linux/version.h

no-dot-config-targets := clean mrproper distclean \
			 cscope gtags TAGS tags help% %docs check% coccicheck \
			 $(version_h) headers_% archheaders archscripts \
			 kernelversion %src-pkg

config-targets := 0
mixed-targets  := 0
dot-config     := 1

ifneq ($(filter $(no-dot-config-targets), $(MAKECMDGOALS)),)
	ifeq ($(filter-out $(no-dot-config-targets), $(MAKECMDGOALS)),)
		dot-config := 0
	endif
endif

ifeq ($(KBUILD_EXTMOD),)
        ifneq ($(filter config %config,$(MAKECMDGOALS)),)
                config-targets := 1
                ifneq ($(words $(MAKECMDGOALS)),1)
                        mixed-targets := 1
                endif
        endif
endif
# install and module_install need also be processed one by one
ifneq ($(filter install,$(MAKECMDGOALS)),)
        ifneq ($(filter modules_install,$(MAKECMDGOALS)),)
	        mixed-targets := 1
        endif
endif

ifeq ($(mixed-targets),1)
# ===========================================================================
# We're called with mixed targets (*config and build targets).
# Handle them one by one.

PHONY += $(MAKECMDGOALS) __build_one_by_one

$(filter-out __build_one_by_one, $(MAKECMDGOALS)): __build_one_by_one
	@:

__build_one_by_one:
	$(Q)set -e; \
	for i in $(MAKECMDGOALS); do \
		$(MAKE) -f $(srctree)/Makefile $$i; \
	done

else
ifeq ($(config-targets),1)
# ===========================================================================
# *config targets only - make sure prerequisites are updated, and descend
# in scripts/kconfig to make the *config target

# Read arch specific Makefile to set KBUILD_DEFCONFIG as needed.
# KBUILD_DEFCONFIG may point out an alternative default configuration
# used for 'make defconfig'
include arch/$(SRCARCH)/Makefile
export KBUILD_DEFCONFIG KBUILD_KCONFIG

config: scripts_basic outputmakefile FORCE
	$(Q)$(MAKE) $(build)=scripts/kconfig $@

%config: scripts_basic outputmakefile FORCE
	$(Q)$(MAKE) $(build)=scripts/kconfig $@

else
# ===========================================================================
# Build targets only - this includes vmlinux, arch specific targets, clean
# targets and others. In general all targets except *config targets.

ifeq ($(KBUILD_EXTMOD),)
# Additional helpers built in scripts/
# Carefully list dependencies so we do not try to build scripts twice
# in parallel
PHONY += scripts
scripts: scripts_basic include/config/auto.conf include/config/tristate.conf \
	 asm-generic gcc-plugins
	$(Q)$(MAKE) $(build)=$(@)

# Objects we will link into vmlinux / subdirs we need to visit
init-y		:= init/
drivers-y	:= drivers/ sound/ firmware/
net-y		:= net/
libs-y		:= lib/
core-y		:= usr/
virt-y		:= virt/
endif # KBUILD_EXTMOD

ifeq ($(dot-config),1)
# Read in config
-include include/config/auto.conf

ifeq ($(KBUILD_EXTMOD),)
# Read in dependencies to all Kconfig* files, make sure to run
# oldconfig if changes are detected.
-include include/config/auto.conf.cmd

# To avoid any implicit rule to kick in, define an empty command
$(KCONFIG_CONFIG) include/config/auto.conf.cmd: ;

# If .config is newer than include/config/auto.conf, someone tinkered
# with it and forgot to run make oldconfig.
# if auto.conf.cmd is missing then we are probably in a cleaned tree so
# we execute the config step to be sure to catch updated Kconfig files
include/config/%.conf: $(KCONFIG_CONFIG) include/config/auto.conf.cmd
	$(Q)$(MAKE) -f $(srctree)/Makefile silentoldconfig
else
# external modules needs include/generated/autoconf.h and include/config/auto.conf
# but do not care if they are up-to-date. Use auto.conf to trigger the test
PHONY += include/config/auto.conf

include/config/auto.conf:
	$(Q)test -e include/generated/autoconf.h -a -e $@ || (		\
	echo >&2;							\
	echo >&2 "  ERROR: Kernel configuration is invalid.";		\
	echo >&2 "         include/generated/autoconf.h or $@ are missing.";\
	echo >&2 "         Run 'make oldconfig && make prepare' on kernel src to fix it.";	\
	echo >&2 ;							\
	/bin/false)

endif # KBUILD_EXTMOD

else
# Dummy target needed, because used as prerequisite
include/config/auto.conf: ;
endif # $(dot-config)

# The all: target is the default when no target is given on the
# command line.
# This allow a user to issue only 'make' to build a kernel including modules
# Defaults to vmlinux, but the arch makefile usually adds further targets
all: vmlinux

# The arch Makefile can set ARCH_{CPP,A,C}FLAGS to override the default
# values of the respective KBUILD_* variables
ARCH_CPPFLAGS :=
ARCH_AFLAGS :=
ARCH_CFLAGS :=
include arch/$(SRCARCH)/Makefile

KBUILD_CFLAGS	+= $(call cc-option,-fno-delete-null-pointer-checks,)
KBUILD_CFLAGS	+= $(call cc-disable-warning,maybe-uninitialized,)

ifdef CONFIG_CC_OPTIMIZE_FOR_SIZE
KBUILD_CFLAGS	+= -Os
else
ifdef CONFIG_PROFILE_ALL_BRANCHES
KBUILD_CFLAGS	+= -O2
else
KBUILD_CFLAGS   += -O2
endif
endif

# Tell gcc to never replace conditional load with a non-conditional one
KBUILD_CFLAGS	+= $(call cc-option,--param=allow-store-data-races=0)

include scripts/Makefile.gcc-plugins

ifdef CONFIG_READABLE_ASM
# Disable optimizations that make assembler listings hard to read.
# reorder blocks reorders the control in the function
# ipa clone creates specialized cloned functions
# partial inlining inlines only parts of functions
KBUILD_CFLAGS += $(call cc-option,-fno-reorder-blocks,) \
                 $(call cc-option,-fno-ipa-cp-clone,) \
                 $(call cc-option,-fno-partial-inlining)
endif

ifneq ($(CONFIG_FRAME_WARN),0)
KBUILD_CFLAGS += $(call cc-option,-Wframe-larger-than=${CONFIG_FRAME_WARN})
endif

# This selects the stack protector compiler flag. Testing it is delayed
# until after .config has been reprocessed, in the prepare-compiler-check
# target.
ifdef CONFIG_CC_STACKPROTECTOR_REGULAR
  stackp-flag := -fstack-protector
  stackp-name := REGULAR
else
ifdef CONFIG_CC_STACKPROTECTOR_STRONG
  stackp-flag := -fstack-protector-strong
  stackp-name := STRONG
else
  # Force off for distro compilers that enable stack protector by default.
  stackp-flag := $(call cc-option, -fno-stack-protector)
endif
endif
# Find arch-specific stack protector compiler sanity-checking script.
ifdef CONFIG_CC_STACKPROTECTOR
  stackp-path := $(srctree)/scripts/gcc-$(SRCARCH)_$(BITS)-has-stack-protector.sh
  stackp-check := $(wildcard $(stackp-path))
endif
KBUILD_CFLAGS += $(stackp-flag)

ifeq ($(cc-name),clang)
KBUILD_CPPFLAGS += $(call cc-option,-Qunused-arguments,)
KBUILD_CPPFLAGS += $(call cc-option,-Wno-unknown-warning-option,)
KBUILD_CFLAGS += $(call cc-disable-warning, unused-variable)
KBUILD_CFLAGS += $(call cc-disable-warning, format-invalid-specifier)
KBUILD_CFLAGS += $(call cc-disable-warning, gnu)
# Quiet clang warning: comparison of unsigned expression < 0 is always false
KBUILD_CFLAGS += $(call cc-disable-warning, tautological-compare)
# CLANG uses a _MergedGlobals as optimization, but this breaks modpost, as the
# source of a reference will be _MergedGlobals and not on of the whitelisted names.
# See modpost pattern 2
KBUILD_CFLAGS += $(call cc-option, -mno-global-merge,)
KBUILD_CFLAGS += $(call cc-option, -fcatch-undefined-behavior)
else

# These warnings generated too much noise in a regular build.
# Use make W=1 to enable them (see scripts/Makefile.build)
KBUILD_CFLAGS += $(call cc-disable-warning, unused-but-set-variable)
KBUILD_CFLAGS += $(call cc-disable-warning, unused-const-variable)
endif

ifdef CONFIG_FRAME_POINTER
KBUILD_CFLAGS	+= -fno-omit-frame-pointer -fno-optimize-sibling-calls
else
# Some targets (ARM with Thumb2, for example), can't be built with frame
# pointers.  For those, we don't have FUNCTION_TRACER automatically
# select FRAME_POINTER.  However, FUNCTION_TRACER adds -pg, and this is
# incompatible with -fomit-frame-pointer with current GCC, so we don't use
# -fomit-frame-pointer with FUNCTION_TRACER.
ifndef CONFIG_FUNCTION_TRACER
KBUILD_CFLAGS	+= -fomit-frame-pointer
endif
endif

KBUILD_CFLAGS   += $(call cc-option, -fno-var-tracking-assignments)

ifdef CONFIG_DEBUG_INFO
ifdef CONFIG_DEBUG_INFO_SPLIT
KBUILD_CFLAGS   += $(call cc-option, -gsplit-dwarf, -g)
else
KBUILD_CFLAGS	+= -g
endif
KBUILD_AFLAGS	+= -Wa,-gdwarf-2
endif
ifdef CONFIG_DEBUG_INFO_DWARF4
KBUILD_CFLAGS	+= $(call cc-option, -gdwarf-4,)
endif

ifdef CONFIG_DEBUG_INFO_REDUCED
KBUILD_CFLAGS 	+= $(call cc-option, -femit-struct-debug-baseonly) \
		   $(call cc-option,-fno-var-tracking)
endif

ifdef CONFIG_FUNCTION_TRACER
ifndef CC_FLAGS_FTRACE
CC_FLAGS_FTRACE := -pg
endif
export CC_FLAGS_FTRACE
ifdef CONFIG_HAVE_FENTRY
CC_USING_FENTRY	:= $(call cc-option, -mfentry -DCC_USING_FENTRY)
endif
KBUILD_CFLAGS	+= $(CC_FLAGS_FTRACE) $(CC_USING_FENTRY)
KBUILD_AFLAGS	+= $(CC_USING_FENTRY)
ifdef CONFIG_DYNAMIC_FTRACE
	ifdef CONFIG_HAVE_C_RECORDMCOUNT
		BUILD_C_RECORDMCOUNT := y
		export BUILD_C_RECORDMCOUNT
	endif
endif
endif

# We trigger additional mismatches with less inlining
ifdef CONFIG_DEBUG_SECTION_MISMATCH
KBUILD_CFLAGS += $(call cc-option, -fno-inline-functions-called-once)
endif

# arch Makefile may override CC so keep this after arch Makefile is included
NOSTDINC_FLAGS += -nostdinc -isystem $(shell $(CC) -print-file-name=include)
CHECKFLAGS     += $(NOSTDINC_FLAGS)

# warn about C99 declaration after statement
KBUILD_CFLAGS += $(call cc-option,-Wdeclaration-after-statement,)

# disable pointer signed / unsigned warnings in gcc 4.0
KBUILD_CFLAGS += $(call cc-disable-warning, pointer-sign)

# disable invalid "can't wrap" optimizations for signed / pointers
KBUILD_CFLAGS	+= $(call cc-option,-fno-strict-overflow)

# conserve stack if available
KBUILD_CFLAGS   += $(call cc-option,-fconserve-stack)

# disallow errors like 'EXPORT_GPL(foo);' with missing header
KBUILD_CFLAGS   += $(call cc-option,-Werror=implicit-int)

# require functions to have arguments in prototypes, not empty 'int foo()'
KBUILD_CFLAGS   += $(call cc-option,-Werror=strict-prototypes)

# Prohibit date/time macros, which would make the build non-deterministic
KBUILD_CFLAGS   += $(call cc-option,-Werror=date-time)

# enforce correct pointer usage
KBUILD_CFLAGS   += $(call cc-option,-Werror=incompatible-pointer-types)

# use the deterministic mode of AR if available
KBUILD_ARFLAGS := $(call ar-option,D)

# check for 'asm goto'
ifeq ($(shell $(CONFIG_SHELL) $(srctree)/scripts/gcc-goto.sh $(CC)), y)
	KBUILD_CFLAGS += -DCC_HAVE_ASM_GOTO
	KBUILD_AFLAGS += -DCC_HAVE_ASM_GOTO
endif

include scripts/Makefile.kasan
include scripts/Makefile.extrawarn
include scripts/Makefile.ubsan

# Add any arch overrides and user supplied CPPFLAGS, AFLAGS and CFLAGS as the
# last assignments
KBUILD_CPPFLAGS += $(ARCH_CPPFLAGS) $(KCPPFLAGS)
KBUILD_AFLAGS   += $(ARCH_AFLAGS)   $(KAFLAGS)
KBUILD_CFLAGS   += $(ARCH_CFLAGS)   $(KCFLAGS)

# Use --build-id when available.
LDFLAGS_BUILD_ID = $(patsubst -Wl$(comma)%,%,\
			      $(call cc-ldoption, -Wl$(comma)--build-id,))
KBUILD_LDFLAGS_MODULE += $(LDFLAGS_BUILD_ID)
LDFLAGS_vmlinux += $(LDFLAGS_BUILD_ID)

ifeq ($(CONFIG_STRIP_ASM_SYMS),y)
LDFLAGS_vmlinux	+= $(call ld-option, -X,)
endif

# Default kernel image to build when no specific target is given.
# KBUILD_IMAGE may be overruled on the command line or
# set in the environment
# Also any assignments in arch/$(ARCH)/Makefile take precedence over
# this default value
export KBUILD_IMAGE ?= vmlinux

#
# INSTALL_PATH specifies where to place the updated kernel and system map
# images. Default is /boot, but you can set it to other values
export	INSTALL_PATH ?= /boot

#
# INSTALL_DTBS_PATH specifies a prefix for relocations required by build roots.
# Like INSTALL_MOD_PATH, it isn't defined in the Makefile, but can be passed as
# an argument if needed. Otherwise it defaults to the kernel install path
#
export INSTALL_DTBS_PATH ?= $(INSTALL_PATH)/dtbs/$(KERNELRELEASE)

#
# INSTALL_MOD_PATH specifies a prefix to MODLIB for module directory
# relocations required by build roots.  This is not defined in the
# makefile but the argument can be passed to make if needed.
#

MODLIB	= $(INSTALL_MOD_PATH)/lib/modules/$(KERNELRELEASE)
export MODLIB

#
# INSTALL_MOD_STRIP, if defined, will cause modules to be
# stripped after they are installed.  If INSTALL_MOD_STRIP is '1', then
# the default option --strip-debug will be used.  Otherwise,
# INSTALL_MOD_STRIP value will be used as the options to the strip command.

ifdef INSTALL_MOD_STRIP
ifeq ($(INSTALL_MOD_STRIP),1)
mod_strip_cmd = $(STRIP) --strip-debug
else
mod_strip_cmd = $(STRIP) $(INSTALL_MOD_STRIP)
endif # INSTALL_MOD_STRIP=1
else
mod_strip_cmd = true
endif # INSTALL_MOD_STRIP
export mod_strip_cmd

# CONFIG_MODULE_COMPRESS, if defined, will cause module to be compressed
# after they are installed in agreement with CONFIG_MODULE_COMPRESS_GZIP
# or CONFIG_MODULE_COMPRESS_XZ.

mod_compress_cmd = true
ifdef CONFIG_MODULE_COMPRESS
  ifdef CONFIG_MODULE_COMPRESS_GZIP
    mod_compress_cmd = gzip -n -f
  endif # CONFIG_MODULE_COMPRESS_GZIP
  ifdef CONFIG_MODULE_COMPRESS_XZ
    mod_compress_cmd = xz -f
  endif # CONFIG_MODULE_COMPRESS_XZ
endif # CONFIG_MODULE_COMPRESS
export mod_compress_cmd

# Select initial ramdisk compression format, default is gzip(1).
# This shall be used by the dracut(8) tool while creating an initramfs image.
#
INITRD_COMPRESS-y                  := gzip
INITRD_COMPRESS-$(CONFIG_RD_BZIP2) := bzip2
INITRD_COMPRESS-$(CONFIG_RD_LZMA)  := lzma
INITRD_COMPRESS-$(CONFIG_RD_XZ)    := xz
INITRD_COMPRESS-$(CONFIG_RD_LZO)   := lzo
INITRD_COMPRESS-$(CONFIG_RD_LZ4)   := lz4
# do not export INITRD_COMPRESS, since we didn't actually
# choose a sane default compression above.
# export INITRD_COMPRESS := $(INITRD_COMPRESS-y)

ifdef CONFIG_MODULE_SIG_ALL
$(eval $(call config_filename,MODULE_SIG_KEY))

mod_sign_cmd = scripts/sign-file $(CONFIG_MODULE_SIG_HASH) $(MODULE_SIG_KEY_SRCPREFIX)$(CONFIG_MODULE_SIG_KEY) certs/signing_key.x509
else
mod_sign_cmd = true
endif
export mod_sign_cmd


ifeq ($(KBUILD_EXTMOD),)
core-y		+= kernel/ certs/ mm/ fs/ ipc/ security/ crypto/ block/

vmlinux-dirs	:= $(patsubst %/,%,$(filter %/, $(init-y) $(init-m) \
		     $(core-y) $(core-m) $(drivers-y) $(drivers-m) \
		     $(net-y) $(net-m) $(libs-y) $(libs-m) $(virt-y)))

vmlinux-alldirs	:= $(sort $(vmlinux-dirs) $(patsubst %/,%,$(filter %/, \
		     $(init-) $(core-) $(drivers-) $(net-) $(libs-) $(virt-))))

init-y		:= $(patsubst %/, %/built-in.o, $(init-y))
core-y		:= $(patsubst %/, %/built-in.o, $(core-y))
drivers-y	:= $(patsubst %/, %/built-in.o, $(drivers-y))
net-y		:= $(patsubst %/, %/built-in.o, $(net-y))
libs-y1		:= $(patsubst %/, %/lib.a, $(libs-y))
libs-y2		:= $(patsubst %/, %/built-in.o, $(libs-y))
libs-y		:= $(libs-y1) $(libs-y2)
virt-y		:= $(patsubst %/, %/built-in.o, $(virt-y))

# Externally visible symbols (used by link-vmlinux.sh)
export KBUILD_VMLINUX_INIT := $(head-y) $(init-y)
export KBUILD_VMLINUX_MAIN := $(core-y) $(libs-y) $(drivers-y) $(net-y) $(virt-y)
export KBUILD_LDS          := arch/$(SRCARCH)/kernel/vmlinux.lds
export LDFLAGS_vmlinux
# used by scripts/pacmage/Makefile
export KBUILD_ALLDIRS := $(sort $(filter-out arch/%,$(vmlinux-alldirs)) arch Documentation include samples scripts tools)

vmlinux-deps := $(KBUILD_LDS) $(KBUILD_VMLINUX_INIT) $(KBUILD_VMLINUX_MAIN)

# Include targets which we want to execute sequentially if the rest of the
# kernel build went well. If CONFIG_TRIM_UNUSED_KSYMS is set, this might be
# evaluated more than once.
PHONY += vmlinux_prereq
vmlinux_prereq: $(vmlinux-deps) FORCE
ifdef CONFIG_HEADERS_CHECK
	$(Q)$(MAKE) -f $(srctree)/Makefile headers_check
endif
ifdef CONFIG_BUILD_DOCSRC
	$(Q)$(MAKE) $(build)=Documentation
endif
ifdef CONFIG_GDB_SCRIPTS
	$(Q)ln -fsn `cd $(srctree) && /bin/pwd`/scripts/gdb/vmlinux-gdb.py
endif
ifdef CONFIG_TRIM_UNUSED_KSYMS
	$(Q)$(CONFIG_SHELL) $(srctree)/scripts/adjust_autoksyms.sh \
	  "$(MAKE) KBUILD_MODULES=1 -f $(srctree)/Makefile vmlinux_prereq"
endif

# standalone target for easier testing
include/generated/autoksyms.h: FORCE
	$(Q)$(CONFIG_SHELL) $(srctree)/scripts/adjust_autoksyms.sh true

# Final link of vmlinux
      cmd_link-vmlinux = $(CONFIG_SHELL) $< $(LD) $(LDFLAGS) $(LDFLAGS_vmlinux)
quiet_cmd_link-vmlinux = LINK    $@

vmlinux: scripts/link-vmlinux.sh vmlinux_prereq $(vmlinux-deps) FORCE
	+$(call if_changed,link-vmlinux)

# Build samples along the rest of the kernel
ifdef CONFIG_SAMPLES
vmlinux-dirs += samples
endif

# The actual objects are generated when descending,
# make sure no implicit rule kicks in
$(sort $(vmlinux-deps)): $(vmlinux-dirs) ;

# Handle descending into subdirectories listed in $(vmlinux-dirs)
# Preset locale variables to speed up the build process. Limit locale
# tweaks to this spot to avoid wrong language settings when running
# make menuconfig etc.
# Error messages still appears in the original language

PHONY += $(vmlinux-dirs)
$(vmlinux-dirs): prepare scripts
	$(Q)$(MAKE) $(build)=$@

define filechk_kernel.release
	echo "$(KERNELVERSION)$$($(CONFIG_SHELL) $(srctree)/scripts/setlocalversion $(srctree))"
endef

# Store (new) KERNELRELEASE string in include/config/kernel.release
include/config/kernel.release: include/config/auto.conf FORCE
	$(call filechk,kernel.release)


# Things we need to do before we recursively start building the kernel
# or the modules are listed in "prepare".
# A multi level approach is used. prepareN is processed before prepareN-1.
# archprepare is used in arch Makefiles and when processed asm symlink,
# version.h and scripts_basic is processed / created.

# Listed in dependency order
PHONY += prepare archprepare prepare0 prepare1 prepare2 prepare3

# prepare3 is used to check if we are building in a separate output directory,
# and if so do:
# 1) Check that make has not been executed in the kernel src $(srctree)
prepare3: include/config/kernel.release
ifneq ($(KBUILD_SRC),)
	@$(kecho) '  Using $(srctree) as source for kernel'
	$(Q)if [ -f $(srctree)/.config -o -d $(srctree)/include/config ]; then \
		echo >&2 "  $(srctree) is not clean, please run 'make mrproper'"; \
		echo >&2 "  in the '$(srctree)' directory.";\
		/bin/false; \
	fi;
endif

# prepare2 creates a makefile if using a separate output directory.
# From this point forward, .config has been reprocessed, so any rules
# that need to depend on updated CONFIG_* values can be checked here.
prepare2: prepare3 prepare-compiler-check outputmakefile asm-generic

prepare1: prepare2 $(version_h) include/generated/utsrelease.h \
                   include/config/auto.conf
	$(cmd_crmodverdir)
	$(Q)test -e include/generated/autoksyms.h || \
	    touch   include/generated/autoksyms.h

archprepare: archheaders archscripts prepare1 scripts_basic

prepare0: archprepare gcc-plugins
	$(Q)$(MAKE) $(build)=.

# All the preparing..
prepare: prepare0 prepare-objtool

ifdef CONFIG_STACK_VALIDATION
  has_libelf := $(call try-run,\
		echo "int main() {}" | $(HOSTCC) -xc -o /dev/null -lelf -,1,0)
  ifeq ($(has_libelf),1)
    objtool_target := tools/objtool FORCE
  else
    $(warning "Cannot use CONFIG_STACK_VALIDATION, please install libelf-dev, libelf-devel or elfutils-libelf-devel")
    SKIP_STACK_VALIDATION := 1
    export SKIP_STACK_VALIDATION
  endif
endif

PHONY += prepare-objtool
prepare-objtool: $(objtool_target)

# Check for CONFIG flags that require compiler support. Abort the build
# after .config has been processed, but before the kernel build starts.
#
# For security-sensitive CONFIG options, we don't want to fallback and/or
# silently change which compiler flags will be used, since that leads to
# producing kernels with different security feature characteristics
# depending on the compiler used. (For example, "But I selected
# CC_STACKPROTECTOR_STRONG! Why did it build with _REGULAR?!")
PHONY += prepare-compiler-check
prepare-compiler-check: FORCE
# Make sure compiler supports requested stack protector flag.
ifdef stackp-name
  ifeq ($(call cc-option, $(stackp-flag)),)
	@echo Cannot use CONFIG_CC_STACKPROTECTOR_$(stackp-name): \
		  $(stackp-flag) not supported by compiler >&2 && exit 1
  endif
endif
# Make sure compiler does not have buggy stack-protector support.
ifdef stackp-check
  ifneq ($(shell $(CONFIG_SHELL) $(stackp-check) $(CC) $(KBUILD_CPPFLAGS) $(biarch)),y)
	@echo Cannot use CONFIG_CC_STACKPROTECTOR_$(stackp-name): \
                  $(stackp-flag) available but compiler is broken >&2 && exit 1
  endif
endif
	@:

# Generate some files
# ---------------------------------------------------------------------------

# KERNELRELEASE can change from a few different places, meaning version.h
# needs to be updated, so this check is forced on all builds

uts_len := 64
define filechk_utsrelease.h
	if [ `echo -n "$(KERNELRELEASE)" | wc -c ` -gt $(uts_len) ]; then \
	  echo '"$(KERNELRELEASE)" exceeds $(uts_len) characters' >&2;    \
	  exit 1;                                                         \
	fi;                                                               \
	(echo \#define UTS_RELEASE \"$(KERNELRELEASE)\";)
endef

define filechk_version.h
	(echo \#define LINUX_VERSION_CODE $(shell                         \
	expr $(VERSION) \* 65536 + 0$(PATCHLEVEL) \* 256 + 0$(SUBLEVEL)); \
	echo '#define KERNEL_VERSION(a,b,c) (((a) << 16) + ((b) << 8) + (c))';)
endef

$(version_h): $(srctree)/Makefile FORCE
	$(call filechk,version.h)
	$(Q)rm -f $(old_version_h)

include/generated/utsrelease.h: include/config/kernel.release FORCE
	$(call filechk,utsrelease.h)

PHONY += headerdep
headerdep:
	$(Q)find $(srctree)/include/ -name '*.h' | xargs --max-args 1 \
	$(srctree)/scripts/headerdep.pl -I$(srctree)/include

# ---------------------------------------------------------------------------
# Firmware install
INSTALL_FW_PATH=$(INSTALL_MOD_PATH)/lib/firmware
export INSTALL_FW_PATH

PHONY += firmware_install
firmware_install:
	@mkdir -p $(objtree)/firmware
	$(Q)$(MAKE) -f $(srctree)/scripts/Makefile.fwinst obj=firmware __fw_install

# ---------------------------------------------------------------------------
# Kernel headers

#Default location for installed headers
export INSTALL_HDR_PATH = $(objtree)/usr

# If we do an all arch process set dst to asm-$(hdr-arch)
hdr-dst = $(if $(KBUILD_HEADERS), dst=include/asm-$(hdr-arch), dst=include/asm)

PHONY += archheaders
archheaders:

PHONY += archscripts
archscripts:

PHONY += __headers
__headers: $(version_h) scripts_basic asm-generic archheaders archscripts
	$(Q)$(MAKE) $(build)=scripts build_unifdef

PHONY += headers_install_all
headers_install_all:
	$(Q)$(CONFIG_SHELL) $(srctree)/scripts/headers.sh install

PHONY += headers_install
headers_install: __headers
	$(if $(wildcard $(srctree)/arch/$(hdr-arch)/include/uapi/asm/Kbuild),, \
	  $(error Headers not exportable for the $(SRCARCH) architecture))
	$(Q)$(MAKE) $(hdr-inst)=include/uapi
	$(Q)$(MAKE) $(hdr-inst)=arch/$(hdr-arch)/include/uapi/asm $(hdr-dst)

PHONY += headers_check_all
headers_check_all: headers_install_all
	$(Q)$(CONFIG_SHELL) $(srctree)/scripts/headers.sh check

PHONY += headers_check
headers_check: headers_install
	$(Q)$(MAKE) $(hdr-inst)=include/uapi HDRCHECK=1
	$(Q)$(MAKE) $(hdr-inst)=arch/$(hdr-arch)/include/uapi/asm $(hdr-dst) HDRCHECK=1

# ---------------------------------------------------------------------------
# Kernel selftest

PHONY += kselftest
kselftest:
	$(Q)$(MAKE) -C tools/testing/selftests run_tests

kselftest-clean:
	$(Q)$(MAKE) -C tools/testing/selftests clean

PHONY += kselftest-merge
kselftest-merge:
	$(if $(wildcard $(objtree)/.config),, $(error No .config exists, config your kernel first!))
	$(Q)$(CONFIG_SHELL) $(srctree)/scripts/kconfig/merge_config.sh \
		-m $(objtree)/.config \
		$(srctree)/tools/testing/selftests/*/config
	+$(Q)$(MAKE) -f $(srctree)/Makefile olddefconfig

# ---------------------------------------------------------------------------
# Modules

ifdef CONFIG_MODULES

# By default, build modules as well

all: modules

# Build modules
#
# A module can be listed more than once in obj-m resulting in
# duplicate lines in modules.order files.  Those are removed
# using awk while concatenating to the final file.

PHONY += modules
modules: $(vmlinux-dirs) $(if $(KBUILD_BUILTIN),vmlinux) modules.builtin
	$(Q)$(AWK) '!x[$$0]++' $(vmlinux-dirs:%=$(objtree)/%/modules.order) > $(objtree)/modules.order
	@$(kecho) '  Building modules, stage 2.';
	$(Q)$(MAKE) -f $(srctree)/scripts/Makefile.modpost
	$(Q)$(MAKE) -f $(srctree)/scripts/Makefile.fwinst obj=firmware __fw_modbuild

modules.builtin: $(vmlinux-dirs:%=%/modules.builtin)
	$(Q)$(AWK) '!x[$$0]++' $^ > $(objtree)/modules.builtin

%/modules.builtin: include/config/auto.conf
	$(Q)$(MAKE) $(modbuiltin)=$*


# Target to prepare building external modules
PHONY += modules_prepare
modules_prepare: prepare scripts

# Target to install modules
PHONY += modules_install
modules_install: _modinst_ _modinst_post

PHONY += _modinst_
_modinst_:
	@rm -rf $(MODLIB)/kernel
	@rm -f $(MODLIB)/source
	@mkdir -p $(MODLIB)/kernel
	@ln -s `cd $(srctree) && /bin/pwd` $(MODLIB)/source
	@if [ ! $(objtree) -ef  $(MODLIB)/build ]; then \
		rm -f $(MODLIB)/build ; \
		ln -s $(CURDIR) $(MODLIB)/build ; \
	fi
	@cp -f $(objtree)/modules.order $(MODLIB)/
	@cp -f $(objtree)/modules.builtin $(MODLIB)/
	$(Q)$(MAKE) -f $(srctree)/scripts/Makefile.modinst

# This depmod is only for convenience to give the initial
# boot a modules.dep even before / is mounted read-write.  However the
# boot script depmod is the master version.
PHONY += _modinst_post
_modinst_post: _modinst_
	$(Q)$(MAKE) -f $(srctree)/scripts/Makefile.fwinst obj=firmware __fw_modinst
	$(call cmd,depmod)

ifeq ($(CONFIG_MODULE_SIG), y)
PHONY += modules_sign
modules_sign:
	$(Q)$(MAKE) -f $(srctree)/scripts/Makefile.modsign
endif

else # CONFIG_MODULES

# Modules not configured
# ---------------------------------------------------------------------------

PHONY += modules modules_install
modules modules_install:
	@echo >&2
	@echo >&2 "The present kernel configuration has modules disabled."
	@echo >&2 "Type 'make config' and enable loadable module support."
	@echo >&2 "Then build a kernel with module support enabled."
	@echo >&2
	@exit 1

endif # CONFIG_MODULES

###
# Cleaning is done on three levels.
# make clean     Delete most generated files
#                Leave enough to build external modules
# make mrproper  Delete the current configuration, and all generated files
# make distclean Remove editor backup files, patch leftover files and the like

# Directories & files removed with 'make clean'
CLEAN_DIRS  += $(MODVERDIR)

# Directories & files removed with 'make mrproper'
MRPROPER_DIRS  += include/config usr/include include/generated          \
		  arch/*/include/generated .tmp_objdiff
MRPROPER_FILES += .config .config.old .version .old_version \
		  Module.symvers tags TAGS cscope* GPATH GTAGS GRTAGS GSYMS \
		  signing_key.pem signing_key.priv signing_key.x509	\
		  x509.genkey extra_certificates signing_key.x509.keyid	\
		  signing_key.x509.signer vmlinux-gdb.py

# clean - Delete most, but leave enough to build external modules
#
clean: rm-dirs  := $(CLEAN_DIRS)
clean: rm-files := $(CLEAN_FILES)
clean-dirs      := $(addprefix _clean_, . $(vmlinux-alldirs) Documentation samples)

PHONY += $(clean-dirs) clean archclean vmlinuxclean
$(clean-dirs):
	$(Q)$(MAKE) $(clean)=$(patsubst _clean_%,%,$@)

vmlinuxclean:
	$(Q)$(CONFIG_SHELL) $(srctree)/scripts/link-vmlinux.sh clean

clean: archclean vmlinuxclean

# mrproper - Delete all generated files, including .config
#
mrproper: rm-dirs  := $(wildcard $(MRPROPER_DIRS))
mrproper: rm-files := $(wildcard $(MRPROPER_FILES))
mrproper-dirs      := $(addprefix _mrproper_,Documentation/DocBook scripts)

PHONY += $(mrproper-dirs) mrproper archmrproper
$(mrproper-dirs):
	$(Q)$(MAKE) $(clean)=$(patsubst _mrproper_%,%,$@)

mrproper: clean archmrproper $(mrproper-dirs)
	$(call cmd,rmdirs)
	$(call cmd,rmfiles)

# distclean
#
PHONY += distclean

distclean: mrproper
	@find $(srctree) $(RCS_FIND_IGNORE) \
		\( -name '*.orig' -o -name '*.rej' -o -name '*~' \
		-o -name '*.bak' -o -name '#*#' -o -name '.*.orig' \
		-o -name '.*.rej' -o -name '*%'  -o -name 'core' \) \
		-type f -print | xargs rm -f


# Packaging of the kernel to various formats
# ---------------------------------------------------------------------------
# rpm target kept for backward compatibility
package-dir	:= scripts/package

%src-pkg: FORCE
	$(Q)$(MAKE) $(build)=$(package-dir) $@
%pkg: include/config/kernel.release FORCE
	$(Q)$(MAKE) $(build)=$(package-dir) $@
rpm: include/config/kernel.release FORCE
	$(Q)$(MAKE) $(build)=$(package-dir) $@


# Brief documentation of the typical targets used
# ---------------------------------------------------------------------------

boards := $(wildcard $(srctree)/arch/$(SRCARCH)/configs/*_defconfig)
boards := $(sort $(notdir $(boards)))
board-dirs := $(dir $(wildcard $(srctree)/arch/$(SRCARCH)/configs/*/*_defconfig))
board-dirs := $(sort $(notdir $(board-dirs:/=)))

PHONY += help
help:
	@echo  'Cleaning targets:'
	@echo  '  clean		  - Remove most generated files but keep the config and'
	@echo  '                    enough build support to build external modules'
	@echo  '  mrproper	  - Remove all generated files + config + various backup files'
	@echo  '  distclean	  - mrproper + remove editor backup and patch files'
	@echo  ''
	@echo  'Configuration targets:'
	@$(MAKE) -f $(srctree)/scripts/kconfig/Makefile help
	@echo  ''
	@echo  'Other generic targets:'
	@echo  '  all		  - Build all targets marked with [*]'
	@echo  '* vmlinux	  - Build the bare kernel'
	@echo  '* modules	  - Build all modules'
	@echo  '  modules_install - Install all modules to INSTALL_MOD_PATH (default: /)'
	@echo  '  firmware_install- Install all firmware to INSTALL_FW_PATH'
	@echo  '                    (default: $$(INSTALL_MOD_PATH)/lib/firmware)'
	@echo  '  dir/            - Build all files in dir and below'
	@echo  '  dir/file.[ois]  - Build specified target only'
	@echo  '  dir/file.lst    - Build specified mixed source/assembly target only'
	@echo  '                    (requires a recent binutils and recent build (System.map))'
	@echo  '  dir/file.ko     - Build module including final link'
	@echo  '  modules_prepare - Set up for building external modules'
	@echo  '  tags/TAGS	  - Generate tags file for editors'
	@echo  '  cscope	  - Generate cscope index'
	@echo  '  gtags           - Generate GNU GLOBAL index'
	@echo  '  kernelrelease	  - Output the release version string (use with make -s)'
	@echo  '  kernelversion	  - Output the version stored in Makefile (use with make -s)'
	@echo  '  image_name	  - Output the image name (use with make -s)'
	@echo  '  headers_install - Install sanitised kernel headers to INSTALL_HDR_PATH'; \
	 echo  '                    (default: $(INSTALL_HDR_PATH))'; \
	 echo  ''
	@echo  'Static analysers'
	@echo  '  checkstack      - Generate a list of stack hogs'
	@echo  '  namespacecheck  - Name space analysis on compiled kernel'
	@echo  '  versioncheck    - Sanity check on version.h usage'
	@echo  '  includecheck    - Check for duplicate included header files'
	@echo  '  export_report   - List the usages of all exported symbols'
	@echo  '  headers_check   - Sanity check on exported headers'
	@echo  '  headerdep       - Detect inclusion cycles in headers'
	@$(MAKE) -f $(srctree)/scripts/Makefile.help checker-help
	@echo  ''
	@echo  'Kernel selftest'
	@echo  '  kselftest       - Build and run kernel selftest (run as root)'
	@echo  '                    Build, install, and boot kernel before'
	@echo  '                    running kselftest on it'
	@echo  '  kselftest-clean - Remove all generated kselftest files'
	@echo  '  kselftest-merge - Merge all the config dependencies of kselftest to existed'
	@echo  '                    .config.'
	@echo  ''
	@echo  'Kernel packaging:'
	@$(MAKE) $(build)=$(package-dir) help
	@echo  ''
	@echo  'Documentation targets:'
	@$(MAKE) -f $(srctree)/Documentation/Makefile.sphinx dochelp
	@echo  ''
	@$(MAKE) -f $(srctree)/Documentation/DocBook/Makefile dochelp
	@echo  ''
	@echo  'Architecture specific targets ($(SRCARCH)):'
	@$(if $(archhelp),$(archhelp),\
		echo '  No architecture specific help defined for $(SRCARCH)')
	@echo  ''
	@$(if $(boards), \
		$(foreach b, $(boards), \
		printf "  %-24s - Build for %s\\n" $(b) $(subst _defconfig,,$(b));) \
		echo '')
	@$(if $(board-dirs), \
		$(foreach b, $(board-dirs), \
		printf "  %-16s - Show %s-specific targets\\n" help-$(b) $(b);) \
		printf "  %-16s - Show all of the above\\n" help-boards; \
		echo '')

	@echo  '  make V=0|1 [targets] 0 => quiet build (default), 1 => verbose build'
	@echo  '  make V=2   [targets] 2 => give reason for rebuild of target'
	@echo  '  make O=dir [targets] Locate all output files in "dir", including .config'
	@echo  '  make C=1   [targets] Check all c source with $$CHECK (sparse by default)'
	@echo  '  make C=2   [targets] Force check of all c source with $$CHECK'
	@echo  '  make RECORDMCOUNT_WARN=1 [targets] Warn about ignored mcount sections'
	@echo  '  make W=n   [targets] Enable extra gcc checks, n=1,2,3 where'
	@echo  '		1: warnings which may be relevant and do not occur too often'
	@echo  '		2: warnings which occur quite often but may still be relevant'
	@echo  '		3: more obscure warnings, can most likely be ignored'
	@echo  '		Multiple levels can be combined with W=12 or W=123'
	@echo  ''
	@echo  'Execute "make" or "make all" to build all targets marked with [*] '
	@echo  'For further info see the ./README file'


help-board-dirs := $(addprefix help-,$(board-dirs))

help-boards: $(help-board-dirs)

boards-per-dir = $(sort $(notdir $(wildcard $(srctree)/arch/$(SRCARCH)/configs/$*/*_defconfig)))

$(help-board-dirs): help-%:
	@echo  'Architecture specific targets ($(SRCARCH) $*):'
	@$(if $(boards-per-dir), \
		$(foreach b, $(boards-per-dir), \
		printf "  %-24s - Build for %s\\n" $*/$(b) $(subst _defconfig,,$(b));) \
		echo '')


# Documentation targets
# ---------------------------------------------------------------------------
DOC_TARGETS := xmldocs sgmldocs psdocs pdfdocs htmldocs mandocs installmandocs epubdocs cleandocs
PHONY += $(DOC_TARGETS)
$(DOC_TARGETS): scripts_basic FORCE
	$(Q)$(MAKE) $(build)=scripts build_docproc build_check-lc_ctype
	$(Q)$(MAKE) $(build)=Documentation -f $(srctree)/Documentation/Makefile.sphinx $@
	$(Q)$(MAKE) $(build)=Documentation/DocBook $@

else # KBUILD_EXTMOD

###
# External module support.
# When building external modules the kernel used as basis is considered
# read-only, and no consistency checks are made and the make
# system is not used on the basis kernel. If updates are required
# in the basis kernel ordinary make commands (without M=...) must
# be used.
#
# The following are the only valid targets when building external
# modules.
# make M=dir clean     Delete all automatically generated files
# make M=dir modules   Make all modules in specified dir
# make M=dir	       Same as 'make M=dir modules'
# make M=dir modules_install
#                      Install the modules built in the module directory
#                      Assumes install directory is already created

# We are always building modules
KBUILD_MODULES := 1
PHONY += crmodverdir
crmodverdir:
	$(cmd_crmodverdir)

PHONY += $(objtree)/Module.symvers
$(objtree)/Module.symvers:
	@test -e $(objtree)/Module.symvers || ( \
	echo; \
	echo "  WARNING: Symbol version dump $(objtree)/Module.symvers"; \
	echo "           is missing; modules will have no dependencies and modversions."; \
	echo )

module-dirs := $(addprefix _module_,$(KBUILD_EXTMOD))
PHONY += $(module-dirs) modules
$(module-dirs): crmodverdir $(objtree)/Module.symvers
	$(Q)$(MAKE) $(build)=$(patsubst _module_%,%,$@)

modules: $(module-dirs)
	@$(kecho) '  Building modules, stage 2.';
	$(Q)$(MAKE) -f $(srctree)/scripts/Makefile.modpost

PHONY += modules_install
modules_install: _emodinst_ _emodinst_post

install-dir := $(if $(INSTALL_MOD_DIR),$(INSTALL_MOD_DIR),extra)
PHONY += _emodinst_
_emodinst_:
	$(Q)mkdir -p $(MODLIB)/$(install-dir)
	$(Q)$(MAKE) -f $(srctree)/scripts/Makefile.modinst

PHONY += _emodinst_post
_emodinst_post: _emodinst_
	$(call cmd,depmod)

clean-dirs := $(addprefix _clean_,$(KBUILD_EXTMOD))

PHONY += $(clean-dirs) clean
$(clean-dirs):
	$(Q)$(MAKE) $(clean)=$(patsubst _clean_%,%,$@)

clean:	rm-dirs := $(MODVERDIR)
clean: rm-files := $(KBUILD_EXTMOD)/Module.symvers

PHONY += help
help:
	@echo  '  Building external modules.'
	@echo  '  Syntax: make -C path/to/kernel/src M=$$PWD target'
	@echo  ''
	@echo  '  modules         - default target, build the module(s)'
	@echo  '  modules_install - install the module'
	@echo  '  clean           - remove generated files in module directory only'
	@echo  ''

# Dummies...
PHONY += prepare scripts
prepare: ;
scripts: ;
endif # KBUILD_EXTMOD

clean: $(clean-dirs)
	$(call cmd,rmdirs)
	$(call cmd,rmfiles)
	@find $(if $(KBUILD_EXTMOD), $(KBUILD_EXTMOD), .) $(RCS_FIND_IGNORE) \
		\( -name '*.[oas]' -o -name '*.ko' -o -name '.*.cmd' \
		-o -name '*.ko.*' \
		-o -name '*.dwo'  \
		-o -name '*.su'  \
		-o -name '.*.d' -o -name '.*.tmp' -o -name '*.mod.c' \
		-o -name '*.symtypes' -o -name 'modules.order' \
		-o -name modules.builtin -o -name '.tmp_*.o.*' \
		-o -name '*.c.[012]*.*' \
		-o -name '*.gcno' \) -type f -print | xargs rm -f

# Generate tags for editors
# ---------------------------------------------------------------------------
quiet_cmd_tags = GEN     $@
      cmd_tags = $(CONFIG_SHELL) $(srctree)/scripts/tags.sh $@

tags TAGS cscope gtags: FORCE
	$(call cmd,tags)

# Scripts to check various things for consistency
# ---------------------------------------------------------------------------

PHONY += includecheck versioncheck coccicheck namespacecheck export_report

includecheck:
	find $(srctree)/* $(RCS_FIND_IGNORE) \
		-name '*.[hcS]' -type f -print | sort \
		| xargs $(PERL) -w $(srctree)/scripts/checkincludes.pl

versioncheck:
	find $(srctree)/* $(RCS_FIND_IGNORE) \
		-name '*.[hcS]' -type f -print | sort \
		| xargs $(PERL) -w $(srctree)/scripts/checkversion.pl

coccicheck:
	$(Q)$(CONFIG_SHELL) $(srctree)/scripts/$@

namespacecheck:
	$(PERL) $(srctree)/scripts/namespace.pl

export_report:
	$(PERL) $(srctree)/scripts/export_report.pl

endif #ifeq ($(config-targets),1)
endif #ifeq ($(mixed-targets),1)

PHONY += checkstack kernelrelease kernelversion image_name

# UML needs a little special treatment here.  It wants to use the host
# toolchain, so needs $(SUBARCH) passed to checkstack.pl.  Everyone
# else wants $(ARCH), including people doing cross-builds, which means
# that $(SUBARCH) doesn't work here.
ifeq ($(ARCH), um)
CHECKSTACK_ARCH := $(SUBARCH)
else
CHECKSTACK_ARCH := $(ARCH)
endif
checkstack:
	$(OBJDUMP) -d vmlinux $$(find . -name '*.ko') | \
	$(PERL) $(src)/scripts/checkstack.pl $(CHECKSTACK_ARCH)

kernelrelease:
	@echo "$(KERNELVERSION)$$($(CONFIG_SHELL) $(srctree)/scripts/setlocalversion $(srctree))"

kernelversion:
	@echo $(KERNELVERSION)

image_name:
	@echo $(KBUILD_IMAGE)

# Clear a bunch of variables before executing the submake
tools/: FORCE
	$(Q)mkdir -p $(objtree)/tools
	$(Q)$(MAKE) LDFLAGS= MAKEFLAGS="$(filter --j% -j,$(MAKEFLAGS))" O=$(shell cd $(objtree) && /bin/pwd) subdir=tools -C $(src)/tools/

tools/%: FORCE
	$(Q)mkdir -p $(objtree)/tools
	$(Q)$(MAKE) LDFLAGS= MAKEFLAGS="$(filter --j% -j,$(MAKEFLAGS))" O=$(shell cd $(objtree) && /bin/pwd) subdir=tools -C $(src)/tools/ $*

# Single targets
# ---------------------------------------------------------------------------
# Single targets are compatible with:
# - build with mixed source and output
# - build with separate output dir 'make O=...'
# - external modules
#
#  target-dir => where to store outputfile
#  build-dir  => directory in kernel source tree to use

ifeq ($(KBUILD_EXTMOD),)
        build-dir  = $(patsubst %/,%,$(dir $@))
        target-dir = $(dir $@)
else
        zap-slash=$(filter-out .,$(patsubst %/,%,$(dir $@)))
        build-dir  = $(KBUILD_EXTMOD)$(if $(zap-slash),/$(zap-slash))
        target-dir = $(if $(KBUILD_EXTMOD),$(dir $<),$(dir $@))
endif

%.s: %.c prepare scripts FORCE
	$(Q)$(MAKE) $(build)=$(build-dir) $(target-dir)$(notdir $@)
%.i: %.c prepare scripts FORCE
	$(Q)$(MAKE) $(build)=$(build-dir) $(target-dir)$(notdir $@)
%.o: %.c prepare scripts FORCE
	$(Q)$(MAKE) $(build)=$(build-dir) $(target-dir)$(notdir $@)
%.lst: %.c prepare scripts FORCE
	$(Q)$(MAKE) $(build)=$(build-dir) $(target-dir)$(notdir $@)
%.s: %.S prepare scripts FORCE
	$(Q)$(MAKE) $(build)=$(build-dir) $(target-dir)$(notdir $@)
%.o: %.S prepare scripts FORCE
	$(Q)$(MAKE) $(build)=$(build-dir) $(target-dir)$(notdir $@)
%.symtypes: %.c prepare scripts FORCE
	$(Q)$(MAKE) $(build)=$(build-dir) $(target-dir)$(notdir $@)

# Modules
/: prepare scripts FORCE
	$(cmd_crmodverdir)
	$(Q)$(MAKE) KBUILD_MODULES=$(if $(CONFIG_MODULES),1) \
	$(build)=$(build-dir)
# Make sure the latest headers are built for Documentation
Documentation/ samples/: headers_install
%/: prepare scripts FORCE
	$(cmd_crmodverdir)
	$(Q)$(MAKE) KBUILD_MODULES=$(if $(CONFIG_MODULES),1) \
	$(build)=$(build-dir)
%.ko: prepare scripts FORCE
	$(cmd_crmodverdir)
	$(Q)$(MAKE) KBUILD_MODULES=$(if $(CONFIG_MODULES),1)   \
	$(build)=$(build-dir) $(@:.ko=.o)
	$(Q)$(MAKE) -f $(srctree)/scripts/Makefile.modpost

# FIXME Should go into a make.lib or something
# ===========================================================================

quiet_cmd_rmdirs = $(if $(wildcard $(rm-dirs)),CLEAN   $(wildcard $(rm-dirs)))
      cmd_rmdirs = rm -rf $(rm-dirs)

quiet_cmd_rmfiles = $(if $(wildcard $(rm-files)),CLEAN   $(wildcard $(rm-files)))
      cmd_rmfiles = rm -f $(rm-files)

# Run depmod only if we have System.map and depmod is executable
quiet_cmd_depmod = DEPMOD  $(KERNELRELEASE)
      cmd_depmod = $(CONFIG_SHELL) $(srctree)/scripts/depmod.sh $(DEPMOD) \
                   $(KERNELRELEASE) "$(patsubst y,_,$(CONFIG_HAVE_UNDERSCORE_SYMBOL_PREFIX))"

# Create temporary dir for module support files
# clean it up only when building all modules
cmd_crmodverdir = $(Q)mkdir -p $(MODVERDIR) \
                  $(if $(KBUILD_MODULES),; rm -f $(MODVERDIR)/*)

# read all saved command lines

targets := $(wildcard $(sort $(targets)))
cmd_files := $(wildcard .*.cmd $(foreach f,$(targets),$(dir $(f)).$(notdir $(f)).cmd))

ifneq ($(cmd_files),)
  $(cmd_files): ;	# Do not try to update included dependency files
  include $(cmd_files)
endif

endif	# skip-makefile

PHONY += FORCE
FORCE:

# Declare the contents of the .PHONY variable as phony.  We keep that
# information in a variable so we can use it in if_changed and friends.
.PHONY: $(PHONY)<|MERGE_RESOLUTION|>--- conflicted
+++ resolved
@@ -1,12 +1,7 @@
 VERSION = 4
 PATCHLEVEL = 8
-<<<<<<< HEAD
-SUBLEVEL = 6
-EXTRAVERSION = _dtop-I.16
-=======
 SUBLEVEL = 7
-EXTRAVERSION =
->>>>>>> 567aeca9
+EXTRAVERSION = _dtop-I.17
 NAME = Psychotic Stoned Sheep
 
 # *DOCUMENTATION*
