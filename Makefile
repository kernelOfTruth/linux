# SPDX-License-Identifier: GPL-2.0
VERSION = 5
PATCHLEVEL = 13
<<<<<<< HEAD
SUBLEVEL = 5
EXTRAVERSION = -batmod-prjc-cacule-ll_t12
NAME = The City on the Edge of Forever
=======
SUBLEVEL = 8
EXTRAVERSION =
NAME = Opossums on Parade
>>>>>>> 3cfdd725

# *DOCUMENTATION*
# To see a list of typical targets execute "make help"
# More info can be located in ./README
# Comments in this file are targeted only to the developer, do not
# expect to learn how to build the kernel reading this file.

$(if $(filter __%, $(MAKECMDGOALS)), \
	$(error targets prefixed with '__' are only for internal use))

# That's our default target when none is given on the command line
PHONY := __all
__all:

# We are using a recursive build, so we need to do a little thinking
# to get the ordering right.
#
# Most importantly: sub-Makefiles should only ever modify files in
# their own directory. If in some directory we have a dependency on
# a file in another dir (which doesn't happen often, but it's often
# unavoidable when linking the built-in.a targets which finally
# turn into vmlinux), we will call a sub make in that other dir, and
# after that we are sure that everything which is in that other dir
# is now up to date.
#
# The only cases where we need to modify files which have global
# effects are thus separated out and done before the recursive
# descending is started. They are now explicitly listed as the
# prepare rule.

ifneq ($(sub_make_done),1)

# Do not use make's built-in rules and variables
# (this increases performance and avoids hard-to-debug behaviour)
MAKEFLAGS += -rR

# Avoid funny character set dependencies
unexport LC_ALL
LC_COLLATE=C
LC_NUMERIC=C
export LC_COLLATE LC_NUMERIC

# Avoid interference with shell env settings
unexport GREP_OPTIONS

# Beautify output
# ---------------------------------------------------------------------------
#
# Normally, we echo the whole command before executing it. By making
# that echo $($(quiet)$(cmd)), we now have the possibility to set
# $(quiet) to choose other forms of output instead, e.g.
#
#         quiet_cmd_cc_o_c = Compiling $(RELDIR)/$@
#         cmd_cc_o_c       = $(CC) $(c_flags) -c -o $@ $<
#
# If $(quiet) is empty, the whole command will be printed.
# If it is set to "quiet_", only the short version will be printed.
# If it is set to "silent_", nothing will be printed at all, since
# the variable $(silent_cmd_cc_o_c) doesn't exist.
#
# A simple variant is to prefix commands with $(Q) - that's useful
# for commands that shall be hidden in non-verbose mode.
#
#	$(Q)ln $@ :<
#
# If KBUILD_VERBOSE equals 0 then the above command will be hidden.
# If KBUILD_VERBOSE equals 1 then the above command is displayed.
# If KBUILD_VERBOSE equals 2 then give the reason why each target is rebuilt.
#
# To put more focus on warnings, be less verbose as default
# Use 'make V=1' to see the full commands

ifeq ("$(origin V)", "command line")
  KBUILD_VERBOSE = $(V)
endif
ifndef KBUILD_VERBOSE
  KBUILD_VERBOSE = 0
endif

ifeq ($(KBUILD_VERBOSE),1)
  quiet =
  Q =
else
  quiet=quiet_
  Q = @
endif

# If the user is running make -s (silent mode), suppress echoing of
# commands

ifneq ($(findstring s,$(filter-out --%,$(MAKEFLAGS))),)
  quiet=silent_
  KBUILD_VERBOSE = 0
endif

export quiet Q KBUILD_VERBOSE

# Call a source code checker (by default, "sparse") as part of the
# C compilation.
#
# Use 'make C=1' to enable checking of only re-compiled files.
# Use 'make C=2' to enable checking of *all* source files, regardless
# of whether they are re-compiled or not.
#
# See the file "Documentation/dev-tools/sparse.rst" for more details,
# including where to get the "sparse" utility.

ifeq ("$(origin C)", "command line")
  KBUILD_CHECKSRC = $(C)
endif
ifndef KBUILD_CHECKSRC
  KBUILD_CHECKSRC = 0
endif

export KBUILD_CHECKSRC

# Use make M=dir or set the environment variable KBUILD_EXTMOD to specify the
# directory of external module to build. Setting M= takes precedence.
ifeq ("$(origin M)", "command line")
  KBUILD_EXTMOD := $(M)
endif

$(if $(word 2, $(KBUILD_EXTMOD)), \
	$(error building multiple external modules is not supported))

# Remove trailing slashes
ifneq ($(filter %/, $(KBUILD_EXTMOD)),)
KBUILD_EXTMOD := $(shell dirname $(KBUILD_EXTMOD).)
endif

export KBUILD_EXTMOD

# Kbuild will save output files in the current working directory.
# This does not need to match to the root of the kernel source tree.
#
# For example, you can do this:
#
#  cd /dir/to/store/output/files; make -f /dir/to/kernel/source/Makefile
#
# If you want to save output files in a different location, there are
# two syntaxes to specify it.
#
# 1) O=
# Use "make O=dir/to/store/output/files/"
#
# 2) Set KBUILD_OUTPUT
# Set the environment variable KBUILD_OUTPUT to point to the output directory.
# export KBUILD_OUTPUT=dir/to/store/output/files/; make
#
# The O= assignment takes precedence over the KBUILD_OUTPUT environment
# variable.

# Do we want to change the working directory?
ifeq ("$(origin O)", "command line")
  KBUILD_OUTPUT := $(O)
endif

ifneq ($(KBUILD_OUTPUT),)
# Make's built-in functions such as $(abspath ...), $(realpath ...) cannot
# expand a shell special character '~'. We use a somewhat tedious way here.
abs_objtree := $(shell mkdir -p $(KBUILD_OUTPUT) && cd $(KBUILD_OUTPUT) && pwd)
$(if $(abs_objtree),, \
     $(error failed to create output directory "$(KBUILD_OUTPUT)"))

# $(realpath ...) resolves symlinks
abs_objtree := $(realpath $(abs_objtree))
else
abs_objtree := $(CURDIR)
endif # ifneq ($(KBUILD_OUTPUT),)

ifeq ($(abs_objtree),$(CURDIR))
# Suppress "Entering directory ..." unless we are changing the work directory.
MAKEFLAGS += --no-print-directory
else
need-sub-make := 1
endif

this-makefile := $(lastword $(MAKEFILE_LIST))
abs_srctree := $(realpath $(dir $(this-makefile)))

ifneq ($(words $(subst :, ,$(abs_srctree))), 1)
$(error source directory cannot contain spaces or colons)
endif

ifneq ($(abs_srctree),$(abs_objtree))
# Look for make include files relative to root of kernel src
#
# This does not become effective immediately because MAKEFLAGS is re-parsed
# once after the Makefile is read. We need to invoke sub-make.
MAKEFLAGS += --include-dir=$(abs_srctree)
need-sub-make := 1
endif

ifneq ($(filter 3.%,$(MAKE_VERSION)),)
# 'MAKEFLAGS += -rR' does not immediately become effective for GNU Make 3.x
# We need to invoke sub-make to avoid implicit rules in the top Makefile.
need-sub-make := 1
# Cancel implicit rules for this Makefile.
$(this-makefile): ;
endif

export abs_srctree abs_objtree
export sub_make_done := 1

ifeq ($(need-sub-make),1)

PHONY += $(MAKECMDGOALS) __sub-make

$(filter-out $(this-makefile), $(MAKECMDGOALS)) __all: __sub-make
	@:

# Invoke a second make in the output directory, passing relevant variables
__sub-make:
	$(Q)$(MAKE) -C $(abs_objtree) -f $(abs_srctree)/Makefile $(MAKECMDGOALS)

endif # need-sub-make
endif # sub_make_done

# We process the rest of the Makefile if this is the final invocation of make
ifeq ($(need-sub-make),)

# Do not print "Entering directory ...",
# but we want to display it when entering to the output directory
# so that IDEs/editors are able to understand relative filenames.
MAKEFLAGS += --no-print-directory

ifeq ($(abs_srctree),$(abs_objtree))
        # building in the source tree
        srctree := .
	building_out_of_srctree :=
else
        ifeq ($(abs_srctree)/,$(dir $(abs_objtree)))
                # building in a subdirectory of the source tree
                srctree := ..
        else
                srctree := $(abs_srctree)
        endif
	building_out_of_srctree := 1
endif

ifneq ($(KBUILD_ABS_SRCTREE),)
srctree := $(abs_srctree)
endif

objtree		:= .
VPATH		:= $(srctree)

export building_out_of_srctree srctree objtree VPATH

# To make sure we do not include .config for any of the *config targets
# catch them early, and hand them over to scripts/kconfig/Makefile
# It is allowed to specify more targets when calling make, including
# mixing *config targets and build targets.
# For example 'make oldconfig all'.
# Detect when mixed targets is specified, and make a second invocation
# of make so .config is not included in this case either (for *config).

version_h := include/generated/uapi/linux/version.h

clean-targets := %clean mrproper cleandocs
no-dot-config-targets := $(clean-targets) \
			 cscope gtags TAGS tags help% %docs check% coccicheck \
			 $(version_h) headers headers_% archheaders archscripts \
			 %asm-generic kernelversion %src-pkg dt_binding_check \
			 outputmakefile
# Installation targets should not require compiler. Unfortunately, vdso_install
# is an exception where build artifacts may be updated. This must be fixed.
no-compiler-targets := $(no-dot-config-targets) install dtbs_install \
			headers_install modules_install kernelrelease image_name
no-sync-config-targets := $(no-dot-config-targets) %install kernelrelease \
			  image_name
single-targets := %.a %.i %.ko %.lds %.ll %.lst %.mod %.o %.s %.symtypes %/

config-build	:=
mixed-build	:=
need-config	:= 1
need-compiler	:= 1
may-sync-config	:= 1
single-build	:=

ifneq ($(filter $(no-dot-config-targets), $(MAKECMDGOALS)),)
	ifeq ($(filter-out $(no-dot-config-targets), $(MAKECMDGOALS)),)
		need-config :=
	endif
endif

ifneq ($(filter $(no-compiler-targets), $(MAKECMDGOALS)),)
	ifeq ($(filter-out $(no-compiler-targets), $(MAKECMDGOALS)),)
		need-compiler :=
	endif
endif

ifneq ($(filter $(no-sync-config-targets), $(MAKECMDGOALS)),)
	ifeq ($(filter-out $(no-sync-config-targets), $(MAKECMDGOALS)),)
		may-sync-config :=
	endif
endif

ifneq ($(KBUILD_EXTMOD),)
	may-sync-config :=
endif

ifeq ($(KBUILD_EXTMOD),)
        ifneq ($(filter %config,$(MAKECMDGOALS)),)
		config-build := 1
                ifneq ($(words $(MAKECMDGOALS)),1)
			mixed-build := 1
                endif
        endif
endif

# We cannot build single targets and the others at the same time
ifneq ($(filter $(single-targets), $(MAKECMDGOALS)),)
	single-build := 1
	ifneq ($(filter-out $(single-targets), $(MAKECMDGOALS)),)
		mixed-build := 1
	endif
endif

# For "make -j clean all", "make -j mrproper defconfig all", etc.
ifneq ($(filter $(clean-targets),$(MAKECMDGOALS)),)
        ifneq ($(filter-out $(clean-targets),$(MAKECMDGOALS)),)
		mixed-build := 1
        endif
endif

# install and modules_install need also be processed one by one
ifneq ($(filter install,$(MAKECMDGOALS)),)
        ifneq ($(filter modules_install,$(MAKECMDGOALS)),)
		mixed-build := 1
        endif
endif

ifdef mixed-build
# ===========================================================================
# We're called with mixed targets (*config and build targets).
# Handle them one by one.

PHONY += $(MAKECMDGOALS) __build_one_by_one

$(MAKECMDGOALS): __build_one_by_one
	@:

__build_one_by_one:
	$(Q)set -e; \
	for i in $(MAKECMDGOALS); do \
		$(MAKE) -f $(srctree)/Makefile $$i; \
	done

else # !mixed-build

include $(srctree)/scripts/Kbuild.include

# Read KERNELRELEASE from include/config/kernel.release (if it exists)
KERNELRELEASE = $(shell cat include/config/kernel.release 2> /dev/null)
KERNELVERSION = $(VERSION)$(if $(PATCHLEVEL),.$(PATCHLEVEL)$(if $(SUBLEVEL),.$(SUBLEVEL)))$(EXTRAVERSION)
export VERSION PATCHLEVEL SUBLEVEL KERNELRELEASE KERNELVERSION

include $(srctree)/scripts/subarch.include

# Cross compiling and selecting different set of gcc/bin-utils
# ---------------------------------------------------------------------------
#
# When performing cross compilation for other architectures ARCH shall be set
# to the target architecture. (See arch/* for the possibilities).
# ARCH can be set during invocation of make:
# make ARCH=ia64
# Another way is to have ARCH set in the environment.
# The default ARCH is the host where make is executed.

# CROSS_COMPILE specify the prefix used for all executables used
# during compilation. Only gcc and related bin-utils executables
# are prefixed with $(CROSS_COMPILE).
# CROSS_COMPILE can be set on the command line
# make CROSS_COMPILE=ia64-linux-
# Alternatively CROSS_COMPILE can be set in the environment.
# Default value for CROSS_COMPILE is not to prefix executables
# Note: Some architectures assign CROSS_COMPILE in their arch/*/Makefile
ARCH		?= $(SUBARCH)

# Architecture as present in compile.h
UTS_MACHINE 	:= $(ARCH)
SRCARCH 	:= $(ARCH)

# Additional ARCH settings for x86
ifeq ($(ARCH),i386)
        SRCARCH := x86
endif
ifeq ($(ARCH),x86_64)
        SRCARCH := x86
endif

# Additional ARCH settings for sparc
ifeq ($(ARCH),sparc32)
       SRCARCH := sparc
endif
ifeq ($(ARCH),sparc64)
       SRCARCH := sparc
endif

export cross_compiling :=
ifneq ($(SRCARCH),$(SUBARCH))
cross_compiling := 1
endif

KCONFIG_CONFIG	?= .config
export KCONFIG_CONFIG

# SHELL used by kbuild
CONFIG_SHELL := sh

HOST_LFS_CFLAGS := $(shell getconf LFS_CFLAGS 2>/dev/null)
HOST_LFS_LDFLAGS := $(shell getconf LFS_LDFLAGS 2>/dev/null)
HOST_LFS_LIBS := $(shell getconf LFS_LIBS 2>/dev/null)

ifneq ($(LLVM),)
HOSTCC	= clang
HOSTCXX	= clang++
else
HOSTCC	= gcc
HOSTCXX	= g++
endif

export KBUILD_USERCFLAGS := -Wall -Wmissing-prototypes -Wstrict-prototypes \
			      -O2 -fomit-frame-pointer -std=gnu89
export KBUILD_USERLDFLAGS :=

KBUILD_HOSTCFLAGS   := $(KBUILD_USERCFLAGS) $(HOST_LFS_CFLAGS) $(HOSTCFLAGS)
KBUILD_HOSTCXXFLAGS := -Wall -O2 $(HOST_LFS_CFLAGS) $(HOSTCXXFLAGS)
KBUILD_HOSTLDFLAGS  := $(HOST_LFS_LDFLAGS) $(HOSTLDFLAGS)
KBUILD_HOSTLDLIBS   := $(HOST_LFS_LIBS) $(HOSTLDLIBS)

# Make variables (CC, etc...)
CPP		= $(CC) -E
ifneq ($(LLVM),)
CC		= clang
LD		= ld.lld
AR		= llvm-ar
NM		= llvm-nm
OBJCOPY		= llvm-objcopy
OBJDUMP		= llvm-objdump
READELF		= llvm-readelf
STRIP		= llvm-strip
else
CC		= $(CROSS_COMPILE)gcc
LD		= $(CROSS_COMPILE)ld
AR		= $(CROSS_COMPILE)ar
NM		= $(CROSS_COMPILE)nm
OBJCOPY		= $(CROSS_COMPILE)objcopy
OBJDUMP		= $(CROSS_COMPILE)objdump
READELF		= $(CROSS_COMPILE)readelf
STRIP		= $(CROSS_COMPILE)strip
endif
PAHOLE		= pahole
RESOLVE_BTFIDS	= $(objtree)/tools/bpf/resolve_btfids/resolve_btfids
LEX		= flex
YACC		= bison
AWK		= awk
INSTALLKERNEL  := installkernel
DEPMOD		= depmod
PERL		= perl
PYTHON3		= python3
CHECK		= sparse
BASH		= bash
KGZIP		= gzip
KBZIP2		= bzip2
KLZOP		= lzop
LZMA		= lzma
LZ4		= lz4c
XZ		= xz
ZSTD		= zstd

CHECKFLAGS     := -D__linux__ -Dlinux -D__STDC__ -Dunix -D__unix__ \
		  -Wbitwise -Wno-return-void -Wno-unknown-attribute $(CF)
NOSTDINC_FLAGS :=
CFLAGS_MODULE   =
AFLAGS_MODULE   =
LDFLAGS_MODULE  =
CFLAGS_KERNEL	=
AFLAGS_KERNEL	=
LDFLAGS_vmlinux =

# Use USERINCLUDE when you must reference the UAPI directories only.
USERINCLUDE    := \
		-I$(srctree)/arch/$(SRCARCH)/include/uapi \
		-I$(objtree)/arch/$(SRCARCH)/include/generated/uapi \
		-I$(srctree)/include/uapi \
		-I$(objtree)/include/generated/uapi \
                -include $(srctree)/include/linux/compiler-version.h \
                -include $(srctree)/include/linux/kconfig.h

# Use LINUXINCLUDE when you must reference the include/ directory.
# Needed to be compatible with the O= option
LINUXINCLUDE    := \
		-I$(srctree)/arch/$(SRCARCH)/include \
		-I$(objtree)/arch/$(SRCARCH)/include/generated \
		$(if $(building_out_of_srctree),-I$(srctree)/include) \
		-I$(objtree)/include \
		$(USERINCLUDE)

KBUILD_AFLAGS   := -D__ASSEMBLY__ -fno-PIE
KBUILD_CFLAGS   := -Wall -Wundef -Werror=strict-prototypes -Wno-trigraphs \
		   -fno-strict-aliasing -fno-common -fshort-wchar -fno-PIE \
		   -Werror=implicit-function-declaration -Werror=implicit-int \
		   -Werror=return-type -Wno-format-security \
		   -std=gnu89
KBUILD_CPPFLAGS := -D__KERNEL__
KBUILD_AFLAGS_KERNEL :=
KBUILD_CFLAGS_KERNEL :=
KBUILD_AFLAGS_MODULE  := -DMODULE
KBUILD_CFLAGS_MODULE  := -DMODULE
KBUILD_LDFLAGS_MODULE :=
KBUILD_LDFLAGS :=
CLANG_FLAGS :=

export ARCH SRCARCH CONFIG_SHELL BASH HOSTCC KBUILD_HOSTCFLAGS CROSS_COMPILE LD CC
export CPP AR NM STRIP OBJCOPY OBJDUMP READELF PAHOLE RESOLVE_BTFIDS LEX YACC AWK INSTALLKERNEL
export PERL PYTHON3 CHECK CHECKFLAGS MAKE UTS_MACHINE HOSTCXX
export KGZIP KBZIP2 KLZOP LZMA LZ4 XZ ZSTD
export KBUILD_HOSTCXXFLAGS KBUILD_HOSTLDFLAGS KBUILD_HOSTLDLIBS LDFLAGS_MODULE

export KBUILD_CPPFLAGS NOSTDINC_FLAGS LINUXINCLUDE OBJCOPYFLAGS KBUILD_LDFLAGS
export KBUILD_CFLAGS CFLAGS_KERNEL CFLAGS_MODULE
export KBUILD_AFLAGS AFLAGS_KERNEL AFLAGS_MODULE
export KBUILD_AFLAGS_MODULE KBUILD_CFLAGS_MODULE KBUILD_LDFLAGS_MODULE
export KBUILD_AFLAGS_KERNEL KBUILD_CFLAGS_KERNEL

# Files to ignore in find ... statements

export RCS_FIND_IGNORE := \( -name SCCS -o -name BitKeeper -o -name .svn -o    \
			  -name CVS -o -name .pc -o -name .hg -o -name .git \) \
			  -prune -o
export RCS_TAR_IGNORE := --exclude SCCS --exclude BitKeeper --exclude .svn \
			 --exclude CVS --exclude .pc --exclude .hg --exclude .git

# ===========================================================================
# Rules shared between *config targets and build targets

# Basic helpers built in scripts/basic/
PHONY += scripts_basic
scripts_basic:
	$(Q)$(MAKE) $(build)=scripts/basic
	$(Q)rm -f .tmp_quiet_recordmcount

PHONY += outputmakefile
# Before starting out-of-tree build, make sure the source tree is clean.
# outputmakefile generates a Makefile in the output directory, if using a
# separate output directory. This allows convenient use of make in the
# output directory.
# At the same time when output Makefile generated, generate .gitignore to
# ignore whole output directory
outputmakefile:
ifdef building_out_of_srctree
	$(Q)if [ -f $(srctree)/.config -o \
		 -d $(srctree)/include/config -o \
		 -d $(srctree)/arch/$(SRCARCH)/include/generated ]; then \
		echo >&2 "***"; \
		echo >&2 "*** The source tree is not clean, please run 'make$(if $(findstring command line, $(origin ARCH)), ARCH=$(ARCH)) mrproper'"; \
		echo >&2 "*** in $(abs_srctree)";\
		echo >&2 "***"; \
		false; \
	fi
	$(Q)ln -fsn $(srctree) source
	$(Q)$(CONFIG_SHELL) $(srctree)/scripts/mkmakefile $(srctree)
	$(Q)test -e .gitignore || \
	{ echo "# this is build directory, ignore it"; echo "*"; } > .gitignore
endif

# The expansion should be delayed until arch/$(SRCARCH)/Makefile is included.
# Some architectures define CROSS_COMPILE in arch/$(SRCARCH)/Makefile.
# CC_VERSION_TEXT is referenced from Kconfig (so it needs export),
# and from include/config/auto.conf.cmd to detect the compiler upgrade.
CC_VERSION_TEXT = $(subst $(pound),,$(shell $(CC) --version 2>/dev/null | head -n 1))

ifneq ($(findstring clang,$(CC_VERSION_TEXT)),)
ifneq ($(CROSS_COMPILE),)
CLANG_FLAGS	+= --target=$(notdir $(CROSS_COMPILE:%-=%))
endif
ifeq ($(LLVM_IAS),1)
CLANG_FLAGS	+= -integrated-as
else
CLANG_FLAGS	+= -no-integrated-as
GCC_TOOLCHAIN_DIR := $(dir $(shell which $(CROSS_COMPILE)elfedit))
CLANG_FLAGS	+= --prefix=$(GCC_TOOLCHAIN_DIR)$(notdir $(CROSS_COMPILE))
endif
CLANG_FLAGS	+= -Werror=unknown-warning-option
KBUILD_CFLAGS	+= $(CLANG_FLAGS)
KBUILD_AFLAGS	+= $(CLANG_FLAGS)
export CLANG_FLAGS
endif

# Include this also for config targets because some architectures need
# cc-cross-prefix to determine CROSS_COMPILE.
ifdef need-compiler
include $(srctree)/scripts/Makefile.compiler
endif

ifdef config-build
# ===========================================================================
# *config targets only - make sure prerequisites are updated, and descend
# in scripts/kconfig to make the *config target

# Read arch specific Makefile to set KBUILD_DEFCONFIG as needed.
# KBUILD_DEFCONFIG may point out an alternative default configuration
# used for 'make defconfig'
include $(srctree)/arch/$(SRCARCH)/Makefile
export KBUILD_DEFCONFIG KBUILD_KCONFIG CC_VERSION_TEXT

config: outputmakefile scripts_basic FORCE
	$(Q)$(MAKE) $(build)=scripts/kconfig $@

%config: outputmakefile scripts_basic FORCE
	$(Q)$(MAKE) $(build)=scripts/kconfig $@

else #!config-build
# ===========================================================================
# Build targets only - this includes vmlinux, arch specific targets, clean
# targets and others. In general all targets except *config targets.

# If building an external module we do not care about the all: rule
# but instead __all depend on modules
PHONY += all
ifeq ($(KBUILD_EXTMOD),)
__all: all
else
__all: modules
endif

# Decide whether to build built-in, modular, or both.
# Normally, just do built-in.

KBUILD_MODULES :=
KBUILD_BUILTIN := 1

# If we have only "make modules", don't compile built-in objects.
ifeq ($(MAKECMDGOALS),modules)
  KBUILD_BUILTIN :=
endif

# If we have "make <whatever> modules", compile modules
# in addition to whatever we do anyway.
# Just "make" or "make all" shall build modules as well

ifneq ($(filter all modules nsdeps %compile_commands.json clang-%,$(MAKECMDGOALS)),)
  KBUILD_MODULES := 1
endif

ifeq ($(MAKECMDGOALS),)
  KBUILD_MODULES := 1
endif

export KBUILD_MODULES KBUILD_BUILTIN

ifdef need-config
include include/config/auto.conf
endif

ifeq ($(KBUILD_EXTMOD),)
# Objects we will link into vmlinux / subdirs we need to visit
core-y		:= init/ usr/
drivers-y	:= drivers/ sound/
drivers-$(CONFIG_SAMPLES) += samples/
drivers-$(CONFIG_NET) += net/
drivers-y	+= virt/
libs-y		:= lib/
endif # KBUILD_EXTMOD

# The all: target is the default when no target is given on the
# command line.
# This allow a user to issue only 'make' to build a kernel including modules
# Defaults to vmlinux, but the arch makefile usually adds further targets
all: vmlinux

CFLAGS_GCOV	:= -fprofile-arcs -ftest-coverage \
	$(call cc-option,-fno-tree-loop-im) \
	$(call cc-disable-warning,maybe-uninitialized,)
export CFLAGS_GCOV

# The arch Makefiles can override CC_FLAGS_FTRACE. We may also append it later.
ifdef CONFIG_FUNCTION_TRACER
  CC_FLAGS_FTRACE := -pg
endif

RETPOLINE_CFLAGS_GCC := -mindirect-branch=thunk-extern -mindirect-branch-register
RETPOLINE_VDSO_CFLAGS_GCC := -mindirect-branch=thunk-inline -mindirect-branch-register
RETPOLINE_CFLAGS_CLANG := -mretpoline-external-thunk
RETPOLINE_VDSO_CFLAGS_CLANG := -mretpoline
RETPOLINE_CFLAGS := $(call cc-option,$(RETPOLINE_CFLAGS_GCC),$(call cc-option,$(RETPOLINE_CFLAGS_CLANG)))
RETPOLINE_VDSO_CFLAGS := $(call cc-option,$(RETPOLINE_VDSO_CFLAGS_GCC),$(call cc-option,$(RETPOLINE_VDSO_CFLAGS_CLANG)))
export RETPOLINE_CFLAGS
export RETPOLINE_VDSO_CFLAGS

include $(srctree)/arch/$(SRCARCH)/Makefile

ifdef need-config
ifdef may-sync-config
# Read in dependencies to all Kconfig* files, make sure to run syncconfig if
# changes are detected. This should be included after arch/$(SRCARCH)/Makefile
# because some architectures define CROSS_COMPILE there.
include include/config/auto.conf.cmd

$(KCONFIG_CONFIG):
	@echo >&2 '***'
	@echo >&2 '*** Configuration file "$@" not found!'
	@echo >&2 '***'
	@echo >&2 '*** Please run some configurator (e.g. "make oldconfig" or'
	@echo >&2 '*** "make menuconfig" or "make xconfig").'
	@echo >&2 '***'
	@/bin/false

# The actual configuration files used during the build are stored in
# include/generated/ and include/config/. Update them if .config is newer than
# include/config/auto.conf (which mirrors .config).
#
# This exploits the 'multi-target pattern rule' trick.
# The syncconfig should be executed only once to make all the targets.
# (Note: use the grouped target '&:' when we bump to GNU Make 4.3)
#
# Do not use $(call cmd,...) here. That would suppress prompts from syncconfig,
# so you cannot notice that Kconfig is waiting for the user input.
%/config/auto.conf %/config/auto.conf.cmd %/generated/autoconf.h: $(KCONFIG_CONFIG)
	$(Q)$(kecho) "  SYNC    $@"
	$(Q)$(MAKE) -f $(srctree)/Makefile syncconfig
else # !may-sync-config
# External modules and some install targets need include/generated/autoconf.h
# and include/config/auto.conf but do not care if they are up-to-date.
# Use auto.conf to trigger the test
PHONY += include/config/auto.conf

include/config/auto.conf:
	$(Q)test -e include/generated/autoconf.h -a -e $@ || (		\
	echo >&2;							\
	echo >&2 "  ERROR: Kernel configuration is invalid.";		\
	echo >&2 "         include/generated/autoconf.h or $@ are missing.";\
	echo >&2 "         Run 'make oldconfig && make prepare' on kernel src to fix it.";	\
	echo >&2 ;							\
	/bin/false)

endif # may-sync-config
endif # need-config

KBUILD_CFLAGS	+= $(call cc-option,-fno-delete-null-pointer-checks,)
KBUILD_CFLAGS	+= $(call cc-disable-warning,frame-address,)
KBUILD_CFLAGS	+= $(call cc-disable-warning, format-truncation)
KBUILD_CFLAGS	+= $(call cc-disable-warning, format-overflow)
KBUILD_CFLAGS	+= $(call cc-disable-warning, address-of-packed-member)

ifdef CONFIG_CC_OPTIMIZE_FOR_PERFORMANCE
KBUILD_CFLAGS += -O2
else ifdef CONFIG_CC_OPTIMIZE_FOR_PERFORMANCE_O3
KBUILD_CFLAGS += -O3 -fno-tree-loop-if-convert -fno-common \
				-fipa-pta -fno-sched-interblock \
				-fno-peephole2 -fno-expensive-optimizations \
				-fno-ipa-sra -fgcse -fgcse-las -fno-schedule-insns \
				-fno-tree-loop-distribute-patterns -fno-caller-saves \
				-fno-inline-functions-called-once \
				-fno-tree-slsr -fno-tree-scev-cprop -funroll-loops \
				-fno-sched-dep-count-heuristic -fno-tree-ccp \
				-fno-tree-bit-ccp \
				-fno-predictive-commoning -fno-ipa-pure-const \
				-fno-merge-constants -fno-tree-pta \
				-fivopts -fdevirtualize-at-ltrans \
				-fno-conserve-stack -flive-range-shrinkage \
				-fmodulo-sched -fno-peel-loops \
				-fno-shrink-wrap -fno-shrink-wrap-separate \
				-fno-tree-partial-pre -fno-tree-pre \
				-fno-tree-reassoc -fvariable-expansion-in-unroller \
				-fno-tree-loop-vectorize -fno-tree-loop-vectorize \
				-fno-tree-slp-vectorize -fgcse-after-reload \
				-fno-var-tracking-assignments \
				-fno-var-tracking -fno-prefetch-loop-arrays
else ifdef CONFIG_CC_OPTIMIZE_FOR_SIZE
KBUILD_CFLAGS += -Os
endif
# -foptimize-strlen # might be a good idea with FORTIFY_SOURCE, so keep in
# -fno-tree-loop-vectorize

# Tell gcc to never replace conditional load with a non-conditional one
KBUILD_CFLAGS	+= $(call cc-option,--param=allow-store-data-races=0)
KBUILD_CFLAGS	+= $(call cc-option,-fno-allow-store-data-races)

ifdef CONFIG_READABLE_ASM
# Disable optimizations that make assembler listings hard to read.
# reorder blocks reorders the control in the function
# ipa clone creates specialized cloned functions
# partial inlining inlines only parts of functions
KBUILD_CFLAGS += $(call cc-option,-fno-reorder-blocks,) \
                 $(call cc-option,-fno-ipa-cp-clone,) \
                 $(call cc-option,-fno-partial-inlining)
endif

ifneq ($(CONFIG_FRAME_WARN),0)
KBUILD_CFLAGS += -Wframe-larger-than=$(CONFIG_FRAME_WARN)
endif

stackp-flags-y                                    := -fno-stack-protector
stackp-flags-$(CONFIG_STACKPROTECTOR)             := -fstack-protector
stackp-flags-$(CONFIG_STACKPROTECTOR_STRONG)      := -fstack-protector-strong

KBUILD_CFLAGS += $(stackp-flags-y)

ifdef CONFIG_CC_IS_CLANG
KBUILD_CPPFLAGS += -Qunused-arguments
KBUILD_CFLAGS += -Wno-format-invalid-specifier
KBUILD_CFLAGS += -Wno-gnu
# CLANG uses a _MergedGlobals as optimization, but this breaks modpost, as the
# source of a reference will be _MergedGlobals and not on of the whitelisted names.
# See modpost pattern 2
KBUILD_CFLAGS += -mno-global-merge
else

# Warn about unmarked fall-throughs in switch statement.
# Disabled for clang while comment to attribute conversion happens and
# https://github.com/ClangBuiltLinux/linux/issues/636 is discussed.
KBUILD_CFLAGS += $(call cc-option,-Wimplicit-fallthrough,)
endif

# These warnings generated too much noise in a regular build.
# Use make W=1 to enable them (see scripts/Makefile.extrawarn)
KBUILD_CFLAGS += $(call cc-disable-warning, unused-but-set-variable)

KBUILD_CFLAGS += $(call cc-disable-warning, unused-const-variable)
ifdef CONFIG_FRAME_POINTER
KBUILD_CFLAGS	+= -fno-omit-frame-pointer -fno-optimize-sibling-calls
else
# Some targets (ARM with Thumb2, for example), can't be built with frame
# pointers.  For those, we don't have FUNCTION_TRACER automatically
# select FRAME_POINTER.  However, FUNCTION_TRACER adds -pg, and this is
# incompatible with -fomit-frame-pointer with current GCC, so we don't use
# -fomit-frame-pointer with FUNCTION_TRACER.
ifndef CONFIG_FUNCTION_TRACER
KBUILD_CFLAGS	+= -fomit-frame-pointer
endif
endif

# Initialize all stack variables with a 0xAA pattern.
ifdef CONFIG_INIT_STACK_ALL_PATTERN
KBUILD_CFLAGS	+= -ftrivial-auto-var-init=pattern
endif

# Initialize all stack variables with a zero value.
ifdef CONFIG_INIT_STACK_ALL_ZERO
# Future support for zero initialization is still being debated, see
# https://bugs.llvm.org/show_bug.cgi?id=45497. These flags are subject to being
# renamed or dropped.
KBUILD_CFLAGS	+= -ftrivial-auto-var-init=zero
KBUILD_CFLAGS	+= -enable-trivial-auto-var-init-zero-knowing-it-will-be-removed-from-clang
endif

# While VLAs have been removed, GCC produces unreachable stack probes
# for the randomize_kstack_offset feature. Disable it for all compilers.
KBUILD_CFLAGS	+= $(call cc-option, -fno-stack-clash-protection)

DEBUG_CFLAGS	:=

# Workaround for GCC versions < 5.0
# https://gcc.gnu.org/bugzilla/show_bug.cgi?id=61801
ifdef CONFIG_CC_IS_GCC
DEBUG_CFLAGS	+= $(call cc-ifversion, -lt, 0500, $(call cc-option, -fno-var-tracking-assignments))
endif

ifdef CONFIG_DEBUG_INFO

ifdef CONFIG_DEBUG_INFO_SPLIT
DEBUG_CFLAGS	+= -gsplit-dwarf
else
DEBUG_CFLAGS	+= -g
endif

ifneq ($(LLVM_IAS),1)
KBUILD_AFLAGS	+= -Wa,-gdwarf-2
endif

ifndef CONFIG_DEBUG_INFO_DWARF_TOOLCHAIN_DEFAULT
dwarf-version-$(CONFIG_DEBUG_INFO_DWARF4) := 4
dwarf-version-$(CONFIG_DEBUG_INFO_DWARF5) := 5
DEBUG_CFLAGS	+= -gdwarf-$(dwarf-version-y)
endif

ifdef CONFIG_DEBUG_INFO_REDUCED
DEBUG_CFLAGS	+= $(call cc-option, -femit-struct-debug-baseonly) \
		   $(call cc-option,-fno-var-tracking)
endif

ifdef CONFIG_DEBUG_INFO_COMPRESSED
DEBUG_CFLAGS	+= -gz=zlib
KBUILD_AFLAGS	+= -gz=zlib
KBUILD_LDFLAGS	+= --compress-debug-sections=zlib
endif

endif # CONFIG_DEBUG_INFO

KBUILD_CFLAGS += $(DEBUG_CFLAGS)
export DEBUG_CFLAGS

ifdef CONFIG_FUNCTION_TRACER
ifdef CONFIG_FTRACE_MCOUNT_USE_CC
  CC_FLAGS_FTRACE	+= -mrecord-mcount
  ifdef CONFIG_HAVE_NOP_MCOUNT
    ifeq ($(call cc-option-yn, -mnop-mcount),y)
      CC_FLAGS_FTRACE	+= -mnop-mcount
      CC_FLAGS_USING	+= -DCC_USING_NOP_MCOUNT
    endif
  endif
endif
ifdef CONFIG_FTRACE_MCOUNT_USE_OBJTOOL
  CC_FLAGS_USING	+= -DCC_USING_NOP_MCOUNT
endif
ifdef CONFIG_FTRACE_MCOUNT_USE_RECORDMCOUNT
  ifdef CONFIG_HAVE_C_RECORDMCOUNT
    BUILD_C_RECORDMCOUNT := y
    export BUILD_C_RECORDMCOUNT
  endif
endif
ifdef CONFIG_HAVE_FENTRY
  ifeq ($(call cc-option-yn, -mfentry),y)
    CC_FLAGS_FTRACE	+= -mfentry
    CC_FLAGS_USING	+= -DCC_USING_FENTRY
  endif
endif
export CC_FLAGS_FTRACE
KBUILD_CFLAGS	+= $(CC_FLAGS_FTRACE) $(CC_FLAGS_USING)
KBUILD_AFLAGS	+= $(CC_FLAGS_USING)
endif

# We trigger additional mismatches with less inlining
ifdef CONFIG_DEBUG_SECTION_MISMATCH
KBUILD_CFLAGS += $(call cc-option, -fno-inline-functions-called-once)
endif

ifdef CONFIG_LD_DEAD_CODE_DATA_ELIMINATION
KBUILD_CFLAGS_KERNEL += -ffunction-sections -fdata-sections
LDFLAGS_vmlinux += --gc-sections
endif

ifdef CONFIG_SHADOW_CALL_STACK
CC_FLAGS_SCS	:= -fsanitize=shadow-call-stack
KBUILD_CFLAGS	+= $(CC_FLAGS_SCS)
export CC_FLAGS_SCS
endif

ifdef CONFIG_LTO_CLANG
ifdef CONFIG_LTO_CLANG_THIN
CC_FLAGS_LTO	:= -flto=thin -fsplit-lto-unit
KBUILD_LDFLAGS	+= --thinlto-cache-dir=$(extmod_prefix).thinlto-cache
else
CC_FLAGS_LTO	:= -flto
endif
CC_FLAGS_LTO	+= -fvisibility=hidden

# Limit inlining across translation units to reduce binary size
KBUILD_LDFLAGS += -mllvm -import-instr-limit=5

# Check for frame size exceeding threshold during prolog/epilog insertion
# when using lld < 13.0.0.
ifneq ($(CONFIG_FRAME_WARN),0)
ifeq ($(shell test $(CONFIG_LLD_VERSION) -lt 130000; echo $$?),0)
KBUILD_LDFLAGS	+= -plugin-opt=-warn-stack-size=$(CONFIG_FRAME_WARN)
endif
endif
endif

ifdef CONFIG_LTO
KBUILD_CFLAGS	+= -fno-lto $(CC_FLAGS_LTO)
KBUILD_AFLAGS	+= -fno-lto
export CC_FLAGS_LTO
endif

ifdef CONFIG_CFI_CLANG
CC_FLAGS_CFI	:= -fsanitize=cfi \
		   -fsanitize-cfi-cross-dso \
		   -fno-sanitize-cfi-canonical-jump-tables \
		   -fno-sanitize-trap=cfi \
		   -fno-sanitize-blacklist

ifdef CONFIG_CFI_PERMISSIVE
CC_FLAGS_CFI	+= -fsanitize-recover=cfi
endif

# If LTO flags are filtered out, we must also filter out CFI.
CC_FLAGS_LTO	+= $(CC_FLAGS_CFI)
KBUILD_CFLAGS	+= $(CC_FLAGS_CFI)
export CC_FLAGS_CFI
endif

ifdef CONFIG_DEBUG_FORCE_FUNCTION_ALIGN_32B
KBUILD_CFLAGS += -falign-functions=32
endif

# arch Makefile may override CC so keep this after arch Makefile is included
NOSTDINC_FLAGS += -nostdinc -isystem $(shell $(CC) -print-file-name=include)

# warn about C99 declaration after statement
KBUILD_CFLAGS += -Wdeclaration-after-statement

# Variable Length Arrays (VLAs) should not be used anywhere in the kernel
KBUILD_CFLAGS += -Wvla

# disable pointer signed / unsigned warnings in gcc 4.0
KBUILD_CFLAGS += -Wno-pointer-sign

# disable stringop warnings in gcc 8+
KBUILD_CFLAGS += $(call cc-disable-warning, stringop-truncation)

# We'll want to enable this eventually, but it's not going away for 5.7 at least
KBUILD_CFLAGS += $(call cc-disable-warning, zero-length-bounds)
KBUILD_CFLAGS += $(call cc-disable-warning, array-bounds)
KBUILD_CFLAGS += $(call cc-disable-warning, stringop-overflow)

# Another good warning that we'll want to enable eventually
KBUILD_CFLAGS += $(call cc-disable-warning, restrict)

# Enabled with W=2, disabled by default as noisy
KBUILD_CFLAGS += $(call cc-disable-warning, maybe-uninitialized)

# disable invalid "can't wrap" optimizations for signed / pointers
KBUILD_CFLAGS	+= -fno-strict-overflow

# Make sure -fstack-check isn't enabled (like gentoo apparently did)
KBUILD_CFLAGS  += -fno-stack-check

# Prohibit date/time macros, which would make the build non-deterministic
KBUILD_CFLAGS   += -Werror=date-time

# enforce correct pointer usage
KBUILD_CFLAGS   += $(call cc-option,-Werror=incompatible-pointer-types)

# Require designated initializers for all marked structures
KBUILD_CFLAGS   += $(call cc-option,-Werror=designated-init)

# change __FILE__ to the relative path from the srctree
KBUILD_CPPFLAGS += $(call cc-option,-fmacro-prefix-map=$(srctree)/=)

# include additional Makefiles when needed
include-y			:= scripts/Makefile.extrawarn
include-$(CONFIG_KASAN)		+= scripts/Makefile.kasan
include-$(CONFIG_KCSAN)		+= scripts/Makefile.kcsan
include-$(CONFIG_UBSAN)		+= scripts/Makefile.ubsan
include-$(CONFIG_KCOV)		+= scripts/Makefile.kcov
include-$(CONFIG_GCC_PLUGINS)	+= scripts/Makefile.gcc-plugins

include $(addprefix $(srctree)/, $(include-y))

# scripts/Makefile.gcc-plugins is intentionally included last.
# Do not add $(call cc-option,...) below this line. When you build the kernel
# from the clean source tree, the GCC plugins do not exist at this point.

# Add user supplied CPPFLAGS, AFLAGS and CFLAGS as the last assignments
KBUILD_CPPFLAGS += $(KCPPFLAGS)
KBUILD_AFLAGS   += $(KAFLAGS)
KBUILD_CFLAGS   += $(KCFLAGS)

KBUILD_LDFLAGS_MODULE += --build-id=sha1
LDFLAGS_vmlinux += --build-id=sha1

ifeq ($(CONFIG_STRIP_ASM_SYMS),y)
LDFLAGS_vmlinux	+= $(call ld-option, -X,)
endif

ifeq ($(CONFIG_RELR),y)
LDFLAGS_vmlinux	+= --pack-dyn-relocs=relr --use-android-relr-tags
endif

# We never want expected sections to be placed heuristically by the
# linker. All sections should be explicitly named in the linker script.
ifdef CONFIG_LD_ORPHAN_WARN
LDFLAGS_vmlinux += --orphan-handling=warn
endif

# Align the bit size of userspace programs with the kernel
KBUILD_USERCFLAGS  += $(filter -m32 -m64 --target=%, $(KBUILD_CFLAGS))
KBUILD_USERLDFLAGS += $(filter -m32 -m64 --target=%, $(KBUILD_CFLAGS))

# make the checker run with the right architecture
CHECKFLAGS += --arch=$(ARCH)

# insure the checker run with the right endianness
CHECKFLAGS += $(if $(CONFIG_CPU_BIG_ENDIAN),-mbig-endian,-mlittle-endian)

# the checker needs the correct machine size
CHECKFLAGS += $(if $(CONFIG_64BIT),-m64,-m32)

# Default kernel image to build when no specific target is given.
# KBUILD_IMAGE may be overruled on the command line or
# set in the environment
# Also any assignments in arch/$(ARCH)/Makefile take precedence over
# this default value
export KBUILD_IMAGE ?= vmlinux

#
# INSTALL_PATH specifies where to place the updated kernel and system map
# images. Default is /boot, but you can set it to other values
export	INSTALL_PATH ?= /boot

#
# INSTALL_DTBS_PATH specifies a prefix for relocations required by build roots.
# Like INSTALL_MOD_PATH, it isn't defined in the Makefile, but can be passed as
# an argument if needed. Otherwise it defaults to the kernel install path
#
export INSTALL_DTBS_PATH ?= $(INSTALL_PATH)/dtbs/$(KERNELRELEASE)

#
# INSTALL_MOD_PATH specifies a prefix to MODLIB for module directory
# relocations required by build roots.  This is not defined in the
# makefile but the argument can be passed to make if needed.
#

MODLIB	= $(INSTALL_MOD_PATH)/lib/modules/$(KERNELRELEASE)
export MODLIB

HOST_LIBELF_LIBS = $(shell pkg-config libelf --libs 2>/dev/null || echo -lelf)

has_libelf = $(call try-run,\
               echo "int main() {}" | $(HOSTCC) $(KBUILD_HOSTLDFLAGS) -xc -o /dev/null $(HOST_LIBELF_LIBS) -,1,0)

ifdef CONFIG_STACK_VALIDATION
  ifeq ($(has_libelf),1)
    objtool_target := tools/objtool FORCE
  else
    SKIP_STACK_VALIDATION := 1
    export SKIP_STACK_VALIDATION
  endif
endif

PHONY += resolve_btfids_clean

resolve_btfids_O = $(abspath $(objtree))/tools/bpf/resolve_btfids

# tools/bpf/resolve_btfids directory might not exist
# in output directory, skip its clean in that case
resolve_btfids_clean:
ifneq ($(wildcard $(resolve_btfids_O)),)
	$(Q)$(MAKE) -sC $(srctree)/tools/bpf/resolve_btfids O=$(resolve_btfids_O) clean
endif

ifdef CONFIG_BPF
ifdef CONFIG_DEBUG_INFO_BTF
  ifeq ($(has_libelf),1)
    resolve_btfids_target := tools/bpf/resolve_btfids FORCE
  else
    ERROR_RESOLVE_BTFIDS := 1
  endif
endif # CONFIG_DEBUG_INFO_BTF
endif # CONFIG_BPF

PHONY += prepare0

export extmod_prefix = $(if $(KBUILD_EXTMOD),$(KBUILD_EXTMOD)/)
export MODORDER := $(extmod_prefix)modules.order
export MODULES_NSDEPS := $(extmod_prefix)modules.nsdeps

ifeq ($(KBUILD_EXTMOD),)
core-y		+= kernel/ certs/ mm/ fs/ ipc/ security/ crypto/ block/

vmlinux-dirs	:= $(patsubst %/,%,$(filter %/, \
		     $(core-y) $(core-m) $(drivers-y) $(drivers-m) \
		     $(libs-y) $(libs-m)))

vmlinux-alldirs	:= $(sort $(vmlinux-dirs) Documentation \
		     $(patsubst %/,%,$(filter %/, $(core-) \
			$(drivers-) $(libs-))))

subdir-modorder := $(addsuffix modules.order,$(filter %/, \
			$(core-y) $(core-m) $(libs-y) $(libs-m) \
			$(drivers-y) $(drivers-m)))

build-dirs	:= $(vmlinux-dirs)
clean-dirs	:= $(vmlinux-alldirs)

# Externally visible symbols (used by link-vmlinux.sh)
KBUILD_VMLINUX_OBJS := $(head-y) $(patsubst %/,%/built-in.a, $(core-y))
KBUILD_VMLINUX_OBJS += $(addsuffix built-in.a, $(filter %/, $(libs-y)))
ifdef CONFIG_MODULES
KBUILD_VMLINUX_OBJS += $(patsubst %/, %/lib.a, $(filter %/, $(libs-y)))
KBUILD_VMLINUX_LIBS := $(filter-out %/, $(libs-y))
else
KBUILD_VMLINUX_LIBS := $(patsubst %/,%/lib.a, $(libs-y))
endif
KBUILD_VMLINUX_OBJS += $(patsubst %/,%/built-in.a, $(drivers-y))

export KBUILD_VMLINUX_OBJS KBUILD_VMLINUX_LIBS
export KBUILD_LDS          := arch/$(SRCARCH)/kernel/vmlinux.lds
# used by scripts/Makefile.package
export KBUILD_ALLDIRS := $(sort $(filter-out arch/%,$(vmlinux-alldirs)) LICENSES arch include scripts tools)

vmlinux-deps := $(KBUILD_LDS) $(KBUILD_VMLINUX_OBJS) $(KBUILD_VMLINUX_LIBS)

# Recurse until adjust_autoksyms.sh is satisfied
PHONY += autoksyms_recursive
ifdef CONFIG_TRIM_UNUSED_KSYMS
# For the kernel to actually contain only the needed exported symbols,
# we have to build modules as well to determine what those symbols are.
# (this can be evaluated only once include/config/auto.conf has been included)
KBUILD_MODULES := 1

autoksyms_recursive: descend modules.order
	$(Q)$(CONFIG_SHELL) $(srctree)/scripts/adjust_autoksyms.sh \
	  "$(MAKE) -f $(srctree)/Makefile vmlinux"
endif

autoksyms_h := $(if $(CONFIG_TRIM_UNUSED_KSYMS), include/generated/autoksyms.h)

quiet_cmd_autoksyms_h = GEN     $@
      cmd_autoksyms_h = mkdir -p $(dir $@); \
			$(CONFIG_SHELL) $(srctree)/scripts/gen_autoksyms.sh $@

$(autoksyms_h):
	$(call cmd,autoksyms_h)

ARCH_POSTLINK := $(wildcard $(srctree)/arch/$(SRCARCH)/Makefile.postlink)

# Final link of vmlinux with optional arch pass after final link
cmd_link-vmlinux =                                                 \
	$(CONFIG_SHELL) $< "$(LD)" "$(KBUILD_LDFLAGS)" "$(LDFLAGS_vmlinux)";    \
	$(if $(ARCH_POSTLINK), $(MAKE) -f $(ARCH_POSTLINK) $@, true)

vmlinux: scripts/link-vmlinux.sh autoksyms_recursive $(vmlinux-deps) FORCE
	+$(call if_changed_dep,link-vmlinux)

targets := vmlinux

# The actual objects are generated when descending,
# make sure no implicit rule kicks in
$(sort $(vmlinux-deps) $(subdir-modorder)): descend ;

filechk_kernel.release = \
	echo "$(KERNELVERSION)$$($(CONFIG_SHELL) $(srctree)/scripts/setlocalversion $(srctree))"

# Store (new) KERNELRELEASE string in include/config/kernel.release
include/config/kernel.release: FORCE
	$(call filechk,kernel.release)

# Additional helpers built in scripts/
# Carefully list dependencies so we do not try to build scripts twice
# in parallel
PHONY += scripts
scripts: scripts_basic scripts_dtc
	$(Q)$(MAKE) $(build)=$(@)

# Things we need to do before we recursively start building the kernel
# or the modules are listed in "prepare".
# A multi level approach is used. prepareN is processed before prepareN-1.
# archprepare is used in arch Makefiles and when processed asm symlink,
# version.h and scripts_basic is processed / created.

PHONY += prepare archprepare

archprepare: outputmakefile archheaders archscripts scripts include/config/kernel.release \
	asm-generic $(version_h) $(autoksyms_h) include/generated/utsrelease.h \
	include/generated/autoconf.h remove-stale-files

prepare0: archprepare
	$(Q)$(MAKE) $(build)=scripts/mod
	$(Q)$(MAKE) $(build)=.

# All the preparing..
prepare: prepare0 prepare-objtool prepare-resolve_btfids

PHONY += remove-stale-files
remove-stale-files:
	$(Q)$(srctree)/scripts/remove-stale-files

# Support for using generic headers in asm-generic
asm-generic := -f $(srctree)/scripts/Makefile.asm-generic obj

PHONY += asm-generic uapi-asm-generic
asm-generic: uapi-asm-generic
	$(Q)$(MAKE) $(asm-generic)=arch/$(SRCARCH)/include/generated/asm \
	generic=include/asm-generic
uapi-asm-generic:
	$(Q)$(MAKE) $(asm-generic)=arch/$(SRCARCH)/include/generated/uapi/asm \
	generic=include/uapi/asm-generic

PHONY += prepare-objtool prepare-resolve_btfids
prepare-objtool: $(objtool_target)
ifeq ($(SKIP_STACK_VALIDATION),1)
ifdef CONFIG_FTRACE_MCOUNT_USE_OBJTOOL
	@echo "error: Cannot generate __mcount_loc for CONFIG_DYNAMIC_FTRACE=y, please install libelf-dev, libelf-devel or elfutils-libelf-devel" >&2
	@false
endif
ifdef CONFIG_UNWINDER_ORC
	@echo "error: Cannot generate ORC metadata for CONFIG_UNWINDER_ORC=y, please install libelf-dev, libelf-devel or elfutils-libelf-devel" >&2
	@false
else
	@echo "warning: Cannot use CONFIG_STACK_VALIDATION=y, please install libelf-dev, libelf-devel or elfutils-libelf-devel" >&2
endif
endif

prepare-resolve_btfids: $(resolve_btfids_target)
ifeq ($(ERROR_RESOLVE_BTFIDS),1)
	@echo "error: Cannot resolve BTF IDs for CONFIG_DEBUG_INFO_BTF, please install libelf-dev, libelf-devel or elfutils-libelf-devel" >&2
	@false
endif
# Generate some files
# ---------------------------------------------------------------------------

# KERNELRELEASE can change from a few different places, meaning version.h
# needs to be updated, so this check is forced on all builds

uts_len := 64
define filechk_utsrelease.h
	if [ `echo -n "$(KERNELRELEASE)" | wc -c ` -gt $(uts_len) ]; then \
	  echo '"$(KERNELRELEASE)" exceeds $(uts_len) characters' >&2;    \
	  exit 1;                                                         \
	fi;                                                               \
	echo \#define UTS_RELEASE \"$(KERNELRELEASE)\"
endef

define filechk_version.h
	if [ $(SUBLEVEL) -gt 255 ]; then                                 \
		echo \#define LINUX_VERSION_CODE $(shell                 \
		expr $(VERSION) \* 65536 + $(PATCHLEVEL) \* 256 + 255); \
	else                                                             \
		echo \#define LINUX_VERSION_CODE $(shell                 \
		expr $(VERSION) \* 65536 + $(PATCHLEVEL) \* 256 + $(SUBLEVEL)); \
	fi;                                                              \
	echo '#define KERNEL_VERSION(a,b,c) (((a) << 16) + ((b) << 8) +  \
	((c) > 255 ? 255 : (c)))';                                       \
	echo \#define LINUX_VERSION_MAJOR $(VERSION);                    \
	echo \#define LINUX_VERSION_PATCHLEVEL $(PATCHLEVEL);            \
	echo \#define LINUX_VERSION_SUBLEVEL $(SUBLEVEL)
endef

$(version_h): PATCHLEVEL := $(if $(PATCHLEVEL), $(PATCHLEVEL), 0)
$(version_h): SUBLEVEL := $(if $(SUBLEVEL), $(SUBLEVEL), 0)
$(version_h): FORCE
	$(call filechk,version.h)

include/generated/utsrelease.h: include/config/kernel.release FORCE
	$(call filechk,utsrelease.h)

PHONY += headerdep
headerdep:
	$(Q)find $(srctree)/include/ -name '*.h' | xargs --max-args 1 \
	$(srctree)/scripts/headerdep.pl -I$(srctree)/include

# ---------------------------------------------------------------------------
# Kernel headers

#Default location for installed headers
export INSTALL_HDR_PATH = $(objtree)/usr

quiet_cmd_headers_install = INSTALL $(INSTALL_HDR_PATH)/include
      cmd_headers_install = \
	mkdir -p $(INSTALL_HDR_PATH); \
	rsync -mrl --include='*/' --include='*\.h' --exclude='*' \
	usr/include $(INSTALL_HDR_PATH)

PHONY += headers_install
headers_install: headers
	$(call cmd,headers_install)

PHONY += archheaders archscripts

hdr-inst := -f $(srctree)/scripts/Makefile.headersinst obj

PHONY += headers
headers: $(version_h) scripts_unifdef uapi-asm-generic archheaders archscripts
	$(if $(wildcard $(srctree)/arch/$(SRCARCH)/include/uapi/asm/Kbuild),, \
	  $(error Headers not exportable for the $(SRCARCH) architecture))
	$(Q)$(MAKE) $(hdr-inst)=include/uapi
	$(Q)$(MAKE) $(hdr-inst)=arch/$(SRCARCH)/include/uapi

# Deprecated. It is no-op now.
PHONY += headers_check
headers_check:
	@echo >&2 "=================== WARNING ==================="
	@echo >&2 "Since Linux 5.5, 'make headers_check' is no-op,"
	@echo >&2 "and will be removed after Linux 5.15 release."
	@echo >&2 "Please remove headers_check from your scripts."
	@echo >&2 "==============================================="

ifdef CONFIG_HEADERS_INSTALL
prepare: headers
endif

PHONY += scripts_unifdef
scripts_unifdef: scripts_basic
	$(Q)$(MAKE) $(build)=scripts scripts/unifdef

# ---------------------------------------------------------------------------
# Kernel selftest

PHONY += kselftest
kselftest:
	$(Q)$(MAKE) -C $(srctree)/tools/testing/selftests run_tests

kselftest-%: FORCE
	$(Q)$(MAKE) -C $(srctree)/tools/testing/selftests $*

PHONY += kselftest-merge
kselftest-merge:
	$(if $(wildcard $(objtree)/.config),, $(error No .config exists, config your kernel first!))
	$(Q)find $(srctree)/tools/testing/selftests -name config | \
		xargs $(srctree)/scripts/kconfig/merge_config.sh -m $(objtree)/.config
	$(Q)$(MAKE) -f $(srctree)/Makefile olddefconfig

# ---------------------------------------------------------------------------
# Devicetree files

ifneq ($(wildcard $(srctree)/arch/$(SRCARCH)/boot/dts/),)
dtstree := arch/$(SRCARCH)/boot/dts
endif

ifneq ($(dtstree),)

%.dtb: include/config/kernel.release scripts_dtc
	$(Q)$(MAKE) $(build)=$(dtstree) $(dtstree)/$@

%.dtbo: include/config/kernel.release scripts_dtc
	$(Q)$(MAKE) $(build)=$(dtstree) $(dtstree)/$@

PHONY += dtbs dtbs_install dtbs_check
dtbs: include/config/kernel.release scripts_dtc
	$(Q)$(MAKE) $(build)=$(dtstree)

ifneq ($(filter dtbs_check, $(MAKECMDGOALS)),)
export CHECK_DTBS=y
dtbs: dt_binding_check
endif

dtbs_check: dtbs

dtbs_install:
	$(Q)$(MAKE) $(dtbinst)=$(dtstree) dst=$(INSTALL_DTBS_PATH)

ifdef CONFIG_OF_EARLY_FLATTREE
all: dtbs
endif

endif

PHONY += scripts_dtc
scripts_dtc: scripts_basic
	$(Q)$(MAKE) $(build)=scripts/dtc

ifneq ($(filter dt_binding_check, $(MAKECMDGOALS)),)
export CHECK_DT_BINDING=y
endif

PHONY += dt_binding_check
dt_binding_check: scripts_dtc
	$(Q)$(MAKE) $(build)=Documentation/devicetree/bindings

# ---------------------------------------------------------------------------
# Modules

ifdef CONFIG_MODULES

# By default, build modules as well

all: modules

# When we're building modules with modversions, we need to consider
# the built-in objects during the descend as well, in order to
# make sure the checksums are up to date before we record them.
ifdef CONFIG_MODVERSIONS
  KBUILD_BUILTIN := 1
endif

# Build modules
#
# A module can be listed more than once in obj-m resulting in
# duplicate lines in modules.order files.  Those are removed
# using awk while concatenating to the final file.

PHONY += modules
modules: $(if $(KBUILD_BUILTIN),vmlinux) modules_check modules_prepare

cmd_modules_order = $(AWK) '!x[$$0]++' $(real-prereqs) > $@

modules.order: $(subdir-modorder) FORCE
	$(call if_changed,modules_order)

targets += modules.order

# Target to prepare building external modules
PHONY += modules_prepare
modules_prepare: prepare
	$(Q)$(MAKE) $(build)=scripts scripts/module.lds

export modules_sign_only :=

ifeq ($(CONFIG_MODULE_SIG),y)
PHONY += modules_sign
modules_sign: modules_install
	@:

# modules_sign is a subset of modules_install.
# 'make modules_install modules_sign' is equivalent to 'make modules_install'.
ifeq ($(filter modules_install,$(MAKECMDGOALS)),)
modules_sign_only := y
endif
endif

modinst_pre :=
ifneq ($(filter modules_install,$(MAKECMDGOALS)),)
modinst_pre := __modinst_pre
endif

modules_install: $(modinst_pre)
PHONY += __modinst_pre
__modinst_pre:
	@rm -rf $(MODLIB)/kernel
	@rm -f $(MODLIB)/source
	@mkdir -p $(MODLIB)/kernel
	@ln -s $(abspath $(srctree)) $(MODLIB)/source
	@if [ ! $(objtree) -ef  $(MODLIB)/build ]; then \
		rm -f $(MODLIB)/build ; \
		ln -s $(CURDIR) $(MODLIB)/build ; \
	fi
	@sed 's:^:kernel/:' modules.order > $(MODLIB)/modules.order
	@cp -f modules.builtin $(MODLIB)/
	@cp -f $(objtree)/modules.builtin.modinfo $(MODLIB)/

endif # CONFIG_MODULES

###
# Cleaning is done on three levels.
# make clean     Delete most generated files
#                Leave enough to build external modules
# make mrproper  Delete the current configuration, and all generated files
# make distclean Remove editor backup files, patch leftover files and the like

# Directories & files removed with 'make clean'
CLEAN_FILES += include/ksym vmlinux.symvers modules-only.symvers \
	       modules.builtin modules.builtin.modinfo modules.nsdeps \
	       compile_commands.json .thinlto-cache

# Directories & files removed with 'make mrproper'
MRPROPER_FILES += include/config include/generated          \
		  arch/$(SRCARCH)/include/generated .tmp_objdiff \
		  debian snap tar-install \
		  .config .config.old .version \
		  Module.symvers \
		  certs/signing_key.pem certs/signing_key.x509 \
		  certs/x509.genkey \
		  vmlinux-gdb.py \
		  *.spec

# clean - Delete most, but leave enough to build external modules
#
clean: rm-files := $(CLEAN_FILES)

PHONY += archclean vmlinuxclean

vmlinuxclean:
	$(Q)$(CONFIG_SHELL) $(srctree)/scripts/link-vmlinux.sh clean
	$(Q)$(if $(ARCH_POSTLINK), $(MAKE) -f $(ARCH_POSTLINK) clean)

clean: archclean vmlinuxclean resolve_btfids_clean

# mrproper - Delete all generated files, including .config
#
mrproper: rm-files := $(wildcard $(MRPROPER_FILES))
mrproper-dirs      := $(addprefix _mrproper_,scripts)

PHONY += $(mrproper-dirs) mrproper
$(mrproper-dirs):
	$(Q)$(MAKE) $(clean)=$(patsubst _mrproper_%,%,$@)

mrproper: clean $(mrproper-dirs)
	$(call cmd,rmfiles)

# distclean
#
PHONY += distclean

distclean: mrproper
	@find . $(RCS_FIND_IGNORE) \
		\( -name '*.orig' -o -name '*.rej' -o -name '*~' \
		-o -name '*.bak' -o -name '#*#' -o -name '*%' \
		-o -name 'core' -o -name tags -o -name TAGS -o -name 'cscope*' \
		-o -name GPATH -o -name GRTAGS -o -name GSYMS -o -name GTAGS \) \
		-type f -print | xargs rm -f


# Packaging of the kernel to various formats
# ---------------------------------------------------------------------------

%src-pkg: FORCE
	$(Q)$(MAKE) -f $(srctree)/scripts/Makefile.package $@
%pkg: include/config/kernel.release FORCE
	$(Q)$(MAKE) -f $(srctree)/scripts/Makefile.package $@

# Brief documentation of the typical targets used
# ---------------------------------------------------------------------------

boards := $(wildcard $(srctree)/arch/$(SRCARCH)/configs/*_defconfig)
boards := $(sort $(notdir $(boards)))
board-dirs := $(dir $(wildcard $(srctree)/arch/$(SRCARCH)/configs/*/*_defconfig))
board-dirs := $(sort $(notdir $(board-dirs:/=)))

PHONY += help
help:
	@echo  'Cleaning targets:'
	@echo  '  clean		  - Remove most generated files but keep the config and'
	@echo  '                    enough build support to build external modules'
	@echo  '  mrproper	  - Remove all generated files + config + various backup files'
	@echo  '  distclean	  - mrproper + remove editor backup and patch files'
	@echo  ''
	@echo  'Configuration targets:'
	@$(MAKE) -f $(srctree)/scripts/kconfig/Makefile help
	@echo  ''
	@echo  'Other generic targets:'
	@echo  '  all		  - Build all targets marked with [*]'
	@echo  '* vmlinux	  - Build the bare kernel'
	@echo  '* modules	  - Build all modules'
	@echo  '  modules_install - Install all modules to INSTALL_MOD_PATH (default: /)'
	@echo  '  dir/            - Build all files in dir and below'
	@echo  '  dir/file.[ois]  - Build specified target only'
	@echo  '  dir/file.ll     - Build the LLVM assembly file'
	@echo  '                    (requires compiler support for LLVM assembly generation)'
	@echo  '  dir/file.lst    - Build specified mixed source/assembly target only'
	@echo  '                    (requires a recent binutils and recent build (System.map))'
	@echo  '  dir/file.ko     - Build module including final link'
	@echo  '  modules_prepare - Set up for building external modules'
	@echo  '  tags/TAGS	  - Generate tags file for editors'
	@echo  '  cscope	  - Generate cscope index'
	@echo  '  gtags           - Generate GNU GLOBAL index'
	@echo  '  kernelrelease	  - Output the release version string (use with make -s)'
	@echo  '  kernelversion	  - Output the version stored in Makefile (use with make -s)'
	@echo  '  image_name	  - Output the image name (use with make -s)'
	@echo  '  headers_install - Install sanitised kernel headers to INSTALL_HDR_PATH'; \
	 echo  '                    (default: $(INSTALL_HDR_PATH))'; \
	 echo  ''
	@echo  'Static analysers:'
	@echo  '  checkstack      - Generate a list of stack hogs'
	@echo  '  versioncheck    - Sanity check on version.h usage'
	@echo  '  includecheck    - Check for duplicate included header files'
	@echo  '  export_report   - List the usages of all exported symbols'
	@echo  '  headerdep       - Detect inclusion cycles in headers'
	@echo  '  coccicheck      - Check with Coccinelle'
	@echo  '  clang-analyzer  - Check with clang static analyzer'
	@echo  '  clang-tidy      - Check with clang-tidy'
	@echo  ''
	@echo  'Tools:'
	@echo  '  nsdeps          - Generate missing symbol namespace dependencies'
	@echo  ''
	@echo  'Kernel selftest:'
	@echo  '  kselftest         - Build and run kernel selftest'
	@echo  '                      Build, install, and boot kernel before'
	@echo  '                      running kselftest on it'
	@echo  '                      Run as root for full coverage'
	@echo  '  kselftest-all     - Build kernel selftest'
	@echo  '  kselftest-install - Build and install kernel selftest'
	@echo  '  kselftest-clean   - Remove all generated kselftest files'
	@echo  '  kselftest-merge   - Merge all the config dependencies of'
	@echo  '		      kselftest to existing .config.'
	@echo  ''
	@$(if $(dtstree), \
		echo 'Devicetree:'; \
		echo '* dtbs             - Build device tree blobs for enabled boards'; \
		echo '  dtbs_install     - Install dtbs to $(INSTALL_DTBS_PATH)'; \
		echo '  dt_binding_check - Validate device tree binding documents'; \
		echo '  dtbs_check       - Validate device tree source files';\
		echo '')

	@echo 'Userspace tools targets:'
	@echo '  use "make tools/help"'
	@echo '  or  "cd tools; make help"'
	@echo  ''
	@echo  'Kernel packaging:'
	@$(MAKE) -f $(srctree)/scripts/Makefile.package help
	@echo  ''
	@echo  'Documentation targets:'
	@$(MAKE) -f $(srctree)/Documentation/Makefile dochelp
	@echo  ''
	@echo  'Architecture specific targets ($(SRCARCH)):'
	@$(if $(archhelp),$(archhelp),\
		echo '  No architecture specific help defined for $(SRCARCH)')
	@echo  ''
	@$(if $(boards), \
		$(foreach b, $(boards), \
		printf "  %-27s - Build for %s\\n" $(b) $(subst _defconfig,,$(b));) \
		echo '')
	@$(if $(board-dirs), \
		$(foreach b, $(board-dirs), \
		printf "  %-16s - Show %s-specific targets\\n" help-$(b) $(b);) \
		printf "  %-16s - Show all of the above\\n" help-boards; \
		echo '')

	@echo  '  make V=0|1 [targets] 0 => quiet build (default), 1 => verbose build'
	@echo  '  make V=2   [targets] 2 => give reason for rebuild of target'
	@echo  '  make O=dir [targets] Locate all output files in "dir", including .config'
	@echo  '  make C=1   [targets] Check re-compiled c source with $$CHECK'
	@echo  '                       (sparse by default)'
	@echo  '  make C=2   [targets] Force check of all c source with $$CHECK'
	@echo  '  make RECORDMCOUNT_WARN=1 [targets] Warn about ignored mcount sections'
	@echo  '  make W=n   [targets] Enable extra build checks, n=1,2,3 where'
	@echo  '		1: warnings which may be relevant and do not occur too often'
	@echo  '		2: warnings which occur quite often but may still be relevant'
	@echo  '		3: more obscure warnings, can most likely be ignored'
	@echo  '		Multiple levels can be combined with W=12 or W=123'
	@echo  ''
	@echo  'Execute "make" or "make all" to build all targets marked with [*] '
	@echo  'For further info see the ./README file'


help-board-dirs := $(addprefix help-,$(board-dirs))

help-boards: $(help-board-dirs)

boards-per-dir = $(sort $(notdir $(wildcard $(srctree)/arch/$(SRCARCH)/configs/$*/*_defconfig)))

$(help-board-dirs): help-%:
	@echo  'Architecture specific targets ($(SRCARCH) $*):'
	@$(if $(boards-per-dir), \
		$(foreach b, $(boards-per-dir), \
		printf "  %-24s - Build for %s\\n" $*/$(b) $(subst _defconfig,,$(b));) \
		echo '')


# Documentation targets
# ---------------------------------------------------------------------------
DOC_TARGETS := xmldocs latexdocs pdfdocs htmldocs epubdocs cleandocs \
	       linkcheckdocs dochelp refcheckdocs
PHONY += $(DOC_TARGETS)
$(DOC_TARGETS):
	$(Q)$(MAKE) $(build)=Documentation $@

# Misc
# ---------------------------------------------------------------------------

PHONY += scripts_gdb
scripts_gdb: prepare0
	$(Q)$(MAKE) $(build)=scripts/gdb
	$(Q)ln -fsn $(abspath $(srctree)/scripts/gdb/vmlinux-gdb.py)

ifdef CONFIG_GDB_SCRIPTS
all: scripts_gdb
endif

else # KBUILD_EXTMOD

###
# External module support.
# When building external modules the kernel used as basis is considered
# read-only, and no consistency checks are made and the make
# system is not used on the basis kernel. If updates are required
# in the basis kernel ordinary make commands (without M=...) must be used.

# We are always building only modules.
KBUILD_BUILTIN :=
KBUILD_MODULES := 1

build-dirs := $(KBUILD_EXTMOD)
$(MODORDER): descend
	@:

compile_commands.json: $(extmod_prefix)compile_commands.json
PHONY += compile_commands.json

clean-dirs := $(KBUILD_EXTMOD)
clean: rm-files := $(KBUILD_EXTMOD)/Module.symvers $(KBUILD_EXTMOD)/modules.nsdeps \
	$(KBUILD_EXTMOD)/compile_commands.json $(KBUILD_EXTMOD)/.thinlto-cache

PHONY += help
help:
	@echo  '  Building external modules.'
	@echo  '  Syntax: make -C path/to/kernel/src M=$$PWD target'
	@echo  ''
	@echo  '  modules         - default target, build the module(s)'
	@echo  '  modules_install - install the module'
	@echo  '  clean           - remove generated files in module directory only'
	@echo  ''

# no-op for external module builds
PHONY += prepare modules_prepare

endif # KBUILD_EXTMOD

# ---------------------------------------------------------------------------
# Modules

PHONY += modules modules_install

ifdef CONFIG_MODULES

modules: modules_check
	$(Q)$(MAKE) -f $(srctree)/scripts/Makefile.modpost

PHONY += modules_check
modules_check: $(MODORDER)
	$(Q)$(CONFIG_SHELL) $(srctree)/scripts/modules-check.sh $<

quiet_cmd_depmod = DEPMOD  $(MODLIB)
      cmd_depmod = $(CONFIG_SHELL) $(srctree)/scripts/depmod.sh $(DEPMOD) \
                   $(KERNELRELEASE)

modules_install:
	$(Q)$(MAKE) -f $(srctree)/scripts/Makefile.modinst
	$(call cmd,depmod)

else # CONFIG_MODULES

# Modules not configured
# ---------------------------------------------------------------------------

modules modules_install:
	@echo >&2 '***'
	@echo >&2 '*** The present kernel configuration has modules disabled.'
	@echo >&2 '*** To use the module feature, please run "make menuconfig" etc.'
	@echo >&2 '*** to enable CONFIG_MODULES.'
	@echo >&2 '***'
	@exit 1

endif # CONFIG_MODULES

# Single targets
# ---------------------------------------------------------------------------
# To build individual files in subdirectories, you can do like this:
#
#   make foo/bar/baz.s
#
# The supported suffixes for single-target are listed in 'single-targets'
#
# To build only under specific subdirectories, you can do like this:
#
#   make foo/bar/baz/

ifdef single-build

# .ko is special because modpost is needed
single-ko := $(sort $(filter %.ko, $(MAKECMDGOALS)))
single-no-ko := $(sort $(patsubst %.ko,%.mod, $(MAKECMDGOALS)))

$(single-ko): single_modpost
	@:
$(single-no-ko): descend
	@:

ifeq ($(KBUILD_EXTMOD),)
# For the single build of in-tree modules, use a temporary file to avoid
# the situation of modules_install installing an invalid modules.order.
MODORDER := .modules.tmp
endif

PHONY += single_modpost
single_modpost: $(single-no-ko) modules_prepare
	$(Q){ $(foreach m, $(single-ko), echo $(extmod_prefix)$m;) } > $(MODORDER)
	$(Q)$(MAKE) -f $(srctree)/scripts/Makefile.modpost

KBUILD_MODULES := 1

export KBUILD_SINGLE_TARGETS := $(addprefix $(extmod_prefix), $(single-no-ko))

# trim unrelated directories
build-dirs := $(foreach d, $(build-dirs), \
			$(if $(filter $(d)/%, $(KBUILD_SINGLE_TARGETS)), $(d)))

endif

ifndef CONFIG_MODULES
KBUILD_MODULES :=
endif

# Handle descending into subdirectories listed in $(build-dirs)
# Preset locale variables to speed up the build process. Limit locale
# tweaks to this spot to avoid wrong language settings when running
# make menuconfig etc.
# Error messages still appears in the original language
PHONY += descend $(build-dirs)
descend: $(build-dirs)
$(build-dirs): prepare
	$(Q)$(MAKE) $(build)=$@ \
	single-build=$(if $(filter-out $@/, $(filter $@/%, $(KBUILD_SINGLE_TARGETS))),1) \
	need-builtin=1 need-modorder=1

clean-dirs := $(addprefix _clean_, $(clean-dirs))
PHONY += $(clean-dirs) clean
$(clean-dirs):
	$(Q)$(MAKE) $(clean)=$(patsubst _clean_%,%,$@)

clean: $(clean-dirs)
	$(call cmd,rmfiles)
	@find $(if $(KBUILD_EXTMOD), $(KBUILD_EXTMOD), .) $(RCS_FIND_IGNORE) \
		\( -name '*.[aios]' -o -name '*.ko' -o -name '.*.cmd' \
		-o -name '*.ko.*' \
		-o -name '*.dtb' -o -name '*.dtbo' -o -name '*.dtb.S' -o -name '*.dt.yaml' \
		-o -name '*.dwo' -o -name '*.lst' \
		-o -name '*.su' -o -name '*.mod' \
		-o -name '.*.d' -o -name '.*.tmp' -o -name '*.mod.c' \
		-o -name '*.lex.c' -o -name '*.tab.[ch]' \
		-o -name '*.asn1.[ch]' \
		-o -name '*.symtypes' -o -name 'modules.order' \
		-o -name '.tmp_*.o.*' \
		-o -name '*.c.[012]*.*' \
		-o -name '*.ll' \
		-o -name '*.gcno' \
		-o -name '*.*.symversions' \) -type f -print | xargs rm -f

# Generate tags for editors
# ---------------------------------------------------------------------------
quiet_cmd_tags = GEN     $@
      cmd_tags = $(BASH) $(srctree)/scripts/tags.sh $@

tags TAGS cscope gtags: FORCE
	$(call cmd,tags)

# Script to generate missing namespace dependencies
# ---------------------------------------------------------------------------

PHONY += nsdeps
nsdeps: export KBUILD_NSDEPS=1
nsdeps: modules
	$(Q)$(CONFIG_SHELL) $(srctree)/scripts/nsdeps

# Clang Tooling
# ---------------------------------------------------------------------------

quiet_cmd_gen_compile_commands = GEN     $@
      cmd_gen_compile_commands = $(PYTHON3) $< -a $(AR) -o $@ $(filter-out $<, $(real-prereqs))

$(extmod_prefix)compile_commands.json: scripts/clang-tools/gen_compile_commands.py \
	$(if $(KBUILD_EXTMOD),,$(KBUILD_VMLINUX_OBJS) $(KBUILD_VMLINUX_LIBS)) \
	$(if $(CONFIG_MODULES), $(MODORDER)) FORCE
	$(call if_changed,gen_compile_commands)

targets += $(extmod_prefix)compile_commands.json

PHONY += clang-tidy clang-analyzer

ifdef CONFIG_CC_IS_CLANG
quiet_cmd_clang_tools = CHECK   $<
      cmd_clang_tools = $(PYTHON3) $(srctree)/scripts/clang-tools/run-clang-tools.py $@ $<

clang-tidy clang-analyzer: $(extmod_prefix)compile_commands.json
	$(call cmd,clang_tools)
else
clang-tidy clang-analyzer:
	@echo "$@ requires CC=clang" >&2
	@false
endif

# Scripts to check various things for consistency
# ---------------------------------------------------------------------------

PHONY += includecheck versioncheck coccicheck export_report

includecheck:
	find $(srctree)/* $(RCS_FIND_IGNORE) \
		-name '*.[hcS]' -type f -print | sort \
		| xargs $(PERL) -w $(srctree)/scripts/checkincludes.pl

versioncheck:
	find $(srctree)/* $(RCS_FIND_IGNORE) \
		-name '*.[hcS]' -type f -print | sort \
		| xargs $(PERL) -w $(srctree)/scripts/checkversion.pl

coccicheck:
	$(Q)$(BASH) $(srctree)/scripts/$@

export_report:
	$(PERL) $(srctree)/scripts/export_report.pl

PHONY += checkstack kernelrelease kernelversion image_name

# UML needs a little special treatment here.  It wants to use the host
# toolchain, so needs $(SUBARCH) passed to checkstack.pl.  Everyone
# else wants $(ARCH), including people doing cross-builds, which means
# that $(SUBARCH) doesn't work here.
ifeq ($(ARCH), um)
CHECKSTACK_ARCH := $(SUBARCH)
else
CHECKSTACK_ARCH := $(ARCH)
endif
checkstack:
	$(OBJDUMP) -d vmlinux $$(find . -name '*.ko') | \
	$(PERL) $(srctree)/scripts/checkstack.pl $(CHECKSTACK_ARCH)

kernelrelease:
	@echo "$(KERNELVERSION)$$($(CONFIG_SHELL) $(srctree)/scripts/setlocalversion $(srctree))"

kernelversion:
	@echo $(KERNELVERSION)

image_name:
	@echo $(KBUILD_IMAGE)

# Clear a bunch of variables before executing the submake

ifeq ($(quiet),silent_)
tools_silent=s
endif

tools/: FORCE
	$(Q)mkdir -p $(objtree)/tools
	$(Q)$(MAKE) LDFLAGS= MAKEFLAGS="$(tools_silent) $(filter --j% -j,$(MAKEFLAGS))" O=$(abspath $(objtree)) subdir=tools -C $(srctree)/tools/

tools/%: FORCE
	$(Q)mkdir -p $(objtree)/tools
	$(Q)$(MAKE) LDFLAGS= MAKEFLAGS="$(tools_silent) $(filter --j% -j,$(MAKEFLAGS))" O=$(abspath $(objtree)) subdir=tools -C $(srctree)/tools/ $*

quiet_cmd_rmfiles = $(if $(wildcard $(rm-files)),CLEAN   $(wildcard $(rm-files)))
      cmd_rmfiles = rm -rf $(rm-files)

# read saved command lines for existing targets
existing-targets := $(wildcard $(sort $(targets)))

-include $(foreach f,$(existing-targets),$(dir $(f)).$(notdir $(f)).cmd)

endif # config-build
endif # mixed-build
endif # need-sub-make

PHONY += FORCE
FORCE:

# Declare the contents of the PHONY variable as phony.  We keep that
# information in a variable so we can use it in if_changed and friends.
.PHONY: $(PHONY)<|MERGE_RESOLUTION|>--- conflicted
+++ resolved
@@ -1,15 +1,9 @@
 # SPDX-License-Identifier: GPL-2.0
 VERSION = 5
 PATCHLEVEL = 13
-<<<<<<< HEAD
-SUBLEVEL = 5
-EXTRAVERSION = -batmod-prjc-cacule-ll_t12
+SUBLEVEL = 8
+EXTRAVERSION = -batmod-prjc-cacule-ll_t13
 NAME = The City on the Edge of Forever
-=======
-SUBLEVEL = 8
-EXTRAVERSION =
-NAME = Opossums on Parade
->>>>>>> 3cfdd725
 
 # *DOCUMENTATION*
 # To see a list of typical targets execute "make help"
