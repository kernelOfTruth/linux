VERSION = 3
PATCHLEVEL = 17
<<<<<<< HEAD
SUBLEVEL = 2
EXTRAVERSION = -plus-v4_btrfs-old_08
=======
SUBLEVEL = 3
EXTRAVERSION =
>>>>>>> 7623e244
NAME = Shuffling Zombie Juror

# *DOCUMENTATION*
# To see a list of typical targets execute "make help"
# More info can be located in ./README
# Comments in this file are targeted only to the developer, do not
# expect to learn how to build the kernel reading this file.

# Do not:
# o  use make's built-in rules and variables
#    (this increases performance and avoids hard-to-debug behaviour);
# o  print "Entering directory ...";
MAKEFLAGS += -rR --no-print-directory

# Avoid funny character set dependencies
unexport LC_ALL
LC_COLLATE=C
LC_NUMERIC=C
export LC_COLLATE LC_NUMERIC

# Avoid interference with shell env settings
unexport GREP_OPTIONS

# We are using a recursive build, so we need to do a little thinking
# to get the ordering right.
#
# Most importantly: sub-Makefiles should only ever modify files in
# their own directory. If in some directory we have a dependency on
# a file in another dir (which doesn't happen often, but it's often
# unavoidable when linking the built-in.o targets which finally
# turn into vmlinux), we will call a sub make in that other dir, and
# after that we are sure that everything which is in that other dir
# is now up to date.
#
# The only cases where we need to modify files which have global
# effects are thus separated out and done before the recursive
# descending is started. They are now explicitly listed as the
# prepare rule.

# Beautify output
# ---------------------------------------------------------------------------
#
# Normally, we echo the whole command before executing it. By making
# that echo $($(quiet)$(cmd)), we now have the possibility to set
# $(quiet) to choose other forms of output instead, e.g.
#
#         quiet_cmd_cc_o_c = Compiling $(RELDIR)/$@
#         cmd_cc_o_c       = $(CC) $(c_flags) -c -o $@ $<
#
# If $(quiet) is empty, the whole command will be printed.
# If it is set to "quiet_", only the short version will be printed.
# If it is set to "silent_", nothing will be printed at all, since
# the variable $(silent_cmd_cc_o_c) doesn't exist.
#
# A simple variant is to prefix commands with $(Q) - that's useful
# for commands that shall be hidden in non-verbose mode.
#
#	$(Q)ln $@ :<
#
# If KBUILD_VERBOSE equals 0 then the above command will be hidden.
# If KBUILD_VERBOSE equals 1 then the above command is displayed.
#
# To put more focus on warnings, be less verbose as default
# Use 'make V=1' to see the full commands

ifeq ("$(origin V)", "command line")
  KBUILD_VERBOSE = $(V)
endif
ifndef KBUILD_VERBOSE
  KBUILD_VERBOSE = 0
endif

ifeq ($(KBUILD_VERBOSE),1)
  quiet =
  Q =
else
  quiet=quiet_
  Q = @
endif

# If the user is running make -s (silent mode), suppress echoing of
# commands

ifneq ($(filter 4.%,$(MAKE_VERSION)),)	# make-4
ifneq ($(filter %s ,$(firstword x$(MAKEFLAGS))),)
  quiet=silent_
endif
else					# make-3.8x
ifneq ($(filter s% -s%,$(MAKEFLAGS)),)
  quiet=silent_
endif
endif

export quiet Q KBUILD_VERBOSE

# Call a source code checker (by default, "sparse") as part of the
# C compilation.
#
# Use 'make C=1' to enable checking of only re-compiled files.
# Use 'make C=2' to enable checking of *all* source files, regardless
# of whether they are re-compiled or not.
#
# See the file "Documentation/sparse.txt" for more details, including
# where to get the "sparse" utility.

ifeq ("$(origin C)", "command line")
  KBUILD_CHECKSRC = $(C)
endif
ifndef KBUILD_CHECKSRC
  KBUILD_CHECKSRC = 0
endif

# Use make M=dir to specify directory of external module to build
# Old syntax make ... SUBDIRS=$PWD is still supported
# Setting the environment variable KBUILD_EXTMOD take precedence
ifdef SUBDIRS
  KBUILD_EXTMOD ?= $(SUBDIRS)
endif

ifeq ("$(origin M)", "command line")
  KBUILD_EXTMOD := $(M)
endif

# kbuild supports saving output files in a separate directory.
# To locate output files in a separate directory two syntaxes are supported.
# In both cases the working directory must be the root of the kernel src.
# 1) O=
# Use "make O=dir/to/store/output/files/"
#
# 2) Set KBUILD_OUTPUT
# Set the environment variable KBUILD_OUTPUT to point to the directory
# where the output files shall be placed.
# export KBUILD_OUTPUT=dir/to/store/output/files/
# make
#
# The O= assignment takes precedence over the KBUILD_OUTPUT environment
# variable.


# KBUILD_SRC is set on invocation of make in OBJ directory
# KBUILD_SRC is not intended to be used by the regular user (for now)
ifeq ($(KBUILD_SRC),)

# OK, Make called in directory where kernel src resides
# Do we want to locate output files in a separate directory?
ifeq ("$(origin O)", "command line")
  KBUILD_OUTPUT := $(O)
endif

# That's our default target when none is given on the command line
PHONY := _all
_all:

# Cancel implicit rules on top Makefile
$(CURDIR)/Makefile Makefile: ;

ifneq ($(KBUILD_OUTPUT),)
# Invoke a second make in the output directory, passing relevant variables
# check that the output directory actually exists
saved-output := $(KBUILD_OUTPUT)
KBUILD_OUTPUT := $(shell mkdir -p $(KBUILD_OUTPUT) && cd $(KBUILD_OUTPUT) \
								&& /bin/pwd)
$(if $(KBUILD_OUTPUT),, \
     $(error failed to create output directory "$(saved-output)"))

PHONY += $(MAKECMDGOALS) sub-make

$(filter-out _all sub-make $(CURDIR)/Makefile, $(MAKECMDGOALS)) _all: sub-make
	@:

# Fake the "Entering directory" message once, so that IDEs/editors are
# able to understand relative filenames.
       echodir := @echo
 quiet_echodir := @echo
silent_echodir := @:
sub-make: FORCE
	$($(quiet)echodir) "make[1]: Entering directory \`$(KBUILD_OUTPUT)'"
	$(if $(KBUILD_VERBOSE:1=),@)$(MAKE) -C $(KBUILD_OUTPUT) \
	KBUILD_SRC=$(CURDIR) \
	KBUILD_EXTMOD="$(KBUILD_EXTMOD)" -f $(CURDIR)/Makefile \
	$(filter-out _all sub-make,$(MAKECMDGOALS))

# Leave processing to above invocation of make
skip-makefile := 1
endif # ifneq ($(KBUILD_OUTPUT),)
endif # ifeq ($(KBUILD_SRC),)

# We process the rest of the Makefile if this is the final invocation of make
ifeq ($(skip-makefile),)

# If building an external module we do not care about the all: rule
# but instead _all depend on modules
PHONY += all
ifeq ($(KBUILD_EXTMOD),)
_all: all
else
_all: modules
endif

ifeq ($(KBUILD_SRC),)
        # building in the source tree
        srctree := .
else
        ifeq ($(KBUILD_SRC)/,$(dir $(CURDIR)))
                # building in a subdirectory of the source tree
                srctree := ..
        else
                srctree := $(KBUILD_SRC)
        endif
endif
objtree		:= .
src		:= $(srctree)
obj		:= $(objtree)

VPATH		:= $(srctree)$(if $(KBUILD_EXTMOD),:$(KBUILD_EXTMOD))

export srctree objtree VPATH


# SUBARCH tells the usermode build what the underlying arch is.  That is set
# first, and if a usermode build is happening, the "ARCH=um" on the command
# line overrides the setting of ARCH below.  If a native build is happening,
# then ARCH is assigned, getting whatever value it gets normally, and
# SUBARCH is subsequently ignored.

SUBARCH := $(shell uname -m | sed -e s/i.86/x86/ -e s/x86_64/x86/ \
				  -e s/sun4u/sparc64/ \
				  -e s/arm.*/arm/ -e s/sa110/arm/ \
				  -e s/s390x/s390/ -e s/parisc64/parisc/ \
				  -e s/ppc.*/powerpc/ -e s/mips.*/mips/ \
				  -e s/sh[234].*/sh/ -e s/aarch64.*/arm64/ )

# Cross compiling and selecting different set of gcc/bin-utils
# ---------------------------------------------------------------------------
#
# When performing cross compilation for other architectures ARCH shall be set
# to the target architecture. (See arch/* for the possibilities).
# ARCH can be set during invocation of make:
# make ARCH=ia64
# Another way is to have ARCH set in the environment.
# The default ARCH is the host where make is executed.

# CROSS_COMPILE specify the prefix used for all executables used
# during compilation. Only gcc and related bin-utils executables
# are prefixed with $(CROSS_COMPILE).
# CROSS_COMPILE can be set on the command line
# make CROSS_COMPILE=ia64-linux-
# Alternatively CROSS_COMPILE can be set in the environment.
# A third alternative is to store a setting in .config so that plain
# "make" in the configured kernel build directory always uses that.
# Default value for CROSS_COMPILE is not to prefix executables
# Note: Some architectures assign CROSS_COMPILE in their arch/*/Makefile
ARCH		?= $(SUBARCH)
CROSS_COMPILE	?= $(CONFIG_CROSS_COMPILE:"%"=%)

# Architecture as present in compile.h
UTS_MACHINE 	:= $(ARCH)
SRCARCH 	:= $(ARCH)

# Additional ARCH settings for x86
ifeq ($(ARCH),i386)
        SRCARCH := x86
endif
ifeq ($(ARCH),x86_64)
        SRCARCH := x86
endif

# Additional ARCH settings for sparc
ifeq ($(ARCH),sparc32)
       SRCARCH := sparc
endif
ifeq ($(ARCH),sparc64)
       SRCARCH := sparc
endif

# Additional ARCH settings for sh
ifeq ($(ARCH),sh64)
       SRCARCH := sh
endif

# Additional ARCH settings for tile
ifeq ($(ARCH),tilepro)
       SRCARCH := tile
endif
ifeq ($(ARCH),tilegx)
       SRCARCH := tile
endif

# Where to locate arch specific headers
hdr-arch  := $(SRCARCH)

KCONFIG_CONFIG	?= .config
export KCONFIG_CONFIG

# SHELL used by kbuild
CONFIG_SHELL := $(shell if [ -x "$$BASH" ]; then echo $$BASH; \
	  else if [ -x /bin/bash ]; then echo /bin/bash; \
	  else echo sh; fi ; fi)

HOSTCC       = gcc
HOSTCXX      = g++
HOSTCFLAGS   = -Wall -Wmissing-prototypes -Wstrict-prototypes -O2 -fomit-frame-pointer
HOSTCXXFLAGS = -O2

ifeq ($(shell $(HOSTCC) -v 2>&1 | grep -c "clang version"), 1)
HOSTCFLAGS  += -Wno-unused-value -Wno-unused-parameter \
		-Wno-missing-field-initializers -fno-delete-null-pointer-checks
endif

# Decide whether to build built-in, modular, or both.
# Normally, just do built-in.

KBUILD_MODULES :=
KBUILD_BUILTIN := 1

# If we have only "make modules", don't compile built-in objects.
# When we're building modules with modversions, we need to consider
# the built-in objects during the descend as well, in order to
# make sure the checksums are up to date before we record them.

ifeq ($(MAKECMDGOALS),modules)
  KBUILD_BUILTIN := $(if $(CONFIG_MODVERSIONS),1)
endif

# If we have "make <whatever> modules", compile modules
# in addition to whatever we do anyway.
# Just "make" or "make all" shall build modules as well

ifneq ($(filter all _all modules,$(MAKECMDGOALS)),)
  KBUILD_MODULES := 1
endif

ifeq ($(MAKECMDGOALS),)
  KBUILD_MODULES := 1
endif

export KBUILD_MODULES KBUILD_BUILTIN
export KBUILD_CHECKSRC KBUILD_SRC KBUILD_EXTMOD

ifneq ($(CC),)
ifeq ($(shell $(CC) -v 2>&1 | grep -c "clang version"), 1)
COMPILER := clang
else
COMPILER := gcc
endif
export COMPILER
endif

# Look for make include files relative to root of kernel src
MAKEFLAGS += --include-dir=$(srctree)

# We need some generic definitions (do not try to remake the file).
$(srctree)/scripts/Kbuild.include: ;
include $(srctree)/scripts/Kbuild.include

# Make variables (CC, etc...)
AS		= $(CROSS_COMPILE)as
LD		= $(CROSS_COMPILE)ld
CC		= $(CROSS_COMPILE)gcc
CPP		= $(CC) -E
AR		= $(CROSS_COMPILE)ar
NM		= $(CROSS_COMPILE)nm
STRIP		= $(CROSS_COMPILE)strip
OBJCOPY		= $(CROSS_COMPILE)objcopy
OBJDUMP		= $(CROSS_COMPILE)objdump
AWK		= awk
GENKSYMS	= scripts/genksyms/genksyms
INSTALLKERNEL  := installkernel
DEPMOD		= /sbin/depmod
PERL		= perl
PYTHON		= python
CHECK		= sparse

CHECKFLAGS     := -D__linux__ -Dlinux -D__STDC__ -Dunix -D__unix__ \
		  -Wbitwise -Wno-return-void $(CF)
CFLAGS_MODULE   =
AFLAGS_MODULE   =
LDFLAGS_MODULE  =
CFLAGS_KERNEL	=
AFLAGS_KERNEL	=
CFLAGS_GCOV	= -fprofile-arcs -ftest-coverage


# Use USERINCLUDE when you must reference the UAPI directories only.
USERINCLUDE    := \
		-I$(srctree)/arch/$(hdr-arch)/include/uapi \
		-Iarch/$(hdr-arch)/include/generated/uapi \
		-I$(srctree)/include/uapi \
		-Iinclude/generated/uapi \
                -include $(srctree)/include/linux/kconfig.h

# Use LINUXINCLUDE when you must reference the include/ directory.
# Needed to be compatible with the O= option
LINUXINCLUDE    := \
		-I$(srctree)/arch/$(hdr-arch)/include \
		-Iarch/$(hdr-arch)/include/generated \
		$(if $(KBUILD_SRC), -I$(srctree)/include) \
		-Iinclude \
		$(USERINCLUDE)

KBUILD_CPPFLAGS := -D__KERNEL__

KBUILD_CFLAGS   := -Wall -Wundef -Wstrict-prototypes -Wno-trigraphs \
		   -fno-strict-aliasing -fno-common \
		   -Werror-implicit-function-declaration \
		   -Wno-format-security

KBUILD_AFLAGS_KERNEL :=
KBUILD_CFLAGS_KERNEL :=
KBUILD_AFLAGS   := -D__ASSEMBLY__
KBUILD_AFLAGS_MODULE  := -DMODULE
KBUILD_CFLAGS_MODULE  := -DMODULE
KBUILD_LDFLAGS_MODULE := -T $(srctree)/scripts/module-common.lds

# Read KERNELRELEASE from include/config/kernel.release (if it exists)
KERNELRELEASE = $(shell cat include/config/kernel.release 2> /dev/null)
KERNELVERSION = $(VERSION)$(if $(PATCHLEVEL),.$(PATCHLEVEL)$(if $(SUBLEVEL),.$(SUBLEVEL)))$(EXTRAVERSION)

export VERSION PATCHLEVEL SUBLEVEL KERNELRELEASE KERNELVERSION
export ARCH SRCARCH CONFIG_SHELL HOSTCC HOSTCFLAGS CROSS_COMPILE AS LD CC
export CPP AR NM STRIP OBJCOPY OBJDUMP
export MAKE AWK GENKSYMS INSTALLKERNEL PERL PYTHON UTS_MACHINE
export HOSTCXX HOSTCXXFLAGS LDFLAGS_MODULE CHECK CHECKFLAGS

export KBUILD_CPPFLAGS NOSTDINC_FLAGS LINUXINCLUDE OBJCOPYFLAGS LDFLAGS
export KBUILD_CFLAGS CFLAGS_KERNEL CFLAGS_MODULE CFLAGS_GCOV
export KBUILD_AFLAGS AFLAGS_KERNEL AFLAGS_MODULE
export KBUILD_AFLAGS_MODULE KBUILD_CFLAGS_MODULE KBUILD_LDFLAGS_MODULE
export KBUILD_AFLAGS_KERNEL KBUILD_CFLAGS_KERNEL
export KBUILD_ARFLAGS

# When compiling out-of-tree modules, put MODVERDIR in the module
# tree rather than in the kernel tree. The kernel tree might
# even be read-only.
export MODVERDIR := $(if $(KBUILD_EXTMOD),$(firstword $(KBUILD_EXTMOD))/).tmp_versions

# Files to ignore in find ... statements

export RCS_FIND_IGNORE := \( -name SCCS -o -name BitKeeper -o -name .svn -o    \
			  -name CVS -o -name .pc -o -name .hg -o -name .git \) \
			  -prune -o
export RCS_TAR_IGNORE := --exclude SCCS --exclude BitKeeper --exclude .svn \
			 --exclude CVS --exclude .pc --exclude .hg --exclude .git

# ===========================================================================
# Rules shared between *config targets and build targets

# Basic helpers built in scripts/
PHONY += scripts_basic
scripts_basic:
	$(Q)$(MAKE) $(build)=scripts/basic
	$(Q)rm -f .tmp_quiet_recordmcount

# To avoid any implicit rule to kick in, define an empty command.
scripts/basic/%: scripts_basic ;

PHONY += outputmakefile
# outputmakefile generates a Makefile in the output directory, if using a
# separate output directory. This allows convenient use of make in the
# output directory.
outputmakefile:
ifneq ($(KBUILD_SRC),)
	$(Q)ln -fsn $(srctree) source
	$(Q)$(CONFIG_SHELL) $(srctree)/scripts/mkmakefile \
	    $(srctree) $(objtree) $(VERSION) $(PATCHLEVEL)
endif

# Support for using generic headers in asm-generic
PHONY += asm-generic
asm-generic:
	$(Q)$(MAKE) -f $(srctree)/scripts/Makefile.asm-generic \
	            src=asm obj=arch/$(SRCARCH)/include/generated/asm
	$(Q)$(MAKE) -f $(srctree)/scripts/Makefile.asm-generic \
	            src=uapi/asm obj=arch/$(SRCARCH)/include/generated/uapi/asm

# To make sure we do not include .config for any of the *config targets
# catch them early, and hand them over to scripts/kconfig/Makefile
# It is allowed to specify more targets when calling make, including
# mixing *config targets and build targets.
# For example 'make oldconfig all'.
# Detect when mixed targets is specified, and make a second invocation
# of make so .config is not included in this case either (for *config).

version_h := include/generated/uapi/linux/version.h

no-dot-config-targets := clean mrproper distclean \
			 cscope gtags TAGS tags help %docs check% coccicheck \
			 $(version_h) headers_% archheaders archscripts \
			 kernelversion %src-pkg

config-targets := 0
mixed-targets  := 0
dot-config     := 1

ifneq ($(filter $(no-dot-config-targets), $(MAKECMDGOALS)),)
	ifeq ($(filter-out $(no-dot-config-targets), $(MAKECMDGOALS)),)
		dot-config := 0
	endif
endif

ifeq ($(KBUILD_EXTMOD),)
        ifneq ($(filter config %config,$(MAKECMDGOALS)),)
                config-targets := 1
                ifneq ($(filter-out config %config,$(MAKECMDGOALS)),)
                        mixed-targets := 1
                endif
        endif
endif

ifeq ($(mixed-targets),1)
# ===========================================================================
# We're called with mixed targets (*config and build targets).
# Handle them one by one.

PHONY += $(MAKECMDGOALS) __build_one_by_one

$(filter-out __build_one_by_one, $(MAKECMDGOALS)): __build_one_by_one
	@:

__build_one_by_one:
	$(Q)set -e; \
	for i in $(MAKECMDGOALS); do \
		$(MAKE) -f $(srctree)/Makefile $$i; \
	done

else
ifeq ($(config-targets),1)
# ===========================================================================
# *config targets only - make sure prerequisites are updated, and descend
# in scripts/kconfig to make the *config target

# Read arch specific Makefile to set KBUILD_DEFCONFIG as needed.
# KBUILD_DEFCONFIG may point out an alternative default configuration
# used for 'make defconfig'
include $(srctree)/arch/$(SRCARCH)/Makefile
export KBUILD_DEFCONFIG KBUILD_KCONFIG

config: scripts_basic outputmakefile FORCE
	$(Q)$(MAKE) $(build)=scripts/kconfig $@

%config: scripts_basic outputmakefile FORCE
	$(Q)$(MAKE) $(build)=scripts/kconfig $@

else
# ===========================================================================
# Build targets only - this includes vmlinux, arch specific targets, clean
# targets and others. In general all targets except *config targets.

ifeq ($(KBUILD_EXTMOD),)
# Additional helpers built in scripts/
# Carefully list dependencies so we do not try to build scripts twice
# in parallel
PHONY += scripts
scripts: scripts_basic include/config/auto.conf include/config/tristate.conf \
	 asm-generic
	$(Q)$(MAKE) $(build)=$(@)

# Objects we will link into vmlinux / subdirs we need to visit
init-y		:= init/
drivers-y	:= drivers/ sound/ firmware/
net-y		:= net/
libs-y		:= lib/
core-y		:= usr/
endif # KBUILD_EXTMOD

ifeq ($(dot-config),1)
# Read in config
-include include/config/auto.conf

ifeq ($(KBUILD_EXTMOD),)
# Read in dependencies to all Kconfig* files, make sure to run
# oldconfig if changes are detected.
-include include/config/auto.conf.cmd

# To avoid any implicit rule to kick in, define an empty command
$(KCONFIG_CONFIG) include/config/auto.conf.cmd: ;

# If .config is newer than include/config/auto.conf, someone tinkered
# with it and forgot to run make oldconfig.
# if auto.conf.cmd is missing then we are probably in a cleaned tree so
# we execute the config step to be sure to catch updated Kconfig files
include/config/%.conf: $(KCONFIG_CONFIG) include/config/auto.conf.cmd
	$(Q)$(MAKE) -f $(srctree)/Makefile silentoldconfig
else
# external modules needs include/generated/autoconf.h and include/config/auto.conf
# but do not care if they are up-to-date. Use auto.conf to trigger the test
PHONY += include/config/auto.conf

include/config/auto.conf:
	$(Q)test -e include/generated/autoconf.h -a -e $@ || (		\
	echo >&2;							\
	echo >&2 "  ERROR: Kernel configuration is invalid.";		\
	echo >&2 "         include/generated/autoconf.h or $@ are missing.";\
	echo >&2 "         Run 'make oldconfig && make prepare' on kernel src to fix it.";	\
	echo >&2 ;							\
	/bin/false)

endif # KBUILD_EXTMOD

else
# Dummy target needed, because used as prerequisite
include/config/auto.conf: ;
endif # $(dot-config)

# The all: target is the default when no target is given on the
# command line.
# This allow a user to issue only 'make' to build a kernel including modules
# Defaults to vmlinux, but the arch makefile usually adds further targets
all: vmlinux

include $(srctree)/arch/$(SRCARCH)/Makefile

KBUILD_CFLAGS	+= $(call cc-option,-fno-delete-null-pointer-checks,)

ifdef CONFIG_CC_OPTIMIZE_FOR_SIZE
KBUILD_CFLAGS	+= -Os $(call cc-disable-warning,maybe-uninitialized,)
else
KBUILD_CFLAGS	+= -O2
endif

# Tell gcc to never replace conditional load with a non-conditional one
KBUILD_CFLAGS	+= $(call cc-option,--param=allow-store-data-races=0)

ifdef CONFIG_READABLE_ASM
# Disable optimizations that make assembler listings hard to read.
# reorder blocks reorders the control in the function
# ipa clone creates specialized cloned functions
# partial inlining inlines only parts of functions
KBUILD_CFLAGS += $(call cc-option,-fno-reorder-blocks,) \
                 $(call cc-option,-fno-ipa-cp-clone,) \
                 $(call cc-option,-fno-partial-inlining)
endif

ifneq ($(CONFIG_FRAME_WARN),0)
KBUILD_CFLAGS += $(call cc-option,-Wframe-larger-than=${CONFIG_FRAME_WARN})
endif

# Handle stack protector mode.
#
# Since kbuild can potentially perform two passes (first with the old
# .config values and then with updated .config values), we cannot error out
# if a desired compiler option is unsupported. If we were to error, kbuild
# could never get to the second pass and actually notice that we changed
# the option to something that was supported.
#
# Additionally, we don't want to fallback and/or silently change which compiler
# flags will be used, since that leads to producing kernels with different
# security feature characteristics depending on the compiler used. ("But I
# selected CC_STACKPROTECTOR_STRONG! Why did it build with _REGULAR?!")
#
# The middle ground is to warn here so that the failed option is obvious, but
# to let the build fail with bad compiler flags so that we can't produce a
# kernel when there is a CONFIG and compiler mismatch.
#
ifdef CONFIG_CC_STACKPROTECTOR_REGULAR
  stackp-flag := -fstack-protector
  ifeq ($(call cc-option, $(stackp-flag)),)
    $(warning Cannot use CONFIG_CC_STACKPROTECTOR_REGULAR: \
             -fstack-protector not supported by compiler)
  endif
else
ifdef CONFIG_CC_STACKPROTECTOR_STRONG
  stackp-flag := -fstack-protector-strong
  ifeq ($(call cc-option, $(stackp-flag)),)
    $(warning Cannot use CONFIG_CC_STACKPROTECTOR_STRONG: \
	      -fstack-protector-strong not supported by compiler)
  endif
else
  # Force off for distro compilers that enable stack protector by default.
  stackp-flag := $(call cc-option, -fno-stack-protector)
endif
endif
KBUILD_CFLAGS += $(stackp-flag)

ifeq ($(COMPILER),clang)
KBUILD_CPPFLAGS += $(call cc-option,-Qunused-arguments,)
KBUILD_CPPFLAGS += $(call cc-option,-Wno-unknown-warning-option,)
KBUILD_CFLAGS += $(call cc-disable-warning, unused-variable)
KBUILD_CFLAGS += $(call cc-disable-warning, format-invalid-specifier)
KBUILD_CFLAGS += $(call cc-disable-warning, gnu)
# Quiet clang warning: comparison of unsigned expression < 0 is always false
KBUILD_CFLAGS += $(call cc-disable-warning, tautological-compare)
# CLANG uses a _MergedGlobals as optimization, but this breaks modpost, as the
# source of a reference will be _MergedGlobals and not on of the whitelisted names.
# See modpost pattern 2
KBUILD_CFLAGS += $(call cc-option, -mno-global-merge,)
KBUILD_CFLAGS += $(call cc-option, -fcatch-undefined-behavior)
else

# This warning generated too much noise in a regular build.
# Use make W=1 to enable this warning (see scripts/Makefile.build)
KBUILD_CFLAGS += $(call cc-disable-warning, unused-but-set-variable)
endif

ifdef CONFIG_FRAME_POINTER
KBUILD_CFLAGS	+= -fno-omit-frame-pointer -fno-optimize-sibling-calls
else
# Some targets (ARM with Thumb2, for example), can't be built with frame
# pointers.  For those, we don't have FUNCTION_TRACER automatically
# select FRAME_POINTER.  However, FUNCTION_TRACER adds -pg, and this is
# incompatible with -fomit-frame-pointer with current GCC, so we don't use
# -fomit-frame-pointer with FUNCTION_TRACER.
ifndef CONFIG_FUNCTION_TRACER
KBUILD_CFLAGS	+= -fomit-frame-pointer
endif
endif

KBUILD_CFLAGS   += $(call cc-option, -fno-var-tracking-assignments)

ifdef CONFIG_DEBUG_INFO
ifdef CONFIG_DEBUG_INFO_SPLIT
KBUILD_CFLAGS   += $(call cc-option, -gsplit-dwarf, -g)
else
KBUILD_CFLAGS	+= -g
endif
KBUILD_AFLAGS	+= -Wa,-gdwarf-2
endif
ifdef CONFIG_DEBUG_INFO_DWARF4
KBUILD_CFLAGS	+= $(call cc-option, -gdwarf-4,)
endif

ifdef CONFIG_DEBUG_INFO_REDUCED
KBUILD_CFLAGS 	+= $(call cc-option, -femit-struct-debug-baseonly) \
		   $(call cc-option,-fno-var-tracking)
endif

ifdef CONFIG_FUNCTION_TRACER
ifdef CONFIG_HAVE_FENTRY
CC_USING_FENTRY	:= $(call cc-option, -mfentry -DCC_USING_FENTRY)
endif
KBUILD_CFLAGS	+= -pg $(CC_USING_FENTRY)
KBUILD_AFLAGS	+= $(CC_USING_FENTRY)
ifdef CONFIG_DYNAMIC_FTRACE
	ifdef CONFIG_HAVE_C_RECORDMCOUNT
		BUILD_C_RECORDMCOUNT := y
		export BUILD_C_RECORDMCOUNT
	endif
endif
endif

# We trigger additional mismatches with less inlining
ifdef CONFIG_DEBUG_SECTION_MISMATCH
KBUILD_CFLAGS += $(call cc-option, -fno-inline-functions-called-once)
endif

# arch Makefile may override CC so keep this after arch Makefile is included
NOSTDINC_FLAGS += -nostdinc -isystem $(shell $(CC) -print-file-name=include)
CHECKFLAGS     += $(NOSTDINC_FLAGS)

# warn about C99 declaration after statement
KBUILD_CFLAGS += $(call cc-option,-Wdeclaration-after-statement,)

# disable pointer signed / unsigned warnings in gcc 4.0
KBUILD_CFLAGS += $(call cc-disable-warning, pointer-sign)

# disable invalid "can't wrap" optimizations for signed / pointers
KBUILD_CFLAGS	+= $(call cc-option,-fno-strict-overflow)

# conserve stack if available
KBUILD_CFLAGS   += $(call cc-option,-fconserve-stack)

# disallow errors like 'EXPORT_GPL(foo);' with missing header
KBUILD_CFLAGS   += $(call cc-option,-Werror=implicit-int)

# require functions to have arguments in prototypes, not empty 'int foo()'
KBUILD_CFLAGS   += $(call cc-option,-Werror=strict-prototypes)

# Prohibit date/time macros, which would make the build non-deterministic
KBUILD_CFLAGS   += $(call cc-option,-Werror=date-time)

# use the deterministic mode of AR if available
KBUILD_ARFLAGS := $(call ar-option,D)

# check for 'asm goto'
ifeq ($(shell $(CONFIG_SHELL) $(srctree)/scripts/gcc-goto.sh $(CC)), y)
	KBUILD_CFLAGS += -DCC_HAVE_ASM_GOTO
endif

include $(srctree)/scripts/Makefile.extrawarn

# Add user supplied CPPFLAGS, AFLAGS and CFLAGS as the last assignments
KBUILD_CPPFLAGS += $(KCPPFLAGS)
KBUILD_AFLAGS += $(KAFLAGS)
KBUILD_CFLAGS += $(KCFLAGS)

# Use --build-id when available.
LDFLAGS_BUILD_ID = $(patsubst -Wl$(comma)%,%,\
			      $(call cc-ldoption, -Wl$(comma)--build-id,))
KBUILD_LDFLAGS_MODULE += $(LDFLAGS_BUILD_ID)
LDFLAGS_vmlinux += $(LDFLAGS_BUILD_ID)

ifeq ($(CONFIG_STRIP_ASM_SYMS),y)
LDFLAGS_vmlinux	+= $(call ld-option, -X,)
endif

# Default kernel image to build when no specific target is given.
# KBUILD_IMAGE may be overruled on the command line or
# set in the environment
# Also any assignments in arch/$(ARCH)/Makefile take precedence over
# this default value
export KBUILD_IMAGE ?= vmlinux

#
# INSTALL_PATH specifies where to place the updated kernel and system map
# images. Default is /boot, but you can set it to other values
export	INSTALL_PATH ?= /boot

#
# INSTALL_DTBS_PATH specifies a prefix for relocations required by build roots.
# Like INSTALL_MOD_PATH, it isn't defined in the Makefile, but can be passed as
# an argument if needed. Otherwise it defaults to the kernel install path
#
export INSTALL_DTBS_PATH ?= $(INSTALL_PATH)/dtbs/$(KERNELRELEASE)

#
# INSTALL_MOD_PATH specifies a prefix to MODLIB for module directory
# relocations required by build roots.  This is not defined in the
# makefile but the argument can be passed to make if needed.
#

MODLIB	= $(INSTALL_MOD_PATH)/lib/modules/$(KERNELRELEASE)
export MODLIB

#
# INSTALL_MOD_STRIP, if defined, will cause modules to be
# stripped after they are installed.  If INSTALL_MOD_STRIP is '1', then
# the default option --strip-debug will be used.  Otherwise,
# INSTALL_MOD_STRIP value will be used as the options to the strip command.

ifdef INSTALL_MOD_STRIP
ifeq ($(INSTALL_MOD_STRIP),1)
mod_strip_cmd = $(STRIP) --strip-debug
else
mod_strip_cmd = $(STRIP) $(INSTALL_MOD_STRIP)
endif # INSTALL_MOD_STRIP=1
else
mod_strip_cmd = true
endif # INSTALL_MOD_STRIP
export mod_strip_cmd

# Select initial ramdisk compression format, default is gzip(1).
# This shall be used by the dracut(8) tool while creating an initramfs image.
#
INITRD_COMPRESS-y                  := gzip
INITRD_COMPRESS-$(CONFIG_RD_BZIP2) := bzip2
INITRD_COMPRESS-$(CONFIG_RD_LZMA)  := lzma
INITRD_COMPRESS-$(CONFIG_RD_XZ)    := xz
INITRD_COMPRESS-$(CONFIG_RD_LZO)   := lzo
INITRD_COMPRESS-$(CONFIG_RD_LZ4)   := lz4
# do not export INITRD_COMPRESS, since we didn't actually
# choose a sane default compression above.
# export INITRD_COMPRESS := $(INITRD_COMPRESS-y)

ifdef CONFIG_MODULE_SIG_ALL
MODSECKEY = ./signing_key.priv
MODPUBKEY = ./signing_key.x509
export MODPUBKEY
mod_sign_cmd = perl $(srctree)/scripts/sign-file $(CONFIG_MODULE_SIG_HASH) $(MODSECKEY) $(MODPUBKEY)
else
mod_sign_cmd = true
endif
export mod_sign_cmd


ifeq ($(KBUILD_EXTMOD),)
core-y		+= kernel/ mm/ fs/ ipc/ security/ crypto/ block/

vmlinux-dirs	:= $(patsubst %/,%,$(filter %/, $(init-y) $(init-m) \
		     $(core-y) $(core-m) $(drivers-y) $(drivers-m) \
		     $(net-y) $(net-m) $(libs-y) $(libs-m)))

vmlinux-alldirs	:= $(sort $(vmlinux-dirs) $(patsubst %/,%,$(filter %/, \
		     $(init-n) $(init-) \
		     $(core-n) $(core-) $(drivers-n) $(drivers-) \
		     $(net-n)  $(net-)  $(libs-n)    $(libs-))))

init-y		:= $(patsubst %/, %/built-in.o, $(init-y))
core-y		:= $(patsubst %/, %/built-in.o, $(core-y))
drivers-y	:= $(patsubst %/, %/built-in.o, $(drivers-y))
net-y		:= $(patsubst %/, %/built-in.o, $(net-y))
libs-y1		:= $(patsubst %/, %/lib.a, $(libs-y))
libs-y2		:= $(patsubst %/, %/built-in.o, $(libs-y))
libs-y		:= $(libs-y1) $(libs-y2)

# Externally visible symbols (used by link-vmlinux.sh)
export KBUILD_VMLINUX_INIT := $(head-y) $(init-y)
export KBUILD_VMLINUX_MAIN := $(core-y) $(libs-y) $(drivers-y) $(net-y)
export KBUILD_LDS          := arch/$(SRCARCH)/kernel/vmlinux.lds
export LDFLAGS_vmlinux
# used by scripts/pacmage/Makefile
export KBUILD_ALLDIRS := $(sort $(filter-out arch/%,$(vmlinux-alldirs)) arch Documentation include samples scripts tools virt)

vmlinux-deps := $(KBUILD_LDS) $(KBUILD_VMLINUX_INIT) $(KBUILD_VMLINUX_MAIN)

# Final link of vmlinux
      cmd_link-vmlinux = $(CONFIG_SHELL) $< $(LD) $(LDFLAGS) $(LDFLAGS_vmlinux)
quiet_cmd_link-vmlinux = LINK    $@

# Include targets which we want to
# execute if the rest of the kernel build went well.
vmlinux: scripts/link-vmlinux.sh $(vmlinux-deps) FORCE
ifdef CONFIG_HEADERS_CHECK
	$(Q)$(MAKE) -f $(srctree)/Makefile headers_check
endif
ifdef CONFIG_SAMPLES
	$(Q)$(MAKE) $(build)=samples
endif
ifdef CONFIG_BUILD_DOCSRC
	$(Q)$(MAKE) $(build)=Documentation
endif
	+$(call if_changed,link-vmlinux)

# The actual objects are generated when descending,
# make sure no implicit rule kicks in
$(sort $(vmlinux-deps)): $(vmlinux-dirs) ;

# Handle descending into subdirectories listed in $(vmlinux-dirs)
# Preset locale variables to speed up the build process. Limit locale
# tweaks to this spot to avoid wrong language settings when running
# make menuconfig etc.
# Error messages still appears in the original language

PHONY += $(vmlinux-dirs)
$(vmlinux-dirs): prepare scripts
	$(Q)$(MAKE) $(build)=$@

define filechk_kernel.release
	echo "$(KERNELVERSION)$$($(CONFIG_SHELL) $(srctree)/scripts/setlocalversion $(srctree))"
endef

# Store (new) KERNELRELEASE string in include/config/kernel.release
include/config/kernel.release: include/config/auto.conf FORCE
	$(call filechk,kernel.release)


# Things we need to do before we recursively start building the kernel
# or the modules are listed in "prepare".
# A multi level approach is used. prepareN is processed before prepareN-1.
# archprepare is used in arch Makefiles and when processed asm symlink,
# version.h and scripts_basic is processed / created.

# Listed in dependency order
PHONY += prepare archprepare prepare0 prepare1 prepare2 prepare3

# prepare3 is used to check if we are building in a separate output directory,
# and if so do:
# 1) Check that make has not been executed in the kernel src $(srctree)
prepare3: include/config/kernel.release
ifneq ($(KBUILD_SRC),)
	@$(kecho) '  Using $(srctree) as source for kernel'
	$(Q)if [ -f $(srctree)/.config -o -d $(srctree)/include/config ]; then \
		echo >&2 "  $(srctree) is not clean, please run 'make mrproper'"; \
		echo >&2 "  in the '$(srctree)' directory.";\
		/bin/false; \
	fi;
endif

# prepare2 creates a makefile if using a separate output directory
prepare2: prepare3 outputmakefile asm-generic

prepare1: prepare2 $(version_h) include/generated/utsrelease.h \
                   include/config/auto.conf
	$(cmd_crmodverdir)

archprepare: archheaders archscripts prepare1 scripts_basic

prepare0: archprepare FORCE
	$(Q)$(MAKE) $(build)=.

# All the preparing..
prepare: prepare0

# Generate some files
# ---------------------------------------------------------------------------

# KERNELRELEASE can change from a few different places, meaning version.h
# needs to be updated, so this check is forced on all builds

uts_len := 64
define filechk_utsrelease.h
	if [ `echo -n "$(KERNELRELEASE)" | wc -c ` -gt $(uts_len) ]; then \
	  echo '"$(KERNELRELEASE)" exceeds $(uts_len) characters' >&2;    \
	  exit 1;                                                         \
	fi;                                                               \
	(echo \#define UTS_RELEASE \"$(KERNELRELEASE)\";)
endef

define filechk_version.h
	(echo \#define LINUX_VERSION_CODE $(shell                         \
	expr $(VERSION) \* 65536 + 0$(PATCHLEVEL) \* 256 + 0$(SUBLEVEL)); \
	echo '#define KERNEL_VERSION(a,b,c) (((a) << 16) + ((b) << 8) + (c))';)
endef

$(version_h): $(srctree)/Makefile FORCE
	$(call filechk,version.h)

include/generated/utsrelease.h: include/config/kernel.release FORCE
	$(call filechk,utsrelease.h)

PHONY += headerdep
headerdep:
	$(Q)find $(srctree)/include/ -name '*.h' | xargs --max-args 1 \
	$(srctree)/scripts/headerdep.pl -I$(srctree)/include

# ---------------------------------------------------------------------------

PHONY += depend dep
depend dep:
	@echo '*** Warning: make $@ is unnecessary now.'

# ---------------------------------------------------------------------------
# Firmware install
INSTALL_FW_PATH=$(INSTALL_MOD_PATH)/lib/firmware
export INSTALL_FW_PATH

PHONY += firmware_install
firmware_install: FORCE
	@mkdir -p $(objtree)/firmware
	$(Q)$(MAKE) -f $(srctree)/scripts/Makefile.fwinst obj=firmware __fw_install

# ---------------------------------------------------------------------------
# Kernel headers

#Default location for installed headers
export INSTALL_HDR_PATH = $(objtree)/usr

hdr-inst := -rR -f $(srctree)/scripts/Makefile.headersinst obj

# If we do an all arch process set dst to asm-$(hdr-arch)
hdr-dst = $(if $(KBUILD_HEADERS), dst=include/asm-$(hdr-arch), dst=include/asm)

PHONY += archheaders
archheaders:

PHONY += archscripts
archscripts:

PHONY += __headers
__headers: $(version_h) scripts_basic asm-generic archheaders archscripts FORCE
	$(Q)$(MAKE) $(build)=scripts build_unifdef

PHONY += headers_install_all
headers_install_all:
	$(Q)$(CONFIG_SHELL) $(srctree)/scripts/headers.sh install

PHONY += headers_install
headers_install: __headers
	$(if $(wildcard $(srctree)/arch/$(hdr-arch)/include/uapi/asm/Kbuild),, \
	  $(error Headers not exportable for the $(SRCARCH) architecture))
	$(Q)$(MAKE) $(hdr-inst)=include/uapi
	$(Q)$(MAKE) $(hdr-inst)=arch/$(hdr-arch)/include/uapi/asm $(hdr-dst)

PHONY += headers_check_all
headers_check_all: headers_install_all
	$(Q)$(CONFIG_SHELL) $(srctree)/scripts/headers.sh check

PHONY += headers_check
headers_check: headers_install
	$(Q)$(MAKE) $(hdr-inst)=include/uapi HDRCHECK=1
	$(Q)$(MAKE) $(hdr-inst)=arch/$(hdr-arch)/include/uapi/asm $(hdr-dst) HDRCHECK=1

# ---------------------------------------------------------------------------
# Kernel selftest

PHONY += kselftest
kselftest:
	$(Q)$(MAKE) -C tools/testing/selftests run_tests

# ---------------------------------------------------------------------------
# Modules

ifdef CONFIG_MODULES

# By default, build modules as well

all: modules

# Build modules
#
# A module can be listed more than once in obj-m resulting in
# duplicate lines in modules.order files.  Those are removed
# using awk while concatenating to the final file.

PHONY += modules
modules: $(vmlinux-dirs) $(if $(KBUILD_BUILTIN),vmlinux) modules.builtin
	$(Q)$(AWK) '!x[$$0]++' $(vmlinux-dirs:%=$(objtree)/%/modules.order) > $(objtree)/modules.order
	@$(kecho) '  Building modules, stage 2.';
	$(Q)$(MAKE) -f $(srctree)/scripts/Makefile.modpost
	$(Q)$(MAKE) -f $(srctree)/scripts/Makefile.fwinst obj=firmware __fw_modbuild

modules.builtin: $(vmlinux-dirs:%=%/modules.builtin)
	$(Q)$(AWK) '!x[$$0]++' $^ > $(objtree)/modules.builtin

%/modules.builtin: include/config/auto.conf
	$(Q)$(MAKE) $(modbuiltin)=$*


# Target to prepare building external modules
PHONY += modules_prepare
modules_prepare: prepare scripts

# Target to install modules
PHONY += modules_install
modules_install: _modinst_ _modinst_post

PHONY += _modinst_
_modinst_:
	@rm -rf $(MODLIB)/kernel
	@rm -f $(MODLIB)/source
	@mkdir -p $(MODLIB)/kernel
	@ln -s `cd $(srctree) && /bin/pwd` $(MODLIB)/source
	@if [ ! $(objtree) -ef  $(MODLIB)/build ]; then \
		rm -f $(MODLIB)/build ; \
		ln -s $(CURDIR) $(MODLIB)/build ; \
	fi
	@cp -f $(objtree)/modules.order $(MODLIB)/
	@cp -f $(objtree)/modules.builtin $(MODLIB)/
	$(Q)$(MAKE) -f $(srctree)/scripts/Makefile.modinst

# This depmod is only for convenience to give the initial
# boot a modules.dep even before / is mounted read-write.  However the
# boot script depmod is the master version.
PHONY += _modinst_post
_modinst_post: _modinst_
	$(Q)$(MAKE) -f $(srctree)/scripts/Makefile.fwinst obj=firmware __fw_modinst
	$(call cmd,depmod)

ifeq ($(CONFIG_MODULE_SIG), y)
PHONY += modules_sign
modules_sign:
	$(Q)$(MAKE) -f $(srctree)/scripts/Makefile.modsign
endif

else # CONFIG_MODULES

# Modules not configured
# ---------------------------------------------------------------------------

modules modules_install: FORCE
	@echo >&2
	@echo >&2 "The present kernel configuration has modules disabled."
	@echo >&2 "Type 'make config' and enable loadable module support."
	@echo >&2 "Then build a kernel with module support enabled."
	@echo >&2
	@exit 1

endif # CONFIG_MODULES

###
# Cleaning is done on three levels.
# make clean     Delete most generated files
#                Leave enough to build external modules
# make mrproper  Delete the current configuration, and all generated files
# make distclean Remove editor backup files, patch leftover files and the like

# Directories & files removed with 'make clean'
CLEAN_DIRS  += $(MODVERDIR)

# Directories & files removed with 'make mrproper'
MRPROPER_DIRS  += include/config usr/include include/generated          \
		  arch/*/include/generated .tmp_objdiff
MRPROPER_FILES += .config .config.old .version .old_version $(version_h) \
		  Module.symvers tags TAGS cscope* GPATH GTAGS GRTAGS GSYMS \
		  signing_key.priv signing_key.x509 x509.genkey		\
		  extra_certificates signing_key.x509.keyid		\
		  signing_key.x509.signer include/linux/version.h

# clean - Delete most, but leave enough to build external modules
#
clean: rm-dirs  := $(CLEAN_DIRS)
clean: rm-files := $(CLEAN_FILES)
clean-dirs      := $(addprefix _clean_, . $(vmlinux-alldirs) Documentation samples)

PHONY += $(clean-dirs) clean archclean vmlinuxclean
$(clean-dirs):
	$(Q)$(MAKE) $(clean)=$(patsubst _clean_%,%,$@)

vmlinuxclean:
	$(Q)$(CONFIG_SHELL) $(srctree)/scripts/link-vmlinux.sh clean

clean: archclean vmlinuxclean

# mrproper - Delete all generated files, including .config
#
mrproper: rm-dirs  := $(wildcard $(MRPROPER_DIRS))
mrproper: rm-files := $(wildcard $(MRPROPER_FILES))
mrproper-dirs      := $(addprefix _mrproper_,Documentation/DocBook scripts)

PHONY += $(mrproper-dirs) mrproper archmrproper
$(mrproper-dirs):
	$(Q)$(MAKE) $(clean)=$(patsubst _mrproper_%,%,$@)

mrproper: clean archmrproper $(mrproper-dirs)
	$(call cmd,rmdirs)
	$(call cmd,rmfiles)

# distclean
#
PHONY += distclean

distclean: mrproper
	@find $(srctree) $(RCS_FIND_IGNORE) \
		\( -name '*.orig' -o -name '*.rej' -o -name '*~' \
		-o -name '*.bak' -o -name '#*#' -o -name '.*.orig' \
		-o -name '.*.rej' -o -name '*%'  -o -name 'core' \) \
		-type f -print | xargs rm -f


# Packaging of the kernel to various formats
# ---------------------------------------------------------------------------
# rpm target kept for backward compatibility
package-dir	:= scripts/package

%src-pkg: FORCE
	$(Q)$(MAKE) $(build)=$(package-dir) $@
%pkg: include/config/kernel.release FORCE
	$(Q)$(MAKE) $(build)=$(package-dir) $@
rpm: include/config/kernel.release FORCE
	$(Q)$(MAKE) $(build)=$(package-dir) $@


# Brief documentation of the typical targets used
# ---------------------------------------------------------------------------

boards := $(wildcard $(srctree)/arch/$(SRCARCH)/configs/*_defconfig)
boards := $(notdir $(boards))
board-dirs := $(dir $(wildcard $(srctree)/arch/$(SRCARCH)/configs/*/*_defconfig))
board-dirs := $(sort $(notdir $(board-dirs:/=)))

help:
	@echo  'Cleaning targets:'
	@echo  '  clean		  - Remove most generated files but keep the config and'
	@echo  '                    enough build support to build external modules'
	@echo  '  mrproper	  - Remove all generated files + config + various backup files'
	@echo  '  distclean	  - mrproper + remove editor backup and patch files'
	@echo  ''
	@echo  'Configuration targets:'
	@$(MAKE) -f $(srctree)/scripts/kconfig/Makefile help
	@echo  ''
	@echo  'Other generic targets:'
	@echo  '  all		  - Build all targets marked with [*]'
	@echo  '* vmlinux	  - Build the bare kernel'
	@echo  '* modules	  - Build all modules'
	@echo  '  modules_install - Install all modules to INSTALL_MOD_PATH (default: /)'
	@echo  '  firmware_install- Install all firmware to INSTALL_FW_PATH'
	@echo  '                    (default: $$(INSTALL_MOD_PATH)/lib/firmware)'
	@echo  '  dir/            - Build all files in dir and below'
	@echo  '  dir/file.[oisS] - Build specified target only'
	@echo  '  dir/file.lst    - Build specified mixed source/assembly target only'
	@echo  '                    (requires a recent binutils and recent build (System.map))'
	@echo  '  dir/file.ko     - Build module including final link'
	@echo  '  modules_prepare - Set up for building external modules'
	@echo  '  tags/TAGS	  - Generate tags file for editors'
	@echo  '  cscope	  - Generate cscope index'
	@echo  '  gtags           - Generate GNU GLOBAL index'
	@echo  '  kernelrelease	  - Output the release version string (use with make -s)'
	@echo  '  kernelversion	  - Output the version stored in Makefile (use with make -s)'
	@echo  '  image_name	  - Output the image name (use with make -s)'
	@echo  '  headers_install - Install sanitised kernel headers to INSTALL_HDR_PATH'; \
	 echo  '                    (default: $(INSTALL_HDR_PATH))'; \
	 echo  ''
	@echo  'Static analysers'
	@echo  '  checkstack      - Generate a list of stack hogs'
	@echo  '  namespacecheck  - Name space analysis on compiled kernel'
	@echo  '  versioncheck    - Sanity check on version.h usage'
	@echo  '  includecheck    - Check for duplicate included header files'
	@echo  '  export_report   - List the usages of all exported symbols'
	@echo  '  headers_check   - Sanity check on exported headers'
	@echo  '  headerdep       - Detect inclusion cycles in headers'
	@$(MAKE) -f $(srctree)/scripts/Makefile.help checker-help
	@echo  ''
	@echo  'Kernel selftest'
	@echo  '  kselftest       - Build and run kernel selftest (run as root)'
	@echo  '                    Build, install, and boot kernel before'
	@echo  '                    running kselftest on it'
	@echo  ''
	@echo  'Kernel packaging:'
	@$(MAKE) $(build)=$(package-dir) help
	@echo  ''
	@echo  'Documentation targets:'
	@$(MAKE) -f $(srctree)/Documentation/DocBook/Makefile dochelp
	@echo  ''
	@echo  'Architecture specific targets ($(SRCARCH)):'
	@$(if $(archhelp),$(archhelp),\
		echo '  No architecture specific help defined for $(SRCARCH)')
	@echo  ''
	@$(if $(boards), \
		$(foreach b, $(boards), \
		printf "  %-24s - Build for %s\\n" $(b) $(subst _defconfig,,$(b));) \
		echo '')
	@$(if $(board-dirs), \
		$(foreach b, $(board-dirs), \
		printf "  %-16s - Show %s-specific targets\\n" help-$(b) $(b);) \
		printf "  %-16s - Show all of the above\\n" help-boards; \
		echo '')

	@echo  '  make V=0|1 [targets] 0 => quiet build (default), 1 => verbose build'
	@echo  '  make V=2   [targets] 2 => give reason for rebuild of target'
	@echo  '  make O=dir [targets] Locate all output files in "dir", including .config'
	@echo  '  make C=1   [targets] Check all c source with $$CHECK (sparse by default)'
	@echo  '  make C=2   [targets] Force check of all c source with $$CHECK'
	@echo  '  make RECORDMCOUNT_WARN=1 [targets] Warn about ignored mcount sections'
	@echo  '  make W=n   [targets] Enable extra gcc checks, n=1,2,3 where'
	@echo  '		1: warnings which may be relevant and do not occur too often'
	@echo  '		2: warnings which occur quite often but may still be relevant'
	@echo  '		3: more obscure warnings, can most likely be ignored'
	@echo  '		Multiple levels can be combined with W=12 or W=123'
	@echo  ''
	@echo  'Execute "make" or "make all" to build all targets marked with [*] '
	@echo  'For further info see the ./README file'


help-board-dirs := $(addprefix help-,$(board-dirs))

help-boards: $(help-board-dirs)

boards-per-dir = $(notdir $(wildcard $(srctree)/arch/$(SRCARCH)/configs/$*/*_defconfig))

$(help-board-dirs): help-%:
	@echo  'Architecture specific targets ($(SRCARCH) $*):'
	@$(if $(boards-per-dir), \
		$(foreach b, $(boards-per-dir), \
		printf "  %-24s - Build for %s\\n" $*/$(b) $(subst _defconfig,,$(b));) \
		echo '')


# Documentation targets
# ---------------------------------------------------------------------------
%docs: scripts_basic FORCE
	$(Q)$(MAKE) $(build)=scripts build_docproc
	$(Q)$(MAKE) $(build)=Documentation/DocBook $@

else # KBUILD_EXTMOD

###
# External module support.
# When building external modules the kernel used as basis is considered
# read-only, and no consistency checks are made and the make
# system is not used on the basis kernel. If updates are required
# in the basis kernel ordinary make commands (without M=...) must
# be used.
#
# The following are the only valid targets when building external
# modules.
# make M=dir clean     Delete all automatically generated files
# make M=dir modules   Make all modules in specified dir
# make M=dir	       Same as 'make M=dir modules'
# make M=dir modules_install
#                      Install the modules built in the module directory
#                      Assumes install directory is already created

# We are always building modules
KBUILD_MODULES := 1
PHONY += crmodverdir
crmodverdir:
	$(cmd_crmodverdir)

PHONY += $(objtree)/Module.symvers
$(objtree)/Module.symvers:
	@test -e $(objtree)/Module.symvers || ( \
	echo; \
	echo "  WARNING: Symbol version dump $(objtree)/Module.symvers"; \
	echo "           is missing; modules will have no dependencies and modversions."; \
	echo )

module-dirs := $(addprefix _module_,$(KBUILD_EXTMOD))
PHONY += $(module-dirs) modules
$(module-dirs): crmodverdir $(objtree)/Module.symvers
	$(Q)$(MAKE) $(build)=$(patsubst _module_%,%,$@)

modules: $(module-dirs)
	@$(kecho) '  Building modules, stage 2.';
	$(Q)$(MAKE) -f $(srctree)/scripts/Makefile.modpost

PHONY += modules_install
modules_install: _emodinst_ _emodinst_post

install-dir := $(if $(INSTALL_MOD_DIR),$(INSTALL_MOD_DIR),extra)
PHONY += _emodinst_
_emodinst_:
	$(Q)mkdir -p $(MODLIB)/$(install-dir)
	$(Q)$(MAKE) -f $(srctree)/scripts/Makefile.modinst

PHONY += _emodinst_post
_emodinst_post: _emodinst_
	$(call cmd,depmod)

clean-dirs := $(addprefix _clean_,$(KBUILD_EXTMOD))

PHONY += $(clean-dirs) clean
$(clean-dirs):
	$(Q)$(MAKE) $(clean)=$(patsubst _clean_%,%,$@)

clean:	rm-dirs := $(MODVERDIR)
clean: rm-files := $(KBUILD_EXTMOD)/Module.symvers

help:
	@echo  '  Building external modules.'
	@echo  '  Syntax: make -C path/to/kernel/src M=$$PWD target'
	@echo  ''
	@echo  '  modules         - default target, build the module(s)'
	@echo  '  modules_install - install the module'
	@echo  '  clean           - remove generated files in module directory only'
	@echo  ''

# Dummies...
PHONY += prepare scripts
prepare: ;
scripts: ;
endif # KBUILD_EXTMOD

clean: $(clean-dirs)
	$(call cmd,rmdirs)
	$(call cmd,rmfiles)
	@find $(if $(KBUILD_EXTMOD), $(KBUILD_EXTMOD), .) $(RCS_FIND_IGNORE) \
		\( -name '*.[oas]' -o -name '*.ko' -o -name '.*.cmd' \
		-o -name '*.ko.*' \
		-o -name '*.dwo'  \
		-o -name '.*.d' -o -name '.*.tmp' -o -name '*.mod.c' \
		-o -name '*.symtypes' -o -name 'modules.order' \
		-o -name modules.builtin -o -name '.tmp_*.o.*' \
		-o -name '*.gcno' \) -type f -print | xargs rm -f

# Generate tags for editors
# ---------------------------------------------------------------------------
quiet_cmd_tags = GEN     $@
      cmd_tags = $(CONFIG_SHELL) $(srctree)/scripts/tags.sh $@

tags TAGS cscope gtags: FORCE
	$(call cmd,tags)

# Scripts to check various things for consistency
# ---------------------------------------------------------------------------

PHONY += includecheck versioncheck coccicheck namespacecheck export_report

includecheck:
	find $(srctree)/* $(RCS_FIND_IGNORE) \
		-name '*.[hcS]' -type f -print | sort \
		| xargs $(PERL) -w $(srctree)/scripts/checkincludes.pl

versioncheck:
	find $(srctree)/* $(RCS_FIND_IGNORE) \
		-name '*.[hcS]' -type f -print | sort \
		| xargs $(PERL) -w $(srctree)/scripts/checkversion.pl

coccicheck:
	$(Q)$(CONFIG_SHELL) $(srctree)/scripts/$@

namespacecheck:
	$(PERL) $(srctree)/scripts/namespace.pl

export_report:
	$(PERL) $(srctree)/scripts/export_report.pl

endif #ifeq ($(config-targets),1)
endif #ifeq ($(mixed-targets),1)

PHONY += checkstack kernelrelease kernelversion image_name

# UML needs a little special treatment here.  It wants to use the host
# toolchain, so needs $(SUBARCH) passed to checkstack.pl.  Everyone
# else wants $(ARCH), including people doing cross-builds, which means
# that $(SUBARCH) doesn't work here.
ifeq ($(ARCH), um)
CHECKSTACK_ARCH := $(SUBARCH)
else
CHECKSTACK_ARCH := $(ARCH)
endif
checkstack:
	$(OBJDUMP) -d vmlinux $$(find . -name '*.ko') | \
	$(PERL) $(src)/scripts/checkstack.pl $(CHECKSTACK_ARCH)

kernelrelease:
	@echo "$(KERNELVERSION)$$($(CONFIG_SHELL) $(srctree)/scripts/setlocalversion $(srctree))"

kernelversion:
	@echo $(KERNELVERSION)

image_name:
	@echo $(KBUILD_IMAGE)

# Clear a bunch of variables before executing the submake
tools/: FORCE
	$(Q)mkdir -p $(objtree)/tools
	$(Q)$(MAKE) LDFLAGS= MAKEFLAGS="$(filter --j% -j,$(MAKEFLAGS))" O=$(objtree) subdir=tools -C $(src)/tools/

tools/%: FORCE
	$(Q)mkdir -p $(objtree)/tools
	$(Q)$(MAKE) LDFLAGS= MAKEFLAGS="$(filter --j% -j,$(MAKEFLAGS))" O=$(objtree) subdir=tools -C $(src)/tools/ $*

# Single targets
# ---------------------------------------------------------------------------
# Single targets are compatible with:
# - build with mixed source and output
# - build with separate output dir 'make O=...'
# - external modules
#
#  target-dir => where to store outputfile
#  build-dir  => directory in kernel source tree to use

ifeq ($(KBUILD_EXTMOD),)
        build-dir  = $(patsubst %/,%,$(dir $@))
        target-dir = $(dir $@)
else
        zap-slash=$(filter-out .,$(patsubst %/,%,$(dir $@)))
        build-dir  = $(KBUILD_EXTMOD)$(if $(zap-slash),/$(zap-slash))
        target-dir = $(if $(KBUILD_EXTMOD),$(dir $<),$(dir $@))
endif

%.s: %.c prepare scripts FORCE
	$(Q)$(MAKE) $(build)=$(build-dir) $(target-dir)$(notdir $@)
%.i: %.c prepare scripts FORCE
	$(Q)$(MAKE) $(build)=$(build-dir) $(target-dir)$(notdir $@)
%.o: %.c prepare scripts FORCE
	$(Q)$(MAKE) $(build)=$(build-dir) $(target-dir)$(notdir $@)
%.lst: %.c prepare scripts FORCE
	$(Q)$(MAKE) $(build)=$(build-dir) $(target-dir)$(notdir $@)
%.s: %.S prepare scripts FORCE
	$(Q)$(MAKE) $(build)=$(build-dir) $(target-dir)$(notdir $@)
%.o: %.S prepare scripts FORCE
	$(Q)$(MAKE) $(build)=$(build-dir) $(target-dir)$(notdir $@)
%.symtypes: %.c prepare scripts FORCE
	$(Q)$(MAKE) $(build)=$(build-dir) $(target-dir)$(notdir $@)

# Modules
/: prepare scripts FORCE
	$(cmd_crmodverdir)
	$(Q)$(MAKE) KBUILD_MODULES=$(if $(CONFIG_MODULES),1) \
	$(build)=$(build-dir)
%/: prepare scripts FORCE
	$(cmd_crmodverdir)
	$(Q)$(MAKE) KBUILD_MODULES=$(if $(CONFIG_MODULES),1) \
	$(build)=$(build-dir)
%.ko: prepare scripts FORCE
	$(cmd_crmodverdir)
	$(Q)$(MAKE) KBUILD_MODULES=$(if $(CONFIG_MODULES),1)   \
	$(build)=$(build-dir) $(@:.ko=.o)
	$(Q)$(MAKE) -f $(srctree)/scripts/Makefile.modpost

# FIXME Should go into a make.lib or something
# ===========================================================================

quiet_cmd_rmdirs = $(if $(wildcard $(rm-dirs)),CLEAN   $(wildcard $(rm-dirs)))
      cmd_rmdirs = rm -rf $(rm-dirs)

quiet_cmd_rmfiles = $(if $(wildcard $(rm-files)),CLEAN   $(wildcard $(rm-files)))
      cmd_rmfiles = rm -f $(rm-files)

# Run depmod only if we have System.map and depmod is executable
quiet_cmd_depmod = DEPMOD  $(KERNELRELEASE)
      cmd_depmod = $(CONFIG_SHELL) $(srctree)/scripts/depmod.sh $(DEPMOD) \
                   $(KERNELRELEASE) "$(patsubst y,_,$(CONFIG_HAVE_UNDERSCORE_SYMBOL_PREFIX))"

# Create temporary dir for module support files
# clean it up only when building all modules
cmd_crmodverdir = $(Q)mkdir -p $(MODVERDIR) \
                  $(if $(KBUILD_MODULES),; rm -f $(MODVERDIR)/*)

# read all saved command lines

targets := $(wildcard $(sort $(targets)))
cmd_files := $(wildcard .*.cmd $(foreach f,$(targets),$(dir $(f)).$(notdir $(f)).cmd))

ifneq ($(cmd_files),)
  $(cmd_files): ;	# Do not try to update included dependency files
  include $(cmd_files)
endif

# Shorthand for $(Q)$(MAKE) -f scripts/Makefile.clean obj=dir
# Usage:
# $(Q)$(MAKE) $(clean)=dir
clean := -f $(if $(KBUILD_SRC),$(srctree)/)scripts/Makefile.clean obj

endif	# skip-makefile

PHONY += FORCE
FORCE:

# Declare the contents of the .PHONY variable as phony.  We keep that
# information in a variable so we can use it in if_changed and friends.
.PHONY: $(PHONY)<|MERGE_RESOLUTION|>--- conflicted
+++ resolved
@@ -1,12 +1,7 @@
 VERSION = 3
 PATCHLEVEL = 17
-<<<<<<< HEAD
-SUBLEVEL = 2
-EXTRAVERSION = -plus-v4_btrfs-old_08
-=======
 SUBLEVEL = 3
-EXTRAVERSION =
->>>>>>> 7623e244
+EXTRAVERSION = -plus-v4_btrfs-old_09
 NAME = Shuffling Zombie Juror
 
 # *DOCUMENTATION*
