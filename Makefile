--- conflicted
+++ resolved
@@ -1,12 +1,7 @@
 VERSION = 4
 PATCHLEVEL = 8
-<<<<<<< HEAD
-SUBLEVEL = 5
-EXTRAVERSION = _dtop-I.13
-=======
 SUBLEVEL = 6
-EXTRAVERSION =
->>>>>>> 5d506f21
+EXTRAVERSION = _dtop-I.14
 NAME = Psychotic Stoned Sheep
 
 # *DOCUMENTATION*
