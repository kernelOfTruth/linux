VERSION = 3
PATCHLEVEL = 16
<<<<<<< HEAD
SUBLEVEL = 5
EXTRAVERSION = -plus-v3_02
=======
SUBLEVEL = 6
EXTRAVERSION =
>>>>>>> acfaf475
NAME = Museum of Fishiegoodies

# *DOCUMENTATION*
# To see a list of typical targets execute "make help"
# More info can be located in ./README
# Comments in this file are targeted only to the developer, do not
# expect to learn how to build the kernel reading this file.

# Do not:
# o  use make's built-in rules and variables
#    (this increases performance and avoids hard-to-debug behaviour);
# o  print "Entering directory ...";
MAKEFLAGS += -rR --no-print-directory

# Avoid funny character set dependencies
unexport LC_ALL
LC_COLLATE=C
LC_NUMERIC=C
export LC_COLLATE LC_NUMERIC

# Avoid interference with shell env settings
unexport GREP_OPTIONS

# We are using a recursive build, so we need to do a little thinking
# to get the ordering right.
#
# Most importantly: sub-Makefiles should only ever modify files in
# their own directory. If in some directory we have a dependency on
# a file in another dir (which doesn't happen often, but it's often
# unavoidable when linking the built-in.o targets which finally
# turn into vmlinux), we will call a sub make in that other dir, and
# after that we are sure that everything which is in that other dir
# is now up to date.
#
# The only cases where we need to modify files which have global
# effects are thus separated out and done before the recursive
# descending is started. They are now explicitly listed as the
# prepare rule.

# Beautify output
# ---------------------------------------------------------------------------
#
# Normally, we echo the whole command before executing it. By making
# that echo $($(quiet)$(cmd)), we now have the possibility to set
# $(quiet) to choose other forms of output instead, e.g.
#
#         quiet_cmd_cc_o_c = Compiling $(RELDIR)/$@
#         cmd_cc_o_c       = $(CC) $(c_flags) -c -o $@ $<
#
# If $(quiet) is empty, the whole command will be printed.
# If it is set to "quiet_", only the short version will be printed.
# If it is set to "silent_", nothing will be printed at all, since
# the variable $(silent_cmd_cc_o_c) doesn't exist.
#
# A simple variant is to prefix commands with $(Q) - that's useful
# for commands that shall be hidden in non-verbose mode.
#
#	$(Q)ln $@ :<
#
# If KBUILD_VERBOSE equals 0 then the above command will be hidden.
# If KBUILD_VERBOSE equals 1 then the above command is displayed.
#
# To put more focus on warnings, be less verbose as default
# Use 'make V=1' to see the full commands

ifeq ("$(origin V)", "command line")
  KBUILD_VERBOSE = $(V)
endif
ifndef KBUILD_VERBOSE
  KBUILD_VERBOSE = 0
endif

ifeq ($(KBUILD_VERBOSE),1)
  quiet =
  Q =
else
  quiet=quiet_
  Q = @
endif

# If the user is running make -s (silent mode), suppress echoing of
# commands

ifneq ($(filter 4.%,$(MAKE_VERSION)),)	# make-4
ifneq ($(filter %s ,$(firstword x$(MAKEFLAGS))),)
  quiet=silent_
endif
else					# make-3.8x
ifneq ($(filter s% -s%,$(MAKEFLAGS)),)
  quiet=silent_
endif
endif

export quiet Q KBUILD_VERBOSE

# Call a source code checker (by default, "sparse") as part of the
# C compilation.
#
# Use 'make C=1' to enable checking of only re-compiled files.
# Use 'make C=2' to enable checking of *all* source files, regardless
# of whether they are re-compiled or not.
#
# See the file "Documentation/sparse.txt" for more details, including
# where to get the "sparse" utility.

ifeq ("$(origin C)", "command line")
  KBUILD_CHECKSRC = $(C)
endif
ifndef KBUILD_CHECKSRC
  KBUILD_CHECKSRC = 0
endif

# Use make M=dir to specify directory of external module to build
# Old syntax make ... SUBDIRS=$PWD is still supported
# Setting the environment variable KBUILD_EXTMOD take precedence
ifdef SUBDIRS
  KBUILD_EXTMOD ?= $(SUBDIRS)
endif

ifeq ("$(origin M)", "command line")
  KBUILD_EXTMOD := $(M)
endif

# kbuild supports saving output files in a separate directory.
# To locate output files in a separate directory two syntaxes are supported.
# In both cases the working directory must be the root of the kernel src.
# 1) O=
# Use "make O=dir/to/store/output/files/"
#
# 2) Set KBUILD_OUTPUT
# Set the environment variable KBUILD_OUTPUT to point to the directory
# where the output files shall be placed.
# export KBUILD_OUTPUT=dir/to/store/output/files/
# make
#
# The O= assignment takes precedence over the KBUILD_OUTPUT environment
# variable.


# KBUILD_SRC is set on invocation of make in OBJ directory
# KBUILD_SRC is not intended to be used by the regular user (for now)
ifeq ($(KBUILD_SRC),)

# OK, Make called in directory where kernel src resides
# Do we want to locate output files in a separate directory?
ifeq ("$(origin O)", "command line")
  KBUILD_OUTPUT := $(O)
endif

# That's our default target when none is given on the command line
PHONY := _all
_all:

# Cancel implicit rules on top Makefile
$(CURDIR)/Makefile Makefile: ;

ifneq ($(KBUILD_OUTPUT),)
# Invoke a second make in the output directory, passing relevant variables
# check that the output directory actually exists
saved-output := $(KBUILD_OUTPUT)
KBUILD_OUTPUT := $(shell mkdir -p $(KBUILD_OUTPUT) && cd $(KBUILD_OUTPUT) \
								&& /bin/pwd)
$(if $(KBUILD_OUTPUT),, \
     $(error failed to create output directory "$(saved-output)"))

PHONY += $(MAKECMDGOALS) sub-make

$(filter-out _all sub-make $(CURDIR)/Makefile, $(MAKECMDGOALS)) _all: sub-make
	@:

# Fake the "Entering directory" message once, so that IDEs/editors are
# able to understand relative filenames.
       echodir := @echo
 quiet_echodir := @echo
silent_echodir := @:
sub-make: FORCE
	$($(quiet)echodir) "make[1]: Entering directory \`$(KBUILD_OUTPUT)'"
	$(if $(KBUILD_VERBOSE:1=),@)$(MAKE) -C $(KBUILD_OUTPUT) \
	KBUILD_SRC=$(CURDIR) \
	KBUILD_EXTMOD="$(KBUILD_EXTMOD)" -f $(CURDIR)/Makefile \
	$(filter-out _all sub-make,$(MAKECMDGOALS))

# Leave processing to above invocation of make
skip-makefile := 1
endif # ifneq ($(KBUILD_OUTPUT),)
endif # ifeq ($(KBUILD_SRC),)

# We process the rest of the Makefile if this is the final invocation of make
ifeq ($(skip-makefile),)

# If building an external module we do not care about the all: rule
# but instead _all depend on modules
PHONY += all
ifeq ($(KBUILD_EXTMOD),)
_all: all
else
_all: modules
endif

ifeq ($(KBUILD_SRC),)
        # building in the source tree
        srctree := .
else
        ifeq ($(KBUILD_SRC)/,$(dir $(CURDIR)))
                # building in a subdirectory of the source tree
                srctree := ..
        else
                srctree := $(KBUILD_SRC)
        endif
endif
objtree		:= .
src		:= $(srctree)
obj		:= $(objtree)

VPATH		:= $(srctree)$(if $(KBUILD_EXTMOD),:$(KBUILD_EXTMOD))

export srctree objtree VPATH


# SUBARCH tells the usermode build what the underlying arch is.  That is set
# first, and if a usermode build is happening, the "ARCH=um" on the command
# line overrides the setting of ARCH below.  If a native build is happening,
# then ARCH is assigned, getting whatever value it gets normally, and
# SUBARCH is subsequently ignored.

SUBARCH := $(shell uname -m | sed -e s/i.86/x86/ -e s/x86_64/x86/ \
				  -e s/sun4u/sparc64/ \
				  -e s/arm.*/arm/ -e s/sa110/arm/ \
				  -e s/s390x/s390/ -e s/parisc64/parisc/ \
				  -e s/ppc.*/powerpc/ -e s/mips.*/mips/ \
				  -e s/sh[234].*/sh/ -e s/aarch64.*/arm64/ )

# Cross compiling and selecting different set of gcc/bin-utils
# ---------------------------------------------------------------------------
#
# When performing cross compilation for other architectures ARCH shall be set
# to the target architecture. (See arch/* for the possibilities).
# ARCH can be set during invocation of make:
# make ARCH=ia64
# Another way is to have ARCH set in the environment.
# The default ARCH is the host where make is executed.

# CROSS_COMPILE specify the prefix used for all executables used
# during compilation. Only gcc and related bin-utils executables
# are prefixed with $(CROSS_COMPILE).
# CROSS_COMPILE can be set on the command line
# make CROSS_COMPILE=ia64-linux-
# Alternatively CROSS_COMPILE can be set in the environment.
# A third alternative is to store a setting in .config so that plain
# "make" in the configured kernel build directory always uses that.
# Default value for CROSS_COMPILE is not to prefix executables
# Note: Some architectures assign CROSS_COMPILE in their arch/*/Makefile
ARCH		?= $(SUBARCH)
CROSS_COMPILE	?= $(CONFIG_CROSS_COMPILE:"%"=%)

# Architecture as present in compile.h
UTS_MACHINE 	:= $(ARCH)
SRCARCH 	:= $(ARCH)

# Additional ARCH settings for x86
ifeq ($(ARCH),i386)
        SRCARCH := x86
endif
ifeq ($(ARCH),x86_64)
        SRCARCH := x86
endif

# Additional ARCH settings for sparc
ifeq ($(ARCH),sparc32)
       SRCARCH := sparc
endif
ifeq ($(ARCH),sparc64)
       SRCARCH := sparc
endif

# Additional ARCH settings for sh
ifeq ($(ARCH),sh64)
       SRCARCH := sh
endif

# Additional ARCH settings for tile
ifeq ($(ARCH),tilepro)
       SRCARCH := tile
endif
ifeq ($(ARCH),tilegx)
       SRCARCH := tile
endif

# Where to locate arch specific headers
hdr-arch  := $(SRCARCH)

KCONFIG_CONFIG	?= .config
export KCONFIG_CONFIG

# SHELL used by kbuild
CONFIG_SHELL := $(shell if [ -x "$$BASH" ]; then echo $$BASH; \
	  else if [ -x /bin/bash ]; then echo /bin/bash; \
	  else echo sh; fi ; fi)

HOSTCC       = gcc
HOSTCXX      = g++
HOSTCFLAGS   = -Wall -Wmissing-prototypes -Wstrict-prototypes -O2 -fomit-frame-pointer
HOSTCXXFLAGS = -O2

ifeq ($(shell $(HOSTCC) -v 2>&1 | grep -c "clang version"), 1)
HOSTCFLAGS  += -Wno-unused-value -Wno-unused-parameter \
		-Wno-missing-field-initializers -fno-delete-null-pointer-checks
endif

# Decide whether to build built-in, modular, or both.
# Normally, just do built-in.

KBUILD_MODULES :=
KBUILD_BUILTIN := 1

# If we have only "make modules", don't compile built-in objects.
# When we're building modules with modversions, we need to consider
# the built-in objects during the descend as well, in order to
# make sure the checksums are up to date before we record them.

ifeq ($(MAKECMDGOALS),modules)
  KBUILD_BUILTIN := $(if $(CONFIG_MODVERSIONS),1)
endif

# If we have "make <whatever> modules", compile modules
# in addition to whatever we do anyway.
# Just "make" or "make all" shall build modules as well

ifneq ($(filter all _all modules,$(MAKECMDGOALS)),)
  KBUILD_MODULES := 1
endif

ifeq ($(MAKECMDGOALS),)
  KBUILD_MODULES := 1
endif

export KBUILD_MODULES KBUILD_BUILTIN
export KBUILD_CHECKSRC KBUILD_SRC KBUILD_EXTMOD

ifneq ($(CC),)
ifeq ($(shell $(CC) -v 2>&1 | grep -c "clang version"), 1)
COMPILER := clang
else
COMPILER := gcc
endif
export COMPILER
endif

# Look for make include files relative to root of kernel src
MAKEFLAGS += --include-dir=$(srctree)

# We need some generic definitions (do not try to remake the file).
$(srctree)/scripts/Kbuild.include: ;
include $(srctree)/scripts/Kbuild.include

# Make variables (CC, etc...)
AS		= $(CROSS_COMPILE)as
LD		= $(CROSS_COMPILE)ld
CC		= $(CROSS_COMPILE)gcc
CPP		= $(CC) -E
AR		= $(CROSS_COMPILE)ar
NM		= $(CROSS_COMPILE)nm
STRIP		= $(CROSS_COMPILE)strip
OBJCOPY		= $(CROSS_COMPILE)objcopy
OBJDUMP		= $(CROSS_COMPILE)objdump
AWK		= awk
GENKSYMS	= scripts/genksyms/genksyms
INSTALLKERNEL  := installkernel
DEPMOD		= /sbin/depmod
PERL		= perl
CHECK		= sparse

CHECKFLAGS     := -D__linux__ -Dlinux -D__STDC__ -Dunix -D__unix__ \
		  -Wbitwise -Wno-return-void $(CF)
CFLAGS_MODULE   =
AFLAGS_MODULE   =
LDFLAGS_MODULE  =
CFLAGS_KERNEL	=
AFLAGS_KERNEL	=
CFLAGS_GCOV	= -fprofile-arcs -ftest-coverage


# Use USERINCLUDE when you must reference the UAPI directories only.
USERINCLUDE    := \
		-I$(srctree)/arch/$(hdr-arch)/include/uapi \
		-Iarch/$(hdr-arch)/include/generated/uapi \
		-I$(srctree)/include/uapi \
		-Iinclude/generated/uapi \
                -include $(srctree)/include/linux/kconfig.h

# Use LINUXINCLUDE when you must reference the include/ directory.
# Needed to be compatible with the O= option
LINUXINCLUDE    := \
		-I$(srctree)/arch/$(hdr-arch)/include \
		-Iarch/$(hdr-arch)/include/generated \
		$(if $(KBUILD_SRC), -I$(srctree)/include) \
		-Iinclude \
		$(USERINCLUDE)

KBUILD_CPPFLAGS := -D__KERNEL__

KBUILD_CFLAGS   := -Wall -Wundef -Wstrict-prototypes -Wno-trigraphs \
		   -fno-strict-aliasing -fno-common \
		   -Werror-implicit-function-declaration \
		   -Wno-format-security

KBUILD_AFLAGS_KERNEL :=
KBUILD_CFLAGS_KERNEL :=
KBUILD_AFLAGS   := -D__ASSEMBLY__
KBUILD_AFLAGS_MODULE  := -DMODULE
KBUILD_CFLAGS_MODULE  := -DMODULE
KBUILD_LDFLAGS_MODULE := -T $(srctree)/scripts/module-common.lds

# Read KERNELRELEASE from include/config/kernel.release (if it exists)
KERNELRELEASE = $(shell cat include/config/kernel.release 2> /dev/null)
KERNELVERSION = $(VERSION)$(if $(PATCHLEVEL),.$(PATCHLEVEL)$(if $(SUBLEVEL),.$(SUBLEVEL)))$(EXTRAVERSION)

export VERSION PATCHLEVEL SUBLEVEL KERNELRELEASE KERNELVERSION
export ARCH SRCARCH CONFIG_SHELL HOSTCC HOSTCFLAGS CROSS_COMPILE AS LD CC
export CPP AR NM STRIP OBJCOPY OBJDUMP
export MAKE AWK GENKSYMS INSTALLKERNEL PERL UTS_MACHINE
export HOSTCXX HOSTCXXFLAGS LDFLAGS_MODULE CHECK CHECKFLAGS

export KBUILD_CPPFLAGS NOSTDINC_FLAGS LINUXINCLUDE OBJCOPYFLAGS LDFLAGS
export KBUILD_CFLAGS CFLAGS_KERNEL CFLAGS_MODULE CFLAGS_GCOV
export KBUILD_AFLAGS AFLAGS_KERNEL AFLAGS_MODULE
export KBUILD_AFLAGS_MODULE KBUILD_CFLAGS_MODULE KBUILD_LDFLAGS_MODULE
export KBUILD_AFLAGS_KERNEL KBUILD_CFLAGS_KERNEL
export KBUILD_ARFLAGS

# When compiling out-of-tree modules, put MODVERDIR in the module
# tree rather than in the kernel tree. The kernel tree might
# even be read-only.
export MODVERDIR := $(if $(KBUILD_EXTMOD),$(firstword $(KBUILD_EXTMOD))/).tmp_versions

# Files to ignore in find ... statements

export RCS_FIND_IGNORE := \( -name SCCS -o -name BitKeeper -o -name .svn -o    \
			  -name CVS -o -name .pc -o -name .hg -o -name .git \) \
			  -prune -o
export RCS_TAR_IGNORE := --exclude SCCS --exclude BitKeeper --exclude .svn \
			 --exclude CVS --exclude .pc --exclude .hg --exclude .git

# ===========================================================================
# Rules shared between *config targets and build targets

# Basic helpers built in scripts/
PHONY += scripts_basic
scripts_basic:
	$(Q)$(MAKE) $(build)=scripts/basic
	$(Q)rm -f .tmp_quiet_recordmcount

# To avoid any implicit rule to kick in, define an empty command.
scripts/basic/%: scripts_basic ;

PHONY += outputmakefile
# outputmakefile generates a Makefile in the output directory, if using a
# separate output directory. This allows convenient use of make in the
# output directory.
outputmakefile:
ifneq ($(KBUILD_SRC),)
	$(Q)ln -fsn $(srctree) source
	$(Q)$(CONFIG_SHELL) $(srctree)/scripts/mkmakefile \
	    $(srctree) $(objtree) $(VERSION) $(PATCHLEVEL)
endif

# Support for using generic headers in asm-generic
PHONY += asm-generic
asm-generic:
	$(Q)$(MAKE) -f $(srctree)/scripts/Makefile.asm-generic \
	            src=asm obj=arch/$(SRCARCH)/include/generated/asm
	$(Q)$(MAKE) -f $(srctree)/scripts/Makefile.asm-generic \
	            src=uapi/asm obj=arch/$(SRCARCH)/include/generated/uapi/asm

# To make sure we do not include .config for any of the *config targets
# catch them early, and hand them over to scripts/kconfig/Makefile
# It is allowed to specify more targets when calling make, including
# mixing *config targets and build targets.
# For example 'make oldconfig all'.
# Detect when mixed targets is specified, and make a second invocation
# of make so .config is not included in this case either (for *config).

version_h := include/generated/uapi/linux/version.h

no-dot-config-targets := clean mrproper distclean \
			 cscope gtags TAGS tags help %docs check% coccicheck \
			 $(version_h) headers_% archheaders archscripts \
			 kernelversion %src-pkg

config-targets := 0
mixed-targets  := 0
dot-config     := 1

ifneq ($(filter $(no-dot-config-targets), $(MAKECMDGOALS)),)
	ifeq ($(filter-out $(no-dot-config-targets), $(MAKECMDGOALS)),)
		dot-config := 0
	endif
endif

ifeq ($(KBUILD_EXTMOD),)
        ifneq ($(filter config %config,$(MAKECMDGOALS)),)
                config-targets := 1
                ifneq ($(filter-out config %config,$(MAKECMDGOALS)),)
                        mixed-targets := 1
                endif
        endif
endif

ifeq ($(mixed-targets),1)
# ===========================================================================
# We're called with mixed targets (*config and build targets).
# Handle them one by one.

PHONY += $(MAKECMDGOALS) __build_one_by_one

$(filter-out __build_one_by_one, $(MAKECMDGOALS)): __build_one_by_one
	@:

__build_one_by_one:
	$(Q)set -e; \
	for i in $(MAKECMDGOALS); do \
		$(MAKE) -f $(srctree)/Makefile $$i; \
	done

else
ifeq ($(config-targets),1)
# ===========================================================================
# *config targets only - make sure prerequisites are updated, and descend
# in scripts/kconfig to make the *config target

# Read arch specific Makefile to set KBUILD_DEFCONFIG as needed.
# KBUILD_DEFCONFIG may point out an alternative default configuration
# used for 'make defconfig'
include $(srctree)/arch/$(SRCARCH)/Makefile
export KBUILD_DEFCONFIG KBUILD_KCONFIG

config: scripts_basic outputmakefile FORCE
	$(Q)$(MAKE) $(build)=scripts/kconfig $@

%config: scripts_basic outputmakefile FORCE
	$(Q)$(MAKE) $(build)=scripts/kconfig $@

else
# ===========================================================================
# Build targets only - this includes vmlinux, arch specific targets, clean
# targets and others. In general all targets except *config targets.

ifeq ($(KBUILD_EXTMOD),)
# Additional helpers built in scripts/
# Carefully list dependencies so we do not try to build scripts twice
# in parallel
PHONY += scripts
scripts: scripts_basic include/config/auto.conf include/config/tristate.conf \
	 asm-generic
	$(Q)$(MAKE) $(build)=$(@)

# Objects we will link into vmlinux / subdirs we need to visit
init-y		:= init/
drivers-y	:= drivers/ sound/ firmware/
net-y		:= net/
libs-y		:= lib/
core-y		:= usr/
endif # KBUILD_EXTMOD

ifeq ($(dot-config),1)
# Read in config
-include include/config/auto.conf

ifeq ($(KBUILD_EXTMOD),)
# Read in dependencies to all Kconfig* files, make sure to run
# oldconfig if changes are detected.
-include include/config/auto.conf.cmd

# To avoid any implicit rule to kick in, define an empty command
$(KCONFIG_CONFIG) include/config/auto.conf.cmd: ;

# If .config is newer than include/config/auto.conf, someone tinkered
# with it and forgot to run make oldconfig.
# if auto.conf.cmd is missing then we are probably in a cleaned tree so
# we execute the config step to be sure to catch updated Kconfig files
include/config/%.conf: $(KCONFIG_CONFIG) include/config/auto.conf.cmd
	$(Q)$(MAKE) -f $(srctree)/Makefile silentoldconfig
else
# external modules needs include/generated/autoconf.h and include/config/auto.conf
# but do not care if they are up-to-date. Use auto.conf to trigger the test
PHONY += include/config/auto.conf

include/config/auto.conf:
	$(Q)test -e include/generated/autoconf.h -a -e $@ || (		\
	echo >&2;							\
	echo >&2 "  ERROR: Kernel configuration is invalid.";		\
	echo >&2 "         include/generated/autoconf.h or $@ are missing.";\
	echo >&2 "         Run 'make oldconfig && make prepare' on kernel src to fix it.";	\
	echo >&2 ;							\
	/bin/false)

endif # KBUILD_EXTMOD

else
# Dummy target needed, because used as prerequisite
include/config/auto.conf: ;
endif # $(dot-config)

# The all: target is the default when no target is given on the
# command line.
# This allow a user to issue only 'make' to build a kernel including modules
# Defaults to vmlinux, but the arch makefile usually adds further targets
all: vmlinux

include $(srctree)/arch/$(SRCARCH)/Makefile

KBUILD_CFLAGS	+= $(call cc-option,-fno-delete-null-pointer-checks,)

ifdef CONFIG_CC_OPTIMIZE_FOR_SIZE
KBUILD_CFLAGS	+= -Os $(call cc-disable-warning,maybe-uninitialized,)
else
KBUILD_CFLAGS	+= -O2
endif

ifdef CONFIG_READABLE_ASM
# Disable optimizations that make assembler listings hard to read.
# reorder blocks reorders the control in the function
# ipa clone creates specialized cloned functions
# partial inlining inlines only parts of functions
KBUILD_CFLAGS += $(call cc-option,-fno-reorder-blocks,) \
                 $(call cc-option,-fno-ipa-cp-clone,) \
                 $(call cc-option,-fno-partial-inlining)
endif

ifneq ($(CONFIG_FRAME_WARN),0)
KBUILD_CFLAGS += $(call cc-option,-Wframe-larger-than=${CONFIG_FRAME_WARN})
endif

# Handle stack protector mode.
ifdef CONFIG_CC_STACKPROTECTOR_REGULAR
  stackp-flag := -fstack-protector
  ifeq ($(call cc-option, $(stackp-flag)),)
    $(warning Cannot use CONFIG_CC_STACKPROTECTOR_REGULAR: \
             -fstack-protector not supported by compiler)
  endif
else
ifdef CONFIG_CC_STACKPROTECTOR_STRONG
  stackp-flag := -fstack-protector-strong
  ifeq ($(call cc-option, $(stackp-flag)),)
    $(warning Cannot use CONFIG_CC_STACKPROTECTOR_STRONG: \
	      -fstack-protector-strong not supported by compiler)
  endif
else
  # Force off for distro compilers that enable stack protector by default.
  stackp-flag := $(call cc-option, -fno-stack-protector)
endif
endif
KBUILD_CFLAGS += $(stackp-flag)

ifeq ($(COMPILER),clang)
KBUILD_CPPFLAGS += $(call cc-option,-Qunused-arguments,)
KBUILD_CPPFLAGS += $(call cc-option,-Wno-unknown-warning-option,)
KBUILD_CFLAGS += $(call cc-disable-warning, unused-variable)
KBUILD_CFLAGS += $(call cc-disable-warning, format-invalid-specifier)
KBUILD_CFLAGS += $(call cc-disable-warning, gnu)
# Quiet clang warning: comparison of unsigned expression < 0 is always false
KBUILD_CFLAGS += $(call cc-disable-warning, tautological-compare)
# CLANG uses a _MergedGlobals as optimization, but this breaks modpost, as the
# source of a reference will be _MergedGlobals and not on of the whitelisted names.
# See modpost pattern 2
KBUILD_CFLAGS += $(call cc-option, -mno-global-merge,)
else

# This warning generated too much noise in a regular build.
# Use make W=1 to enable this warning (see scripts/Makefile.build)
KBUILD_CFLAGS += $(call cc-disable-warning, unused-but-set-variable)
endif

ifdef CONFIG_FRAME_POINTER
KBUILD_CFLAGS	+= -fno-omit-frame-pointer -fno-optimize-sibling-calls
else
# Some targets (ARM with Thumb2, for example), can't be built with frame
# pointers.  For those, we don't have FUNCTION_TRACER automatically
# select FRAME_POINTER.  However, FUNCTION_TRACER adds -pg, and this is
# incompatible with -fomit-frame-pointer with current GCC, so we don't use
# -fomit-frame-pointer with FUNCTION_TRACER.
ifndef CONFIG_FUNCTION_TRACER
KBUILD_CFLAGS	+= -fomit-frame-pointer
endif
endif

KBUILD_CFLAGS   += $(call cc-option, -fno-var-tracking-assignments)

ifdef CONFIG_DEBUG_INFO
KBUILD_CFLAGS	+= -g
KBUILD_AFLAGS	+= -Wa,-gdwarf-2
endif

ifdef CONFIG_DEBUG_INFO_REDUCED
KBUILD_CFLAGS 	+= $(call cc-option, -femit-struct-debug-baseonly) \
		   $(call cc-option,-fno-var-tracking)
endif

ifdef CONFIG_FUNCTION_TRACER
ifdef CONFIG_HAVE_FENTRY
CC_USING_FENTRY	:= $(call cc-option, -mfentry -DCC_USING_FENTRY)
endif
KBUILD_CFLAGS	+= -pg $(CC_USING_FENTRY)
KBUILD_AFLAGS	+= $(CC_USING_FENTRY)
ifdef CONFIG_DYNAMIC_FTRACE
	ifdef CONFIG_HAVE_C_RECORDMCOUNT
		BUILD_C_RECORDMCOUNT := y
		export BUILD_C_RECORDMCOUNT
	endif
endif
endif

# We trigger additional mismatches with less inlining
ifdef CONFIG_DEBUG_SECTION_MISMATCH
KBUILD_CFLAGS += $(call cc-option, -fno-inline-functions-called-once)
endif

# arch Makefile may override CC so keep this after arch Makefile is included
NOSTDINC_FLAGS += -nostdinc -isystem $(shell $(CC) -print-file-name=include)
CHECKFLAGS     += $(NOSTDINC_FLAGS)

# warn about C99 declaration after statement
KBUILD_CFLAGS += $(call cc-option,-Wdeclaration-after-statement,)

# disable pointer signed / unsigned warnings in gcc 4.0
KBUILD_CFLAGS += $(call cc-disable-warning, pointer-sign)

# disable invalid "can't wrap" optimizations for signed / pointers
KBUILD_CFLAGS	+= $(call cc-option,-fno-strict-overflow)

# conserve stack if available
KBUILD_CFLAGS   += $(call cc-option,-fconserve-stack)

# disallow errors like 'EXPORT_GPL(foo);' with missing header
KBUILD_CFLAGS   += $(call cc-option,-Werror=implicit-int)

# require functions to have arguments in prototypes, not empty 'int foo()'
KBUILD_CFLAGS   += $(call cc-option,-Werror=strict-prototypes)

# Prohibit date/time macros, which would make the build non-deterministic
KBUILD_CFLAGS   += $(call cc-option,-Werror=date-time)

# use the deterministic mode of AR if available
KBUILD_ARFLAGS := $(call ar-option,D)

# check for 'asm goto'
ifeq ($(shell $(CONFIG_SHELL) $(srctree)/scripts/gcc-goto.sh $(CC)), y)
	KBUILD_CFLAGS += -DCC_HAVE_ASM_GOTO
endif

include $(srctree)/scripts/Makefile.extrawarn

# Add user supplied CPPFLAGS, AFLAGS and CFLAGS as the last assignments
KBUILD_CPPFLAGS += $(KCPPFLAGS)
KBUILD_AFLAGS += $(KAFLAGS)
KBUILD_CFLAGS += $(KCFLAGS)

# Use --build-id when available.
LDFLAGS_BUILD_ID = $(patsubst -Wl$(comma)%,%,\
			      $(call cc-ldoption, -Wl$(comma)--build-id,))
KBUILD_LDFLAGS_MODULE += $(LDFLAGS_BUILD_ID)
LDFLAGS_vmlinux += $(LDFLAGS_BUILD_ID)

ifeq ($(CONFIG_STRIP_ASM_SYMS),y)
LDFLAGS_vmlinux	+= $(call ld-option, -X,)
endif

# Default kernel image to build when no specific target is given.
# KBUILD_IMAGE may be overruled on the command line or
# set in the environment
# Also any assignments in arch/$(ARCH)/Makefile take precedence over
# this default value
export KBUILD_IMAGE ?= vmlinux

#
# INSTALL_PATH specifies where to place the updated kernel and system map
# images. Default is /boot, but you can set it to other values
export	INSTALL_PATH ?= /boot

#
# INSTALL_DTBS_PATH specifies a prefix for relocations required by build roots.
# Like INSTALL_MOD_PATH, it isn't defined in the Makefile, but can be passed as
# an argument if needed. Otherwise it defaults to the kernel install path
#
export INSTALL_DTBS_PATH ?= $(INSTALL_PATH)/dtbs/$(KERNELRELEASE)

#
# INSTALL_MOD_PATH specifies a prefix to MODLIB for module directory
# relocations required by build roots.  This is not defined in the
# makefile but the argument can be passed to make if needed.
#

MODLIB	= $(INSTALL_MOD_PATH)/lib/modules/$(KERNELRELEASE)
export MODLIB

#
# INSTALL_MOD_STRIP, if defined, will cause modules to be
# stripped after they are installed.  If INSTALL_MOD_STRIP is '1', then
# the default option --strip-debug will be used.  Otherwise,
# INSTALL_MOD_STRIP value will be used as the options to the strip command.

ifdef INSTALL_MOD_STRIP
ifeq ($(INSTALL_MOD_STRIP),1)
mod_strip_cmd = $(STRIP) --strip-debug
else
mod_strip_cmd = $(STRIP) $(INSTALL_MOD_STRIP)
endif # INSTALL_MOD_STRIP=1
else
mod_strip_cmd = true
endif # INSTALL_MOD_STRIP
export mod_strip_cmd

# Select initial ramdisk compression format, default is gzip(1).
# This shall be used by the dracut(8) tool while creating an initramfs image.
#
INITRD_COMPRESS-y                  := gzip
INITRD_COMPRESS-$(CONFIG_RD_BZIP2) := bzip2
INITRD_COMPRESS-$(CONFIG_RD_LZMA)  := lzma
INITRD_COMPRESS-$(CONFIG_RD_XZ)    := xz
INITRD_COMPRESS-$(CONFIG_RD_LZO)   := lzo
INITRD_COMPRESS-$(CONFIG_RD_LZ4)   := lz4
# do not export INITRD_COMPRESS, since we didn't actually
# choose a sane default compression above.
# export INITRD_COMPRESS := $(INITRD_COMPRESS-y)

ifdef CONFIG_MODULE_SIG_ALL
MODSECKEY = ./signing_key.priv
MODPUBKEY = ./signing_key.x509
export MODPUBKEY
mod_sign_cmd = perl $(srctree)/scripts/sign-file $(CONFIG_MODULE_SIG_HASH) $(MODSECKEY) $(MODPUBKEY)
else
mod_sign_cmd = true
endif
export mod_sign_cmd


ifeq ($(KBUILD_EXTMOD),)
core-y		+= kernel/ mm/ fs/ ipc/ security/ crypto/ block/

vmlinux-dirs	:= $(patsubst %/,%,$(filter %/, $(init-y) $(init-m) \
		     $(core-y) $(core-m) $(drivers-y) $(drivers-m) \
		     $(net-y) $(net-m) $(libs-y) $(libs-m)))

vmlinux-alldirs	:= $(sort $(vmlinux-dirs) $(patsubst %/,%,$(filter %/, \
		     $(init-n) $(init-) \
		     $(core-n) $(core-) $(drivers-n) $(drivers-) \
		     $(net-n)  $(net-)  $(libs-n)    $(libs-))))

init-y		:= $(patsubst %/, %/built-in.o, $(init-y))
core-y		:= $(patsubst %/, %/built-in.o, $(core-y))
drivers-y	:= $(patsubst %/, %/built-in.o, $(drivers-y))
net-y		:= $(patsubst %/, %/built-in.o, $(net-y))
libs-y1		:= $(patsubst %/, %/lib.a, $(libs-y))
libs-y2		:= $(patsubst %/, %/built-in.o, $(libs-y))
libs-y		:= $(libs-y1) $(libs-y2)

# Externally visible symbols (used by link-vmlinux.sh)
export KBUILD_VMLINUX_INIT := $(head-y) $(init-y)
export KBUILD_VMLINUX_MAIN := $(core-y) $(libs-y) $(drivers-y) $(net-y)
export KBUILD_LDS          := arch/$(SRCARCH)/kernel/vmlinux.lds
export LDFLAGS_vmlinux
# used by scripts/pacmage/Makefile
export KBUILD_ALLDIRS := $(sort $(filter-out arch/%,$(vmlinux-alldirs)) arch Documentation include samples scripts tools virt)

vmlinux-deps := $(KBUILD_LDS) $(KBUILD_VMLINUX_INIT) $(KBUILD_VMLINUX_MAIN)

# Final link of vmlinux
      cmd_link-vmlinux = $(CONFIG_SHELL) $< $(LD) $(LDFLAGS) $(LDFLAGS_vmlinux)
quiet_cmd_link-vmlinux = LINK    $@

# Include targets which we want to
# execute if the rest of the kernel build went well.
vmlinux: scripts/link-vmlinux.sh $(vmlinux-deps) FORCE
ifdef CONFIG_HEADERS_CHECK
	$(Q)$(MAKE) -f $(srctree)/Makefile headers_check
endif
ifdef CONFIG_SAMPLES
	$(Q)$(MAKE) $(build)=samples
endif
ifdef CONFIG_BUILD_DOCSRC
	$(Q)$(MAKE) $(build)=Documentation
endif
	+$(call if_changed,link-vmlinux)

# The actual objects are generated when descending,
# make sure no implicit rule kicks in
$(sort $(vmlinux-deps)): $(vmlinux-dirs) ;

# Handle descending into subdirectories listed in $(vmlinux-dirs)
# Preset locale variables to speed up the build process. Limit locale
# tweaks to this spot to avoid wrong language settings when running
# make menuconfig etc.
# Error messages still appears in the original language

PHONY += $(vmlinux-dirs)
$(vmlinux-dirs): prepare scripts
	$(Q)$(MAKE) $(build)=$@

define filechk_kernel.release
	echo "$(KERNELVERSION)$$($(CONFIG_SHELL) $(srctree)/scripts/setlocalversion $(srctree))"
endef

# Store (new) KERNELRELEASE string in include/config/kernel.release
include/config/kernel.release: include/config/auto.conf FORCE
	$(call filechk,kernel.release)


# Things we need to do before we recursively start building the kernel
# or the modules are listed in "prepare".
# A multi level approach is used. prepareN is processed before prepareN-1.
# archprepare is used in arch Makefiles and when processed asm symlink,
# version.h and scripts_basic is processed / created.

# Listed in dependency order
PHONY += prepare archprepare prepare0 prepare1 prepare2 prepare3

# prepare3 is used to check if we are building in a separate output directory,
# and if so do:
# 1) Check that make has not been executed in the kernel src $(srctree)
prepare3: include/config/kernel.release
ifneq ($(KBUILD_SRC),)
	@$(kecho) '  Using $(srctree) as source for kernel'
	$(Q)if [ -f $(srctree)/.config -o -d $(srctree)/include/config ]; then \
		echo >&2 "  $(srctree) is not clean, please run 'make mrproper'"; \
		echo >&2 "  in the '$(srctree)' directory.";\
		/bin/false; \
	fi;
endif

# prepare2 creates a makefile if using a separate output directory
prepare2: prepare3 outputmakefile asm-generic

prepare1: prepare2 $(version_h) include/generated/utsrelease.h \
                   include/config/auto.conf
	$(cmd_crmodverdir)

archprepare: archheaders archscripts prepare1 scripts_basic

prepare0: archprepare FORCE
	$(Q)$(MAKE) $(build)=.

# All the preparing..
prepare: prepare0

# Generate some files
# ---------------------------------------------------------------------------

# KERNELRELEASE can change from a few different places, meaning version.h
# needs to be updated, so this check is forced on all builds

uts_len := 64
define filechk_utsrelease.h
	if [ `echo -n "$(KERNELRELEASE)" | wc -c ` -gt $(uts_len) ]; then \
	  echo '"$(KERNELRELEASE)" exceeds $(uts_len) characters' >&2;    \
	  exit 1;                                                         \
	fi;                                                               \
	(echo \#define UTS_RELEASE \"$(KERNELRELEASE)\";)
endef

define filechk_version.h
	(echo \#define LINUX_VERSION_CODE $(shell                         \
	expr $(VERSION) \* 65536 + 0$(PATCHLEVEL) \* 256 + 0$(SUBLEVEL)); \
	echo '#define KERNEL_VERSION(a,b,c) (((a) << 16) + ((b) << 8) + (c))';)
endef

$(version_h): $(srctree)/Makefile FORCE
	$(call filechk,version.h)

include/generated/utsrelease.h: include/config/kernel.release FORCE
	$(call filechk,utsrelease.h)

PHONY += headerdep
headerdep:
	$(Q)find $(srctree)/include/ -name '*.h' | xargs --max-args 1 \
	$(srctree)/scripts/headerdep.pl -I$(srctree)/include

# ---------------------------------------------------------------------------

PHONY += depend dep
depend dep:
	@echo '*** Warning: make $@ is unnecessary now.'

# ---------------------------------------------------------------------------
# Firmware install
INSTALL_FW_PATH=$(INSTALL_MOD_PATH)/lib/firmware
export INSTALL_FW_PATH

PHONY += firmware_install
firmware_install: FORCE
	@mkdir -p $(objtree)/firmware
	$(Q)$(MAKE) -f $(srctree)/scripts/Makefile.fwinst obj=firmware __fw_install

# ---------------------------------------------------------------------------
# Kernel headers

#Default location for installed headers
export INSTALL_HDR_PATH = $(objtree)/usr

hdr-inst := -rR -f $(srctree)/scripts/Makefile.headersinst obj

# If we do an all arch process set dst to asm-$(hdr-arch)
hdr-dst = $(if $(KBUILD_HEADERS), dst=include/asm-$(hdr-arch), dst=include/asm)

PHONY += archheaders
archheaders:

PHONY += archscripts
archscripts:

PHONY += __headers
__headers: $(version_h) scripts_basic asm-generic archheaders archscripts FORCE
	$(Q)$(MAKE) $(build)=scripts build_unifdef

PHONY += headers_install_all
headers_install_all:
	$(Q)$(CONFIG_SHELL) $(srctree)/scripts/headers.sh install

PHONY += headers_install
headers_install: __headers
	$(if $(wildcard $(srctree)/arch/$(hdr-arch)/include/uapi/asm/Kbuild),, \
	  $(error Headers not exportable for the $(SRCARCH) architecture))
	$(Q)$(MAKE) $(hdr-inst)=include/uapi
	$(Q)$(MAKE) $(hdr-inst)=arch/$(hdr-arch)/include/uapi/asm $(hdr-dst)

PHONY += headers_check_all
headers_check_all: headers_install_all
	$(Q)$(CONFIG_SHELL) $(srctree)/scripts/headers.sh check

PHONY += headers_check
headers_check: headers_install
	$(Q)$(MAKE) $(hdr-inst)=include/uapi HDRCHECK=1
	$(Q)$(MAKE) $(hdr-inst)=arch/$(hdr-arch)/include/uapi/asm $(hdr-dst) HDRCHECK=1

# ---------------------------------------------------------------------------
# Modules

ifdef CONFIG_MODULES

# By default, build modules as well

all: modules

# Build modules
#
# A module can be listed more than once in obj-m resulting in
# duplicate lines in modules.order files.  Those are removed
# using awk while concatenating to the final file.

PHONY += modules
modules: $(vmlinux-dirs) $(if $(KBUILD_BUILTIN),vmlinux) modules.builtin
	$(Q)$(AWK) '!x[$$0]++' $(vmlinux-dirs:%=$(objtree)/%/modules.order) > $(objtree)/modules.order
	@$(kecho) '  Building modules, stage 2.';
	$(Q)$(MAKE) -f $(srctree)/scripts/Makefile.modpost
	$(Q)$(MAKE) -f $(srctree)/scripts/Makefile.fwinst obj=firmware __fw_modbuild

modules.builtin: $(vmlinux-dirs:%=%/modules.builtin)
	$(Q)$(AWK) '!x[$$0]++' $^ > $(objtree)/modules.builtin

%/modules.builtin: include/config/auto.conf
	$(Q)$(MAKE) $(modbuiltin)=$*


# Target to prepare building external modules
PHONY += modules_prepare
modules_prepare: prepare scripts

# Target to install modules
PHONY += modules_install
modules_install: _modinst_ _modinst_post

PHONY += _modinst_
_modinst_:
	@rm -rf $(MODLIB)/kernel
	@rm -f $(MODLIB)/source
	@mkdir -p $(MODLIB)/kernel
	@ln -s `cd $(srctree) && /bin/pwd` $(MODLIB)/source
	@if [ ! $(objtree) -ef  $(MODLIB)/build ]; then \
		rm -f $(MODLIB)/build ; \
		ln -s $(CURDIR) $(MODLIB)/build ; \
	fi
	@cp -f $(objtree)/modules.order $(MODLIB)/
	@cp -f $(objtree)/modules.builtin $(MODLIB)/
	$(Q)$(MAKE) -f $(srctree)/scripts/Makefile.modinst

# This depmod is only for convenience to give the initial
# boot a modules.dep even before / is mounted read-write.  However the
# boot script depmod is the master version.
PHONY += _modinst_post
_modinst_post: _modinst_
	$(Q)$(MAKE) -f $(srctree)/scripts/Makefile.fwinst obj=firmware __fw_modinst
	$(call cmd,depmod)

ifeq ($(CONFIG_MODULE_SIG), y)
PHONY += modules_sign
modules_sign:
	$(Q)$(MAKE) -f $(srctree)/scripts/Makefile.modsign
endif

else # CONFIG_MODULES

# Modules not configured
# ---------------------------------------------------------------------------

modules modules_install: FORCE
	@echo >&2
	@echo >&2 "The present kernel configuration has modules disabled."
	@echo >&2 "Type 'make config' and enable loadable module support."
	@echo >&2 "Then build a kernel with module support enabled."
	@echo >&2
	@exit 1

endif # CONFIG_MODULES

###
# Cleaning is done on three levels.
# make clean     Delete most generated files
#                Leave enough to build external modules
# make mrproper  Delete the current configuration, and all generated files
# make distclean Remove editor backup files, patch leftover files and the like

# Directories & files removed with 'make clean'
CLEAN_DIRS  += $(MODVERDIR)

# Directories & files removed with 'make mrproper'
MRPROPER_DIRS  += include/config usr/include include/generated          \
		  arch/*/include/generated .tmp_objdiff
MRPROPER_FILES += .config .config.old .version .old_version $(version_h) \
		  Module.symvers tags TAGS cscope* GPATH GTAGS GRTAGS GSYMS \
		  signing_key.priv signing_key.x509 x509.genkey		\
		  extra_certificates signing_key.x509.keyid		\
		  signing_key.x509.signer include/linux/version.h

# clean - Delete most, but leave enough to build external modules
#
clean: rm-dirs  := $(CLEAN_DIRS)
clean: rm-files := $(CLEAN_FILES)
clean-dirs      := $(addprefix _clean_, . $(vmlinux-alldirs) Documentation samples)

PHONY += $(clean-dirs) clean archclean vmlinuxclean
$(clean-dirs):
	$(Q)$(MAKE) $(clean)=$(patsubst _clean_%,%,$@)

vmlinuxclean:
	$(Q)$(CONFIG_SHELL) $(srctree)/scripts/link-vmlinux.sh clean

clean: archclean vmlinuxclean

# mrproper - Delete all generated files, including .config
#
mrproper: rm-dirs  := $(wildcard $(MRPROPER_DIRS))
mrproper: rm-files := $(wildcard $(MRPROPER_FILES))
mrproper-dirs      := $(addprefix _mrproper_,Documentation/DocBook scripts)

PHONY += $(mrproper-dirs) mrproper archmrproper
$(mrproper-dirs):
	$(Q)$(MAKE) $(clean)=$(patsubst _mrproper_%,%,$@)

mrproper: clean archmrproper $(mrproper-dirs)
	$(call cmd,rmdirs)
	$(call cmd,rmfiles)

# distclean
#
PHONY += distclean

distclean: mrproper
	@find $(srctree) $(RCS_FIND_IGNORE) \
		\( -name '*.orig' -o -name '*.rej' -o -name '*~' \
		-o -name '*.bak' -o -name '#*#' -o -name '.*.orig' \
		-o -name '.*.rej' -o -name '*%'  -o -name 'core' \) \
		-type f -print | xargs rm -f


# Packaging of the kernel to various formats
# ---------------------------------------------------------------------------
# rpm target kept for backward compatibility
package-dir	:= scripts/package

%src-pkg: FORCE
	$(Q)$(MAKE) $(build)=$(package-dir) $@
%pkg: include/config/kernel.release FORCE
	$(Q)$(MAKE) $(build)=$(package-dir) $@
rpm: include/config/kernel.release FORCE
	$(Q)$(MAKE) $(build)=$(package-dir) $@


# Brief documentation of the typical targets used
# ---------------------------------------------------------------------------

boards := $(wildcard $(srctree)/arch/$(SRCARCH)/configs/*_defconfig)
boards := $(notdir $(boards))
board-dirs := $(dir $(wildcard $(srctree)/arch/$(SRCARCH)/configs/*/*_defconfig))
board-dirs := $(sort $(notdir $(board-dirs:/=)))

help:
	@echo  'Cleaning targets:'
	@echo  '  clean		  - Remove most generated files but keep the config and'
	@echo  '                    enough build support to build external modules'
	@echo  '  mrproper	  - Remove all generated files + config + various backup files'
	@echo  '  distclean	  - mrproper + remove editor backup and patch files'
	@echo  ''
	@echo  'Configuration targets:'
	@$(MAKE) -f $(srctree)/scripts/kconfig/Makefile help
	@echo  ''
	@echo  'Other generic targets:'
	@echo  '  all		  - Build all targets marked with [*]'
	@echo  '* vmlinux	  - Build the bare kernel'
	@echo  '* modules	  - Build all modules'
	@echo  '  modules_install - Install all modules to INSTALL_MOD_PATH (default: /)'
	@echo  '  firmware_install- Install all firmware to INSTALL_FW_PATH'
	@echo  '                    (default: $$(INSTALL_MOD_PATH)/lib/firmware)'
	@echo  '  dir/            - Build all files in dir and below'
	@echo  '  dir/file.[oisS] - Build specified target only'
	@echo  '  dir/file.lst    - Build specified mixed source/assembly target only'
	@echo  '                    (requires a recent binutils and recent build (System.map))'
	@echo  '  dir/file.ko     - Build module including final link'
	@echo  '  modules_prepare - Set up for building external modules'
	@echo  '  tags/TAGS	  - Generate tags file for editors'
	@echo  '  cscope	  - Generate cscope index'
	@echo  '  gtags           - Generate GNU GLOBAL index'
	@echo  '  kernelrelease	  - Output the release version string'
	@echo  '  kernelversion	  - Output the version stored in Makefile'
	@echo  '  image_name	  - Output the image name'
	@echo  '  headers_install - Install sanitised kernel headers to INSTALL_HDR_PATH'; \
	 echo  '                    (default: $(INSTALL_HDR_PATH))'; \
	 echo  ''
	@echo  'Static analysers'
	@echo  '  checkstack      - Generate a list of stack hogs'
	@echo  '  namespacecheck  - Name space analysis on compiled kernel'
	@echo  '  versioncheck    - Sanity check on version.h usage'
	@echo  '  includecheck    - Check for duplicate included header files'
	@echo  '  export_report   - List the usages of all exported symbols'
	@echo  '  headers_check   - Sanity check on exported headers'
	@echo  '  headerdep       - Detect inclusion cycles in headers'
	@$(MAKE) -f $(srctree)/scripts/Makefile.help checker-help
	@echo  ''
	@echo  'Kernel packaging:'
	@$(MAKE) $(build)=$(package-dir) help
	@echo  ''
	@echo  'Documentation targets:'
	@$(MAKE) -f $(srctree)/Documentation/DocBook/Makefile dochelp
	@echo  ''
	@echo  'Architecture specific targets ($(SRCARCH)):'
	@$(if $(archhelp),$(archhelp),\
		echo '  No architecture specific help defined for $(SRCARCH)')
	@echo  ''
	@$(if $(boards), \
		$(foreach b, $(boards), \
		printf "  %-24s - Build for %s\\n" $(b) $(subst _defconfig,,$(b));) \
		echo '')
	@$(if $(board-dirs), \
		$(foreach b, $(board-dirs), \
		printf "  %-16s - Show %s-specific targets\\n" help-$(b) $(b);) \
		printf "  %-16s - Show all of the above\\n" help-boards; \
		echo '')

	@echo  '  make V=0|1 [targets] 0 => quiet build (default), 1 => verbose build'
	@echo  '  make V=2   [targets] 2 => give reason for rebuild of target'
	@echo  '  make O=dir [targets] Locate all output files in "dir", including .config'
	@echo  '  make C=1   [targets] Check all c source with $$CHECK (sparse by default)'
	@echo  '  make C=2   [targets] Force check of all c source with $$CHECK'
	@echo  '  make RECORDMCOUNT_WARN=1 [targets] Warn about ignored mcount sections'
	@echo  '  make W=n   [targets] Enable extra gcc checks, n=1,2,3 where'
	@echo  '		1: warnings which may be relevant and do not occur too often'
	@echo  '		2: warnings which occur quite often but may still be relevant'
	@echo  '		3: more obscure warnings, can most likely be ignored'
	@echo  '		Multiple levels can be combined with W=12 or W=123'
	@echo  ''
	@echo  'Execute "make" or "make all" to build all targets marked with [*] '
	@echo  'For further info see the ./README file'


help-board-dirs := $(addprefix help-,$(board-dirs))

help-boards: $(help-board-dirs)

boards-per-dir = $(notdir $(wildcard $(srctree)/arch/$(SRCARCH)/configs/$*/*_defconfig))

$(help-board-dirs): help-%:
	@echo  'Architecture specific targets ($(SRCARCH) $*):'
	@$(if $(boards-per-dir), \
		$(foreach b, $(boards-per-dir), \
		printf "  %-24s - Build for %s\\n" $*/$(b) $(subst _defconfig,,$(b));) \
		echo '')


# Documentation targets
# ---------------------------------------------------------------------------
%docs: scripts_basic FORCE
	$(Q)$(MAKE) $(build)=scripts build_docproc
	$(Q)$(MAKE) $(build)=Documentation/DocBook $@

else # KBUILD_EXTMOD

###
# External module support.
# When building external modules the kernel used as basis is considered
# read-only, and no consistency checks are made and the make
# system is not used on the basis kernel. If updates are required
# in the basis kernel ordinary make commands (without M=...) must
# be used.
#
# The following are the only valid targets when building external
# modules.
# make M=dir clean     Delete all automatically generated files
# make M=dir modules   Make all modules in specified dir
# make M=dir	       Same as 'make M=dir modules'
# make M=dir modules_install
#                      Install the modules built in the module directory
#                      Assumes install directory is already created

# We are always building modules
KBUILD_MODULES := 1
PHONY += crmodverdir
crmodverdir:
	$(cmd_crmodverdir)

PHONY += $(objtree)/Module.symvers
$(objtree)/Module.symvers:
	@test -e $(objtree)/Module.symvers || ( \
	echo; \
	echo "  WARNING: Symbol version dump $(objtree)/Module.symvers"; \
	echo "           is missing; modules will have no dependencies and modversions."; \
	echo )

module-dirs := $(addprefix _module_,$(KBUILD_EXTMOD))
PHONY += $(module-dirs) modules
$(module-dirs): crmodverdir $(objtree)/Module.symvers
	$(Q)$(MAKE) $(build)=$(patsubst _module_%,%,$@)

modules: $(module-dirs)
	@$(kecho) '  Building modules, stage 2.';
	$(Q)$(MAKE) -f $(srctree)/scripts/Makefile.modpost

PHONY += modules_install
modules_install: _emodinst_ _emodinst_post

install-dir := $(if $(INSTALL_MOD_DIR),$(INSTALL_MOD_DIR),extra)
PHONY += _emodinst_
_emodinst_:
	$(Q)mkdir -p $(MODLIB)/$(install-dir)
	$(Q)$(MAKE) -f $(srctree)/scripts/Makefile.modinst

PHONY += _emodinst_post
_emodinst_post: _emodinst_
	$(call cmd,depmod)

clean-dirs := $(addprefix _clean_,$(KBUILD_EXTMOD))

PHONY += $(clean-dirs) clean
$(clean-dirs):
	$(Q)$(MAKE) $(clean)=$(patsubst _clean_%,%,$@)

clean:	rm-dirs := $(MODVERDIR)
clean: rm-files := $(KBUILD_EXTMOD)/Module.symvers

help:
	@echo  '  Building external modules.'
	@echo  '  Syntax: make -C path/to/kernel/src M=$$PWD target'
	@echo  ''
	@echo  '  modules         - default target, build the module(s)'
	@echo  '  modules_install - install the module'
	@echo  '  clean           - remove generated files in module directory only'
	@echo  ''

# Dummies...
PHONY += prepare scripts
prepare: ;
scripts: ;
endif # KBUILD_EXTMOD

clean: $(clean-dirs)
	$(call cmd,rmdirs)
	$(call cmd,rmfiles)
	@find $(if $(KBUILD_EXTMOD), $(KBUILD_EXTMOD), .) $(RCS_FIND_IGNORE) \
		\( -name '*.[oas]' -o -name '*.ko' -o -name '.*.cmd' \
		-o -name '*.ko.*' \
		-o -name '.*.d' -o -name '.*.tmp' -o -name '*.mod.c' \
		-o -name '*.symtypes' -o -name 'modules.order' \
		-o -name modules.builtin -o -name '.tmp_*.o.*' \
		-o -name '*.gcno' \) -type f -print | xargs rm -f

# Generate tags for editors
# ---------------------------------------------------------------------------
quiet_cmd_tags = GEN     $@
      cmd_tags = $(CONFIG_SHELL) $(srctree)/scripts/tags.sh $@

tags TAGS cscope gtags: FORCE
	$(call cmd,tags)

# Scripts to check various things for consistency
# ---------------------------------------------------------------------------

PHONY += includecheck versioncheck coccicheck namespacecheck export_report

includecheck:
	find $(srctree)/* $(RCS_FIND_IGNORE) \
		-name '*.[hcS]' -type f -print | sort \
		| xargs $(PERL) -w $(srctree)/scripts/checkincludes.pl

versioncheck:
	find $(srctree)/* $(RCS_FIND_IGNORE) \
		-name '*.[hcS]' -type f -print | sort \
		| xargs $(PERL) -w $(srctree)/scripts/checkversion.pl

coccicheck:
	$(Q)$(CONFIG_SHELL) $(srctree)/scripts/$@

namespacecheck:
	$(PERL) $(srctree)/scripts/namespace.pl

export_report:
	$(PERL) $(srctree)/scripts/export_report.pl

endif #ifeq ($(config-targets),1)
endif #ifeq ($(mixed-targets),1)

PHONY += checkstack kernelrelease kernelversion image_name

# UML needs a little special treatment here.  It wants to use the host
# toolchain, so needs $(SUBARCH) passed to checkstack.pl.  Everyone
# else wants $(ARCH), including people doing cross-builds, which means
# that $(SUBARCH) doesn't work here.
ifeq ($(ARCH), um)
CHECKSTACK_ARCH := $(SUBARCH)
else
CHECKSTACK_ARCH := $(ARCH)
endif
checkstack:
	$(OBJDUMP) -d vmlinux $$(find . -name '*.ko') | \
	$(PERL) $(src)/scripts/checkstack.pl $(CHECKSTACK_ARCH)

kernelrelease:
	@echo "$(KERNELVERSION)$$($(CONFIG_SHELL) $(srctree)/scripts/setlocalversion $(srctree))"

kernelversion:
	@echo $(KERNELVERSION)

image_name:
	@echo $(KBUILD_IMAGE)

# Clear a bunch of variables before executing the submake
tools/: FORCE
	$(Q)mkdir -p $(objtree)/tools
	$(Q)$(MAKE) LDFLAGS= MAKEFLAGS="$(filter --j% -j,$(MAKEFLAGS))" O=$(objtree) subdir=tools -C $(src)/tools/

tools/%: FORCE
	$(Q)mkdir -p $(objtree)/tools
	$(Q)$(MAKE) LDFLAGS= MAKEFLAGS="$(filter --j% -j,$(MAKEFLAGS))" O=$(objtree) subdir=tools -C $(src)/tools/ $*

# Single targets
# ---------------------------------------------------------------------------
# Single targets are compatible with:
# - build with mixed source and output
# - build with separate output dir 'make O=...'
# - external modules
#
#  target-dir => where to store outputfile
#  build-dir  => directory in kernel source tree to use

ifeq ($(KBUILD_EXTMOD),)
        build-dir  = $(patsubst %/,%,$(dir $@))
        target-dir = $(dir $@)
else
        zap-slash=$(filter-out .,$(patsubst %/,%,$(dir $@)))
        build-dir  = $(KBUILD_EXTMOD)$(if $(zap-slash),/$(zap-slash))
        target-dir = $(if $(KBUILD_EXTMOD),$(dir $<),$(dir $@))
endif

%.s: %.c prepare scripts FORCE
	$(Q)$(MAKE) $(build)=$(build-dir) $(target-dir)$(notdir $@)
%.i: %.c prepare scripts FORCE
	$(Q)$(MAKE) $(build)=$(build-dir) $(target-dir)$(notdir $@)
%.o: %.c prepare scripts FORCE
	$(Q)$(MAKE) $(build)=$(build-dir) $(target-dir)$(notdir $@)
%.lst: %.c prepare scripts FORCE
	$(Q)$(MAKE) $(build)=$(build-dir) $(target-dir)$(notdir $@)
%.s: %.S prepare scripts FORCE
	$(Q)$(MAKE) $(build)=$(build-dir) $(target-dir)$(notdir $@)
%.o: %.S prepare scripts FORCE
	$(Q)$(MAKE) $(build)=$(build-dir) $(target-dir)$(notdir $@)
%.symtypes: %.c prepare scripts FORCE
	$(Q)$(MAKE) $(build)=$(build-dir) $(target-dir)$(notdir $@)

# Modules
/: prepare scripts FORCE
	$(cmd_crmodverdir)
	$(Q)$(MAKE) KBUILD_MODULES=$(if $(CONFIG_MODULES),1) \
	$(build)=$(build-dir)
%/: prepare scripts FORCE
	$(cmd_crmodverdir)
	$(Q)$(MAKE) KBUILD_MODULES=$(if $(CONFIG_MODULES),1) \
	$(build)=$(build-dir)
%.ko: prepare scripts FORCE
	$(cmd_crmodverdir)
	$(Q)$(MAKE) KBUILD_MODULES=$(if $(CONFIG_MODULES),1)   \
	$(build)=$(build-dir) $(@:.ko=.o)
	$(Q)$(MAKE) -f $(srctree)/scripts/Makefile.modpost

# FIXME Should go into a make.lib or something
# ===========================================================================

quiet_cmd_rmdirs = $(if $(wildcard $(rm-dirs)),CLEAN   $(wildcard $(rm-dirs)))
      cmd_rmdirs = rm -rf $(rm-dirs)

quiet_cmd_rmfiles = $(if $(wildcard $(rm-files)),CLEAN   $(wildcard $(rm-files)))
      cmd_rmfiles = rm -f $(rm-files)

# Run depmod only if we have System.map and depmod is executable
quiet_cmd_depmod = DEPMOD  $(KERNELRELEASE)
      cmd_depmod = $(CONFIG_SHELL) $(srctree)/scripts/depmod.sh $(DEPMOD) \
                   $(KERNELRELEASE) "$(patsubst y,_,$(CONFIG_HAVE_UNDERSCORE_SYMBOL_PREFIX))"

# Create temporary dir for module support files
# clean it up only when building all modules
cmd_crmodverdir = $(Q)mkdir -p $(MODVERDIR) \
                  $(if $(KBUILD_MODULES),; rm -f $(MODVERDIR)/*)

# read all saved command lines

targets := $(wildcard $(sort $(targets)))
cmd_files := $(wildcard .*.cmd $(foreach f,$(targets),$(dir $(f)).$(notdir $(f)).cmd))

ifneq ($(cmd_files),)
  $(cmd_files): ;	# Do not try to update included dependency files
  include $(cmd_files)
endif

# Shorthand for $(Q)$(MAKE) -f scripts/Makefile.clean obj=dir
# Usage:
# $(Q)$(MAKE) $(clean)=dir
clean := -f $(if $(KBUILD_SRC),$(srctree)/)scripts/Makefile.clean obj

endif	# skip-makefile

PHONY += FORCE
FORCE:

# Declare the contents of the .PHONY variable as phony.  We keep that
# information in a variable so we can use it in if_changed and friends.
.PHONY: $(PHONY)<|MERGE_RESOLUTION|>--- conflicted
+++ resolved
@@ -1,12 +1,7 @@
 VERSION = 3
 PATCHLEVEL = 16
-<<<<<<< HEAD
-SUBLEVEL = 5
-EXTRAVERSION = -plus-v3_02
-=======
 SUBLEVEL = 6
-EXTRAVERSION =
->>>>>>> acfaf475
+EXTRAVERSION = -plus-v3_01
 NAME = Museum of Fishiegoodies
 
 # *DOCUMENTATION*
