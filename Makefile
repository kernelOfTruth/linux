--- conflicted
+++ resolved
@@ -1,12 +1,7 @@
 VERSION = 4
 PATCHLEVEL = 9
-<<<<<<< HEAD
-SUBLEVEL = 3
-EXTRAVERSION = _dtop-rt-I.6
-=======
 SUBLEVEL = 4
-EXTRAVERSION =
->>>>>>> 75353ac8
+EXTRAVERSION = _dtop-rt-I.7
 NAME = Roaring Lionus
 
 # *DOCUMENTATION*
