--- conflicted
+++ resolved
@@ -1,12 +1,7 @@
 VERSION = 4
 PATCHLEVEL = 9
-<<<<<<< HEAD
-SUBLEVEL = 0
-EXTRAVERSION = _dtop-rt-I.3
-=======
 SUBLEVEL = 1
-EXTRAVERSION =
->>>>>>> 6437abdb
+EXTRAVERSION = _dtop-rt-I.4
 NAME = Roaring Lionus
 
 # *DOCUMENTATION*
