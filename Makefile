VERSION = 4
PATCHLEVEL = 9
<<<<<<< HEAD
SUBLEVEL = 11
EXTRAVERSION = _dtop-rt-I.12
=======
SUBLEVEL = 13
EXTRAVERSION =
>>>>>>> 3737a5f7
NAME = Roaring Lionus

# *DOCUMENTATION*
# To see a list of typical targets execute "make help"
# More info can be located in ./README
# Comments in this file are targeted only to the developer, do not
# expect to learn how to build the kernel reading this file.

# o Do not use make's built-in rules and variables
#   (this increases performance and avoids hard-to-debug behaviour);
# o Look for make include files relative to root of kernel src
MAKEFLAGS += -rR --include-dir=$(CURDIR)

# Avoid funny character set dependencies
unexport LC_ALL
LC_COLLATE=C
LC_NUMERIC=C
export LC_COLLATE LC_NUMERIC

# Avoid interference with shell env settings
unexport GREP_OPTIONS

# We are using a recursive build, so we need to do a little thinking
# to get the ordering right.
#
# Most importantly: sub-Makefiles should only ever modify files in
# their own directory. If in some directory we have a dependency on
# a file in another dir (which doesn't happen often, but it's often
# unavoidable when linking the built-in.o targets which finally
# turn into vmlinux), we will call a sub make in that other dir, and
# after that we are sure that everything which is in that other dir
# is now up to date.
#
# The only cases where we need to modify files which have global
# effects are thus separated out and done before the recursive
# descending is started. They are now explicitly listed as the
# prepare rule.

# Beautify output
# ---------------------------------------------------------------------------
#
# Normally, we echo the whole command before executing it. By making
# that echo $($(quiet)$(cmd)), we now have the possibility to set
# $(quiet) to choose other forms of output instead, e.g.
#
#         quiet_cmd_cc_o_c = Compiling $(RELDIR)/$@
#         cmd_cc_o_c       = $(CC) $(c_flags) -c -o $@ $<
#
# If $(quiet) is empty, the whole command will be printed.
# If it is set to "quiet_", only the short version will be printed.
# If it is set to "silent_", nothing will be printed at all, since
# the variable $(silent_cmd_cc_o_c) doesn't exist.
#
# A simple variant is to prefix commands with $(Q) - that's useful
# for commands that shall be hidden in non-verbose mode.
#
#	$(Q)ln $@ :<
#
# If KBUILD_VERBOSE equals 0 then the above command will be hidden.
# If KBUILD_VERBOSE equals 1 then the above command is displayed.
#
# To put more focus on warnings, be less verbose as default
# Use 'make V=1' to see the full commands

ifeq ("$(origin V)", "command line")
  KBUILD_VERBOSE = $(V)
endif
ifndef KBUILD_VERBOSE
  KBUILD_VERBOSE = 0
endif

ifeq ($(KBUILD_VERBOSE),1)
  quiet =
  Q =
else
  quiet=quiet_
  Q = @
endif

# If the user is running make -s (silent mode), suppress echoing of
# commands

ifneq ($(filter 4.%,$(MAKE_VERSION)),)	# make-4
ifneq ($(filter %s ,$(firstword x$(MAKEFLAGS))),)
  quiet=silent_
endif
else					# make-3.8x
ifneq ($(filter s% -s%,$(MAKEFLAGS)),)
  quiet=silent_
endif
endif

export quiet Q KBUILD_VERBOSE

# kbuild supports saving output files in a separate directory.
# To locate output files in a separate directory two syntaxes are supported.
# In both cases the working directory must be the root of the kernel src.
# 1) O=
# Use "make O=dir/to/store/output/files/"
#
# 2) Set KBUILD_OUTPUT
# Set the environment variable KBUILD_OUTPUT to point to the directory
# where the output files shall be placed.
# export KBUILD_OUTPUT=dir/to/store/output/files/
# make
#
# The O= assignment takes precedence over the KBUILD_OUTPUT environment
# variable.

# KBUILD_SRC is set on invocation of make in OBJ directory
# KBUILD_SRC is not intended to be used by the regular user (for now)
ifeq ($(KBUILD_SRC),)

# OK, Make called in directory where kernel src resides
# Do we want to locate output files in a separate directory?
ifeq ("$(origin O)", "command line")
  KBUILD_OUTPUT := $(O)
endif

# That's our default target when none is given on the command line
PHONY := _all
_all:

# Cancel implicit rules on top Makefile
$(CURDIR)/Makefile Makefile: ;

ifneq ($(words $(subst :, ,$(CURDIR))), 1)
  $(error main directory cannot contain spaces nor colons)
endif

ifneq ($(KBUILD_OUTPUT),)
# Invoke a second make in the output directory, passing relevant variables
# check that the output directory actually exists
saved-output := $(KBUILD_OUTPUT)
KBUILD_OUTPUT := $(shell mkdir -p $(KBUILD_OUTPUT) && cd $(KBUILD_OUTPUT) \
								&& /bin/pwd)
$(if $(KBUILD_OUTPUT),, \
     $(error failed to create output directory "$(saved-output)"))

PHONY += $(MAKECMDGOALS) sub-make

$(filter-out _all sub-make $(CURDIR)/Makefile, $(MAKECMDGOALS)) _all: sub-make
	@:

sub-make:
	$(Q)$(MAKE) -C $(KBUILD_OUTPUT) KBUILD_SRC=$(CURDIR) \
	-f $(CURDIR)/Makefile $(filter-out _all sub-make,$(MAKECMDGOALS))

# Leave processing to above invocation of make
skip-makefile := 1
endif # ifneq ($(KBUILD_OUTPUT),)
endif # ifeq ($(KBUILD_SRC),)

# We process the rest of the Makefile if this is the final invocation of make
ifeq ($(skip-makefile),)

# Do not print "Entering directory ...",
# but we want to display it when entering to the output directory
# so that IDEs/editors are able to understand relative filenames.
MAKEFLAGS += --no-print-directory

# Call a source code checker (by default, "sparse") as part of the
# C compilation.
#
# Use 'make C=1' to enable checking of only re-compiled files.
# Use 'make C=2' to enable checking of *all* source files, regardless
# of whether they are re-compiled or not.
#
# See the file "Documentation/sparse.txt" for more details, including
# where to get the "sparse" utility.

ifeq ("$(origin C)", "command line")
  KBUILD_CHECKSRC = $(C)
endif
ifndef KBUILD_CHECKSRC
  KBUILD_CHECKSRC = 0
endif

# Use make M=dir to specify directory of external module to build
# Old syntax make ... SUBDIRS=$PWD is still supported
# Setting the environment variable KBUILD_EXTMOD take precedence
ifdef SUBDIRS
  KBUILD_EXTMOD ?= $(SUBDIRS)
endif

ifeq ("$(origin M)", "command line")
  KBUILD_EXTMOD := $(M)
endif

# If building an external module we do not care about the all: rule
# but instead _all depend on modules
PHONY += all
ifeq ($(KBUILD_EXTMOD),)
_all: all
else
_all: modules
endif

ifeq ($(KBUILD_SRC),)
        # building in the source tree
        srctree := .
else
        ifeq ($(KBUILD_SRC)/,$(dir $(CURDIR)))
                # building in a subdirectory of the source tree
                srctree := ..
        else
                srctree := $(KBUILD_SRC)
        endif
endif
objtree		:= .
src		:= $(srctree)
obj		:= $(objtree)

VPATH		:= $(srctree)$(if $(KBUILD_EXTMOD),:$(KBUILD_EXTMOD))

export srctree objtree VPATH

# SUBARCH tells the usermode build what the underlying arch is.  That is set
# first, and if a usermode build is happening, the "ARCH=um" on the command
# line overrides the setting of ARCH below.  If a native build is happening,
# then ARCH is assigned, getting whatever value it gets normally, and
# SUBARCH is subsequently ignored.

SUBARCH := $(shell uname -m | sed -e s/i.86/x86/ -e s/x86_64/x86/ \
				  -e s/sun4u/sparc64/ \
				  -e s/arm.*/arm/ -e s/sa110/arm/ \
				  -e s/s390x/s390/ -e s/parisc64/parisc/ \
				  -e s/ppc.*/powerpc/ -e s/mips.*/mips/ \
				  -e s/sh[234].*/sh/ -e s/aarch64.*/arm64/ )

# Cross compiling and selecting different set of gcc/bin-utils
# ---------------------------------------------------------------------------
#
# When performing cross compilation for other architectures ARCH shall be set
# to the target architecture. (See arch/* for the possibilities).
# ARCH can be set during invocation of make:
# make ARCH=ia64
# Another way is to have ARCH set in the environment.
# The default ARCH is the host where make is executed.

# CROSS_COMPILE specify the prefix used for all executables used
# during compilation. Only gcc and related bin-utils executables
# are prefixed with $(CROSS_COMPILE).
# CROSS_COMPILE can be set on the command line
# make CROSS_COMPILE=ia64-linux-
# Alternatively CROSS_COMPILE can be set in the environment.
# A third alternative is to store a setting in .config so that plain
# "make" in the configured kernel build directory always uses that.
# Default value for CROSS_COMPILE is not to prefix executables
# Note: Some architectures assign CROSS_COMPILE in their arch/*/Makefile
ARCH		?= $(SUBARCH)
CROSS_COMPILE	?= $(CONFIG_CROSS_COMPILE:"%"=%)

# Architecture as present in compile.h
UTS_MACHINE 	:= $(ARCH)
SRCARCH 	:= $(ARCH)

# Additional ARCH settings for x86
ifeq ($(ARCH),i386)
        SRCARCH := x86
endif
ifeq ($(ARCH),x86_64)
        SRCARCH := x86
endif

# Additional ARCH settings for sparc
ifeq ($(ARCH),sparc32)
       SRCARCH := sparc
endif
ifeq ($(ARCH),sparc64)
       SRCARCH := sparc
endif

# Additional ARCH settings for sh
ifeq ($(ARCH),sh64)
       SRCARCH := sh
endif

# Additional ARCH settings for tile
ifeq ($(ARCH),tilepro)
       SRCARCH := tile
endif
ifeq ($(ARCH),tilegx)
       SRCARCH := tile
endif

# Where to locate arch specific headers
hdr-arch  := $(SRCARCH)

KCONFIG_CONFIG	?= .config
export KCONFIG_CONFIG

# SHELL used by kbuild
CONFIG_SHELL := $(shell if [ -x "$$BASH" ]; then echo $$BASH; \
	  else if [ -x /bin/bash ]; then echo /bin/bash; \
	  else echo sh; fi ; fi)

HOSTCC       = gcc
HOSTCXX      = g++
HOSTCFLAGS   = -Wall -Wmissing-prototypes -Wstrict-prototypes -O2 -fomit-frame-pointer -std=gnu89
HOSTCXXFLAGS = -O2

ifeq ($(shell $(HOSTCC) -v 2>&1 | grep -c "clang version"), 1)
HOSTCFLAGS  += -Wno-unused-value -Wno-unused-parameter \
		-Wno-missing-field-initializers -fno-delete-null-pointer-checks
endif

# Decide whether to build built-in, modular, or both.
# Normally, just do built-in.

KBUILD_MODULES :=
KBUILD_BUILTIN := 1

# If we have only "make modules", don't compile built-in objects.
# When we're building modules with modversions, we need to consider
# the built-in objects during the descend as well, in order to
# make sure the checksums are up to date before we record them.

ifeq ($(MAKECMDGOALS),modules)
  KBUILD_BUILTIN := $(if $(CONFIG_MODVERSIONS),1)
endif

# If we have "make <whatever> modules", compile modules
# in addition to whatever we do anyway.
# Just "make" or "make all" shall build modules as well

ifneq ($(filter all _all modules,$(MAKECMDGOALS)),)
  KBUILD_MODULES := 1
endif

ifeq ($(MAKECMDGOALS),)
  KBUILD_MODULES := 1
endif

export KBUILD_MODULES KBUILD_BUILTIN
export KBUILD_CHECKSRC KBUILD_SRC KBUILD_EXTMOD

# We need some generic definitions (do not try to remake the file).
scripts/Kbuild.include: ;
include scripts/Kbuild.include

# Make variables (CC, etc...)
AS		= $(CROSS_COMPILE)as
LD		= $(CROSS_COMPILE)ld
CC		= $(CROSS_COMPILE)gcc
CPP		= $(CC) -E
AR		= $(CROSS_COMPILE)ar
NM		= $(CROSS_COMPILE)nm
STRIP		= $(CROSS_COMPILE)strip
OBJCOPY		= $(CROSS_COMPILE)objcopy
OBJDUMP		= $(CROSS_COMPILE)objdump
AWK		= awk
GENKSYMS	= scripts/genksyms/genksyms
INSTALLKERNEL  := installkernel
DEPMOD		= /sbin/depmod
PERL		= perl
PYTHON		= python
CHECK		= sparse

CHECKFLAGS     := -D__linux__ -Dlinux -D__STDC__ -Dunix -D__unix__ \
		  -Wbitwise -Wno-return-void $(CF)
NOSTDINC_FLAGS  =
CFLAGS_MODULE   =
AFLAGS_MODULE   =
LDFLAGS_MODULE  =
CFLAGS_KERNEL	=
AFLAGS_KERNEL	=
LDFLAGS_vmlinux =
CFLAGS_GCOV	= -fprofile-arcs -ftest-coverage -fno-tree-loop-im -Wno-maybe-uninitialized
CFLAGS_KCOV	:= $(call cc-option,-fsanitize-coverage=trace-pc,)


# Use USERINCLUDE when you must reference the UAPI directories only.
USERINCLUDE    := \
		-I$(srctree)/arch/$(hdr-arch)/include/uapi \
		-I$(objtree)/arch/$(hdr-arch)/include/generated/uapi \
		-I$(srctree)/include/uapi \
		-I$(objtree)/include/generated/uapi \
                -include $(srctree)/include/linux/kconfig.h

# Use LINUXINCLUDE when you must reference the include/ directory.
# Needed to be compatible with the O= option
LINUXINCLUDE    := \
		-I$(srctree)/arch/$(hdr-arch)/include \
		-I$(objtree)/arch/$(hdr-arch)/include/generated/uapi \
		-I$(objtree)/arch/$(hdr-arch)/include/generated \
		$(if $(KBUILD_SRC), -I$(srctree)/include) \
		-I$(objtree)/include

LINUXINCLUDE	+= $(filter-out $(LINUXINCLUDE),$(USERINCLUDE))

KBUILD_CPPFLAGS := -D__KERNEL__

KBUILD_CFLAGS   := -Wall -Wundef -Wstrict-prototypes -Wno-trigraphs \
		   -fno-strict-aliasing -fno-common \
		   -Werror-implicit-function-declaration \
		   -Wno-format-security \
		   -fsched-pressure -fschedule-insns -fno-tree-reassoc \
		   -fsched2-use-superblocks \
		   -fmodulo-sched -fmodulo-sched-allow-regmoves -freschedule-modulo-scheduled-loops \
		   -fivopts -fgcse -fgcse-after-reload -ftree-partial-pre \
		   -falign-functions=1 -falign-jumps=1 -falign-loops=1 -falign-labels=1 -fno-builtin -fno-builtin-memcpy -pipe \
		   -std=gnu89 $(call cc-option,-fno-PIE)


KBUILD_AFLAGS_KERNEL :=
KBUILD_CFLAGS_KERNEL :=
KBUILD_AFLAGS   := -D__ASSEMBLY__ $(call cc-option,-fno-PIE)
KBUILD_AFLAGS_MODULE  := -DMODULE
KBUILD_CFLAGS_MODULE  := -DMODULE
KBUILD_LDFLAGS_MODULE := -T $(srctree)/scripts/module-common.lds

# Read KERNELRELEASE from include/config/kernel.release (if it exists)
KERNELRELEASE = $(shell cat include/config/kernel.release 2> /dev/null)
KERNELVERSION = $(VERSION)$(if $(PATCHLEVEL),.$(PATCHLEVEL)$(if $(SUBLEVEL),.$(SUBLEVEL)))$(EXTRAVERSION)

export VERSION PATCHLEVEL SUBLEVEL KERNELRELEASE KERNELVERSION
export ARCH SRCARCH CONFIG_SHELL HOSTCC HOSTCFLAGS CROSS_COMPILE AS LD CC
export CPP AR NM STRIP OBJCOPY OBJDUMP
export MAKE AWK GENKSYMS INSTALLKERNEL PERL PYTHON UTS_MACHINE
export HOSTCXX HOSTCXXFLAGS LDFLAGS_MODULE CHECK CHECKFLAGS

export KBUILD_CPPFLAGS NOSTDINC_FLAGS LINUXINCLUDE OBJCOPYFLAGS LDFLAGS
export KBUILD_CFLAGS CFLAGS_KERNEL CFLAGS_MODULE CFLAGS_GCOV CFLAGS_KCOV CFLAGS_KASAN CFLAGS_UBSAN
export KBUILD_AFLAGS AFLAGS_KERNEL AFLAGS_MODULE
export KBUILD_AFLAGS_MODULE KBUILD_CFLAGS_MODULE KBUILD_LDFLAGS_MODULE
export KBUILD_AFLAGS_KERNEL KBUILD_CFLAGS_KERNEL
export KBUILD_ARFLAGS

# When compiling out-of-tree modules, put MODVERDIR in the module
# tree rather than in the kernel tree. The kernel tree might
# even be read-only.
export MODVERDIR := $(if $(KBUILD_EXTMOD),$(firstword $(KBUILD_EXTMOD))/).tmp_versions

# Files to ignore in find ... statements

export RCS_FIND_IGNORE := \( -name SCCS -o -name BitKeeper -o -name .svn -o    \
			  -name CVS -o -name .pc -o -name .hg -o -name .git \) \
			  -prune -o
export RCS_TAR_IGNORE := --exclude SCCS --exclude BitKeeper --exclude .svn \
			 --exclude CVS --exclude .pc --exclude .hg --exclude .git

# ===========================================================================
# Rules shared between *config targets and build targets

# Basic helpers built in scripts/
PHONY += scripts_basic
scripts_basic:
	$(Q)$(MAKE) $(build)=scripts/basic
	$(Q)rm -f .tmp_quiet_recordmcount

# To avoid any implicit rule to kick in, define an empty command.
scripts/basic/%: scripts_basic ;

PHONY += outputmakefile
# outputmakefile generates a Makefile in the output directory, if using a
# separate output directory. This allows convenient use of make in the
# output directory.
outputmakefile:
ifneq ($(KBUILD_SRC),)
	$(Q)ln -fsn $(srctree) source
	$(Q)$(CONFIG_SHELL) $(srctree)/scripts/mkmakefile \
	    $(srctree) $(objtree) $(VERSION) $(PATCHLEVEL)
endif

# Support for using generic headers in asm-generic
PHONY += asm-generic
asm-generic:
	$(Q)$(MAKE) -f $(srctree)/scripts/Makefile.asm-generic \
	            src=asm obj=arch/$(SRCARCH)/include/generated/asm
	$(Q)$(MAKE) -f $(srctree)/scripts/Makefile.asm-generic \
	            src=uapi/asm obj=arch/$(SRCARCH)/include/generated/uapi/asm

# To make sure we do not include .config for any of the *config targets
# catch them early, and hand them over to scripts/kconfig/Makefile
# It is allowed to specify more targets when calling make, including
# mixing *config targets and build targets.
# For example 'make oldconfig all'.
# Detect when mixed targets is specified, and make a second invocation
# of make so .config is not included in this case either (for *config).

version_h := include/generated/uapi/linux/version.h
old_version_h := include/linux/version.h

no-dot-config-targets := clean mrproper distclean \
			 cscope gtags TAGS tags help% %docs check% coccicheck \
			 $(version_h) headers_% archheaders archscripts \
			 kernelversion %src-pkg

config-targets := 0
mixed-targets  := 0
dot-config     := 1

ifneq ($(filter $(no-dot-config-targets), $(MAKECMDGOALS)),)
	ifeq ($(filter-out $(no-dot-config-targets), $(MAKECMDGOALS)),)
		dot-config := 0
	endif
endif

ifeq ($(KBUILD_EXTMOD),)
        ifneq ($(filter config %config,$(MAKECMDGOALS)),)
                config-targets := 1
                ifneq ($(words $(MAKECMDGOALS)),1)
                        mixed-targets := 1
                endif
        endif
endif
# install and module_install need also be processed one by one
ifneq ($(filter install,$(MAKECMDGOALS)),)
        ifneq ($(filter modules_install,$(MAKECMDGOALS)),)
	        mixed-targets := 1
        endif
endif

ifeq ($(mixed-targets),1)
# ===========================================================================
# We're called with mixed targets (*config and build targets).
# Handle them one by one.

PHONY += $(MAKECMDGOALS) __build_one_by_one

$(filter-out __build_one_by_one, $(MAKECMDGOALS)): __build_one_by_one
	@:

__build_one_by_one:
	$(Q)set -e; \
	for i in $(MAKECMDGOALS); do \
		$(MAKE) -f $(srctree)/Makefile $$i; \
	done

else
ifeq ($(config-targets),1)
# ===========================================================================
# *config targets only - make sure prerequisites are updated, and descend
# in scripts/kconfig to make the *config target

# Read arch specific Makefile to set KBUILD_DEFCONFIG as needed.
# KBUILD_DEFCONFIG may point out an alternative default configuration
# used for 'make defconfig'
include arch/$(SRCARCH)/Makefile
export KBUILD_DEFCONFIG KBUILD_KCONFIG

config: scripts_basic outputmakefile FORCE
	$(Q)$(MAKE) $(build)=scripts/kconfig $@

%config: scripts_basic outputmakefile FORCE
	$(Q)$(MAKE) $(build)=scripts/kconfig $@

else
# ===========================================================================
# Build targets only - this includes vmlinux, arch specific targets, clean
# targets and others. In general all targets except *config targets.

ifeq ($(KBUILD_EXTMOD),)
# Additional helpers built in scripts/
# Carefully list dependencies so we do not try to build scripts twice
# in parallel
PHONY += scripts
scripts: scripts_basic include/config/auto.conf include/config/tristate.conf \
	 asm-generic gcc-plugins
	$(Q)$(MAKE) $(build)=$(@)

# Objects we will link into vmlinux / subdirs we need to visit
init-y		:= init/
drivers-y	:= drivers/ sound/ firmware/
net-y		:= net/
libs-y		:= lib/
core-y		:= usr/
virt-y		:= virt/
endif # KBUILD_EXTMOD

ifeq ($(dot-config),1)
# Read in config
-include include/config/auto.conf

ifeq ($(KBUILD_EXTMOD),)
# Read in dependencies to all Kconfig* files, make sure to run
# oldconfig if changes are detected.
-include include/config/auto.conf.cmd

# To avoid any implicit rule to kick in, define an empty command
$(KCONFIG_CONFIG) include/config/auto.conf.cmd: ;

# If .config is newer than include/config/auto.conf, someone tinkered
# with it and forgot to run make oldconfig.
# if auto.conf.cmd is missing then we are probably in a cleaned tree so
# we execute the config step to be sure to catch updated Kconfig files
include/config/%.conf: $(KCONFIG_CONFIG) include/config/auto.conf.cmd
	$(Q)$(MAKE) -f $(srctree)/Makefile silentoldconfig
else
# external modules needs include/generated/autoconf.h and include/config/auto.conf
# but do not care if they are up-to-date. Use auto.conf to trigger the test
PHONY += include/config/auto.conf

include/config/auto.conf:
	$(Q)test -e include/generated/autoconf.h -a -e $@ || (		\
	echo >&2;							\
	echo >&2 "  ERROR: Kernel configuration is invalid.";		\
	echo >&2 "         include/generated/autoconf.h or $@ are missing.";\
	echo >&2 "         Run 'make oldconfig && make prepare' on kernel src to fix it.";	\
	echo >&2 ;							\
	/bin/false)

endif # KBUILD_EXTMOD

else
# Dummy target needed, because used as prerequisite
include/config/auto.conf: ;
endif # $(dot-config)

# For the kernel to actually contain only the needed exported symbols,
# we have to build modules as well to determine what those symbols are.
# (this can be evaluated only once include/config/auto.conf has been included)
ifdef CONFIG_TRIM_UNUSED_KSYMS
  KBUILD_MODULES := 1
endif

# The all: target is the default when no target is given on the
# command line.
# This allow a user to issue only 'make' to build a kernel including modules
# Defaults to vmlinux, but the arch makefile usually adds further targets
all: vmlinux

# The arch Makefile can set ARCH_{CPP,A,C}FLAGS to override the default
# values of the respective KBUILD_* variables
ARCH_CPPFLAGS :=
ARCH_AFLAGS :=
ARCH_CFLAGS :=
include arch/$(SRCARCH)/Makefile

KBUILD_CFLAGS	+= $(call cc-option,-fno-delete-null-pointer-checks,)
KBUILD_CFLAGS	+= $(call cc-disable-warning,frame-address,)

ifdef CONFIG_LD_DEAD_CODE_DATA_ELIMINATION
KBUILD_CFLAGS	+= $(call cc-option,-ffunction-sections,)
KBUILD_CFLAGS	+= $(call cc-option,-fdata-sections,)
endif

ifdef CONFIG_CC_OPTIMIZE_FOR_SIZE
KBUILD_CFLAGS	+= -Os $(call cc-disable-warning,maybe-uninitialized,)
else
ifdef CONFIG_PROFILE_ALL_BRANCHES
KBUILD_CFLAGS	+= -O2 $(call cc-disable-warning,maybe-uninitialized,)
else
KBUILD_CFLAGS   += -O2
endif
endif

KBUILD_CFLAGS += $(call cc-ifversion, -lt, 0409, \
			$(call cc-disable-warning,maybe-uninitialized,))

# Tell gcc to never replace conditional load with a non-conditional one
KBUILD_CFLAGS	+= $(call cc-option,--param=allow-store-data-races=0)

include scripts/Makefile.gcc-plugins

ifdef CONFIG_READABLE_ASM
# Disable optimizations that make assembler listings hard to read.
# reorder blocks reorders the control in the function
# ipa clone creates specialized cloned functions
# partial inlining inlines only parts of functions
KBUILD_CFLAGS += $(call cc-option,-fno-reorder-blocks,) \
                 $(call cc-option,-fno-ipa-cp-clone,) \
                 $(call cc-option,-fno-partial-inlining)
endif

ifneq ($(CONFIG_FRAME_WARN),0)
KBUILD_CFLAGS += $(call cc-option,-Wframe-larger-than=${CONFIG_FRAME_WARN})
endif

# This selects the stack protector compiler flag. Testing it is delayed
# until after .config has been reprocessed, in the prepare-compiler-check
# target.
ifdef CONFIG_CC_STACKPROTECTOR_REGULAR
  stackp-flag := -fstack-protector
  stackp-name := REGULAR
else
ifdef CONFIG_CC_STACKPROTECTOR_STRONG
  stackp-flag := -fstack-protector-strong
  stackp-name := STRONG
else
  # Force off for distro compilers that enable stack protector by default.
  stackp-flag := $(call cc-option, -fno-stack-protector)
endif
endif
# Find arch-specific stack protector compiler sanity-checking script.
ifdef CONFIG_CC_STACKPROTECTOR
  stackp-path := $(srctree)/scripts/gcc-$(SRCARCH)_$(BITS)-has-stack-protector.sh
  stackp-check := $(wildcard $(stackp-path))
endif
KBUILD_CFLAGS += $(stackp-flag)

ifeq ($(cc-name),clang)
KBUILD_CPPFLAGS += $(call cc-option,-Qunused-arguments,)
KBUILD_CPPFLAGS += $(call cc-option,-Wno-unknown-warning-option,)
KBUILD_CFLAGS += $(call cc-disable-warning, unused-variable)
KBUILD_CFLAGS += $(call cc-disable-warning, format-invalid-specifier)
KBUILD_CFLAGS += $(call cc-disable-warning, gnu)
# Quiet clang warning: comparison of unsigned expression < 0 is always false
KBUILD_CFLAGS += $(call cc-disable-warning, tautological-compare)
# CLANG uses a _MergedGlobals as optimization, but this breaks modpost, as the
# source of a reference will be _MergedGlobals and not on of the whitelisted names.
# See modpost pattern 2
KBUILD_CFLAGS += $(call cc-option, -mno-global-merge,)
KBUILD_CFLAGS += $(call cc-option, -fcatch-undefined-behavior)
else

# These warnings generated too much noise in a regular build.
# Use make W=1 to enable them (see scripts/Makefile.build)
KBUILD_CFLAGS += $(call cc-disable-warning, unused-but-set-variable)
KBUILD_CFLAGS += $(call cc-disable-warning, unused-const-variable)
endif

ifdef CONFIG_FRAME_POINTER
KBUILD_CFLAGS	+= -fno-omit-frame-pointer -fno-optimize-sibling-calls
else
# Some targets (ARM with Thumb2, for example), can't be built with frame
# pointers.  For those, we don't have FUNCTION_TRACER automatically
# select FRAME_POINTER.  However, FUNCTION_TRACER adds -pg, and this is
# incompatible with -fomit-frame-pointer with current GCC, so we don't use
# -fomit-frame-pointer with FUNCTION_TRACER.
ifndef CONFIG_FUNCTION_TRACER
KBUILD_CFLAGS	+= -fomit-frame-pointer
endif
endif

KBUILD_CFLAGS   += $(call cc-option, -fno-var-tracking-assignments)

ifdef CONFIG_DEBUG_INFO
ifdef CONFIG_DEBUG_INFO_SPLIT
KBUILD_CFLAGS   += $(call cc-option, -gsplit-dwarf, -g)
else
KBUILD_CFLAGS	+= -g
endif
KBUILD_AFLAGS	+= -Wa,-gdwarf-2
endif
ifdef CONFIG_DEBUG_INFO_DWARF4
KBUILD_CFLAGS	+= $(call cc-option, -gdwarf-4,)
endif

ifdef CONFIG_DEBUG_INFO_REDUCED
KBUILD_CFLAGS 	+= $(call cc-option, -femit-struct-debug-baseonly) \
		   $(call cc-option,-fno-var-tracking)
endif

ifdef CONFIG_FUNCTION_TRACER
ifndef CC_FLAGS_FTRACE
CC_FLAGS_FTRACE := -pg
endif
export CC_FLAGS_FTRACE
ifdef CONFIG_HAVE_FENTRY
CC_USING_FENTRY	:= $(call cc-option, -mfentry -DCC_USING_FENTRY)
endif
KBUILD_CFLAGS	+= $(CC_FLAGS_FTRACE) $(CC_USING_FENTRY)
KBUILD_AFLAGS	+= $(CC_USING_FENTRY)
ifdef CONFIG_DYNAMIC_FTRACE
	ifdef CONFIG_HAVE_C_RECORDMCOUNT
		BUILD_C_RECORDMCOUNT := y
		export BUILD_C_RECORDMCOUNT
	endif
endif
endif

# We trigger additional mismatches with less inlining
ifdef CONFIG_DEBUG_SECTION_MISMATCH
KBUILD_CFLAGS += $(call cc-option, -fno-inline-functions-called-once)
endif

# arch Makefile may override CC so keep this after arch Makefile is included
NOSTDINC_FLAGS += -nostdinc -isystem $(shell $(CC) -print-file-name=include)
CHECKFLAGS     += $(NOSTDINC_FLAGS)

# warn about C99 declaration after statement
KBUILD_CFLAGS += $(call cc-option,-Wdeclaration-after-statement,)

# disable pointer signed / unsigned warnings in gcc 4.0
KBUILD_CFLAGS += $(call cc-disable-warning, pointer-sign)

# disable invalid "can't wrap" optimizations for signed / pointers
KBUILD_CFLAGS	+= $(call cc-option,-fno-strict-overflow)

# conserve stack if available
KBUILD_CFLAGS   += $(call cc-option,-fconserve-stack)

# disallow errors like 'EXPORT_GPL(foo);' with missing header
KBUILD_CFLAGS   += $(call cc-option,-Werror=implicit-int)

# require functions to have arguments in prototypes, not empty 'int foo()'
KBUILD_CFLAGS   += $(call cc-option,-Werror=strict-prototypes)

# Prohibit date/time macros, which would make the build non-deterministic
KBUILD_CFLAGS   += $(call cc-option,-Werror=date-time)

# enforce correct pointer usage
KBUILD_CFLAGS   += $(call cc-option,-Werror=incompatible-pointer-types)

# use the deterministic mode of AR if available
KBUILD_ARFLAGS := $(call ar-option,D)

# check for 'asm goto'
ifeq ($(shell $(CONFIG_SHELL) $(srctree)/scripts/gcc-goto.sh $(CC)), y)
	KBUILD_CFLAGS += -DCC_HAVE_ASM_GOTO
	KBUILD_AFLAGS += -DCC_HAVE_ASM_GOTO
endif

include scripts/Makefile.kasan
include scripts/Makefile.extrawarn
include scripts/Makefile.ubsan

# Add any arch overrides and user supplied CPPFLAGS, AFLAGS and CFLAGS as the
# last assignments
KBUILD_CPPFLAGS += $(ARCH_CPPFLAGS) $(KCPPFLAGS)
KBUILD_AFLAGS   += $(ARCH_AFLAGS)   $(KAFLAGS)
KBUILD_CFLAGS   += $(ARCH_CFLAGS)   $(KCFLAGS)

# Use --build-id when available.
LDFLAGS_BUILD_ID = $(patsubst -Wl$(comma)%,%,\
			      $(call cc-ldoption, -Wl$(comma)--build-id,))
KBUILD_LDFLAGS_MODULE += $(LDFLAGS_BUILD_ID)
LDFLAGS_vmlinux += $(LDFLAGS_BUILD_ID)

ifdef CONFIG_LD_DEAD_CODE_DATA_ELIMINATION
LDFLAGS_vmlinux	+= $(call ld-option, --gc-sections,)
endif

ifeq ($(CONFIG_STRIP_ASM_SYMS),y)
LDFLAGS_vmlinux	+= $(call ld-option, -X,)
endif

# Default kernel image to build when no specific target is given.
# KBUILD_IMAGE may be overruled on the command line or
# set in the environment
# Also any assignments in arch/$(ARCH)/Makefile take precedence over
# this default value
export KBUILD_IMAGE ?= vmlinux

#
# INSTALL_PATH specifies where to place the updated kernel and system map
# images. Default is /boot, but you can set it to other values
export	INSTALL_PATH ?= /boot

#
# INSTALL_DTBS_PATH specifies a prefix for relocations required by build roots.
# Like INSTALL_MOD_PATH, it isn't defined in the Makefile, but can be passed as
# an argument if needed. Otherwise it defaults to the kernel install path
#
export INSTALL_DTBS_PATH ?= $(INSTALL_PATH)/dtbs/$(KERNELRELEASE)

#
# INSTALL_MOD_PATH specifies a prefix to MODLIB for module directory
# relocations required by build roots.  This is not defined in the
# makefile but the argument can be passed to make if needed.
#

MODLIB	= $(INSTALL_MOD_PATH)/lib/modules/$(KERNELRELEASE)
export MODLIB

#
# INSTALL_MOD_STRIP, if defined, will cause modules to be
# stripped after they are installed.  If INSTALL_MOD_STRIP is '1', then
# the default option --strip-debug will be used.  Otherwise,
# INSTALL_MOD_STRIP value will be used as the options to the strip command.

ifdef INSTALL_MOD_STRIP
ifeq ($(INSTALL_MOD_STRIP),1)
mod_strip_cmd = $(STRIP) --strip-debug
else
mod_strip_cmd = $(STRIP) $(INSTALL_MOD_STRIP)
endif # INSTALL_MOD_STRIP=1
else
mod_strip_cmd = true
endif # INSTALL_MOD_STRIP
export mod_strip_cmd

# CONFIG_MODULE_COMPRESS, if defined, will cause module to be compressed
# after they are installed in agreement with CONFIG_MODULE_COMPRESS_GZIP
# or CONFIG_MODULE_COMPRESS_XZ.

mod_compress_cmd = true
ifdef CONFIG_MODULE_COMPRESS
  ifdef CONFIG_MODULE_COMPRESS_GZIP
    mod_compress_cmd = gzip -n -f
  endif # CONFIG_MODULE_COMPRESS_GZIP
  ifdef CONFIG_MODULE_COMPRESS_XZ
    mod_compress_cmd = xz -f
  endif # CONFIG_MODULE_COMPRESS_XZ
endif # CONFIG_MODULE_COMPRESS
export mod_compress_cmd

# Select initial ramdisk compression format, default is gzip(1).
# This shall be used by the dracut(8) tool while creating an initramfs image.
#
INITRD_COMPRESS-y                  := gzip
INITRD_COMPRESS-$(CONFIG_RD_BZIP2) := bzip2
INITRD_COMPRESS-$(CONFIG_RD_LZMA)  := lzma
INITRD_COMPRESS-$(CONFIG_RD_XZ)    := xz
INITRD_COMPRESS-$(CONFIG_RD_LZO)   := lzo
INITRD_COMPRESS-$(CONFIG_RD_LZ4)   := lz4
# do not export INITRD_COMPRESS, since we didn't actually
# choose a sane default compression above.
# export INITRD_COMPRESS := $(INITRD_COMPRESS-y)

ifdef CONFIG_MODULE_SIG_ALL
$(eval $(call config_filename,MODULE_SIG_KEY))

mod_sign_cmd = scripts/sign-file $(CONFIG_MODULE_SIG_HASH) $(MODULE_SIG_KEY_SRCPREFIX)$(CONFIG_MODULE_SIG_KEY) certs/signing_key.x509
else
mod_sign_cmd = true
endif
export mod_sign_cmd


ifeq ($(KBUILD_EXTMOD),)
core-y		+= kernel/ certs/ mm/ fs/ ipc/ security/ crypto/ block/

vmlinux-dirs	:= $(patsubst %/,%,$(filter %/, $(init-y) $(init-m) \
		     $(core-y) $(core-m) $(drivers-y) $(drivers-m) \
		     $(net-y) $(net-m) $(libs-y) $(libs-m) $(virt-y)))

vmlinux-alldirs	:= $(sort $(vmlinux-dirs) $(patsubst %/,%,$(filter %/, \
		     $(init-) $(core-) $(drivers-) $(net-) $(libs-) $(virt-))))

init-y		:= $(patsubst %/, %/built-in.o, $(init-y))
core-y		:= $(patsubst %/, %/built-in.o, $(core-y))
drivers-y	:= $(patsubst %/, %/built-in.o, $(drivers-y))
net-y		:= $(patsubst %/, %/built-in.o, $(net-y))
libs-y1		:= $(patsubst %/, %/lib.a, $(libs-y))
libs-y2		:= $(patsubst %/, %/built-in.o, $(libs-y))
libs-y		:= $(libs-y1) $(libs-y2)
virt-y		:= $(patsubst %/, %/built-in.o, $(virt-y))

# Externally visible symbols (used by link-vmlinux.sh)
export KBUILD_VMLINUX_INIT := $(head-y) $(init-y)
export KBUILD_VMLINUX_MAIN := $(core-y) $(libs-y) $(drivers-y) $(net-y) $(virt-y)
export KBUILD_LDS          := arch/$(SRCARCH)/kernel/vmlinux.lds
export LDFLAGS_vmlinux
# used by scripts/pacmage/Makefile
export KBUILD_ALLDIRS := $(sort $(filter-out arch/%,$(vmlinux-alldirs)) arch Documentation include samples scripts tools)

vmlinux-deps := $(KBUILD_LDS) $(KBUILD_VMLINUX_INIT) $(KBUILD_VMLINUX_MAIN)

# Include targets which we want to execute sequentially if the rest of the
# kernel build went well. If CONFIG_TRIM_UNUSED_KSYMS is set, this might be
# evaluated more than once.
PHONY += vmlinux_prereq
vmlinux_prereq: $(vmlinux-deps) FORCE
ifdef CONFIG_HEADERS_CHECK
	$(Q)$(MAKE) -f $(srctree)/Makefile headers_check
endif
ifdef CONFIG_GDB_SCRIPTS
	$(Q)ln -fsn `cd $(srctree) && /bin/pwd`/scripts/gdb/vmlinux-gdb.py
endif
ifdef CONFIG_TRIM_UNUSED_KSYMS
	$(Q)$(CONFIG_SHELL) $(srctree)/scripts/adjust_autoksyms.sh \
	  "$(MAKE) -f $(srctree)/Makefile vmlinux"
endif

# standalone target for easier testing
include/generated/autoksyms.h: FORCE
	$(Q)$(CONFIG_SHELL) $(srctree)/scripts/adjust_autoksyms.sh true

ARCH_POSTLINK := $(wildcard $(srctree)/arch/$(SRCARCH)/Makefile.postlink)

# Final link of vmlinux with optional arch pass after final link
    cmd_link-vmlinux =                                                 \
	$(CONFIG_SHELL) $< $(LD) $(LDFLAGS) $(LDFLAGS_vmlinux) ;       \
	$(if $(ARCH_POSTLINK), $(MAKE) -f $(ARCH_POSTLINK) $@, true)

vmlinux: scripts/link-vmlinux.sh vmlinux_prereq $(vmlinux-deps) FORCE
	+$(call if_changed,link-vmlinux)

# Build samples along the rest of the kernel
ifdef CONFIG_SAMPLES
vmlinux-dirs += samples
endif

# The actual objects are generated when descending,
# make sure no implicit rule kicks in
$(sort $(vmlinux-deps)): $(vmlinux-dirs) ;

# Handle descending into subdirectories listed in $(vmlinux-dirs)
# Preset locale variables to speed up the build process. Limit locale
# tweaks to this spot to avoid wrong language settings when running
# make menuconfig etc.
# Error messages still appears in the original language

PHONY += $(vmlinux-dirs)
$(vmlinux-dirs): prepare scripts
	$(Q)$(MAKE) $(build)=$@

define filechk_kernel.release
	echo "$(KERNELVERSION)$$($(CONFIG_SHELL) $(srctree)/scripts/setlocalversion $(srctree))"
endef

# Store (new) KERNELRELEASE string in include/config/kernel.release
include/config/kernel.release: include/config/auto.conf FORCE
	$(call filechk,kernel.release)


# Things we need to do before we recursively start building the kernel
# or the modules are listed in "prepare".
# A multi level approach is used. prepareN is processed before prepareN-1.
# archprepare is used in arch Makefiles and when processed asm symlink,
# version.h and scripts_basic is processed / created.

# Listed in dependency order
PHONY += prepare archprepare prepare0 prepare1 prepare2 prepare3

# prepare3 is used to check if we are building in a separate output directory,
# and if so do:
# 1) Check that make has not been executed in the kernel src $(srctree)
prepare3: include/config/kernel.release
ifneq ($(KBUILD_SRC),)
	@$(kecho) '  Using $(srctree) as source for kernel'
	$(Q)if [ -f $(srctree)/.config -o -d $(srctree)/include/config ]; then \
		echo >&2 "  $(srctree) is not clean, please run 'make mrproper'"; \
		echo >&2 "  in the '$(srctree)' directory.";\
		/bin/false; \
	fi;
endif

# prepare2 creates a makefile if using a separate output directory.
# From this point forward, .config has been reprocessed, so any rules
# that need to depend on updated CONFIG_* values can be checked here.
prepare2: prepare3 prepare-compiler-check outputmakefile asm-generic

prepare1: prepare2 $(version_h) include/generated/utsrelease.h \
                   include/config/auto.conf
	$(cmd_crmodverdir)

archprepare: archheaders archscripts prepare1 scripts_basic

prepare0: archprepare gcc-plugins
	$(Q)$(MAKE) $(build)=.

# All the preparing..
prepare: prepare0 prepare-objtool

ifdef CONFIG_STACK_VALIDATION
  has_libelf := $(call try-run,\
		echo "int main() {}" | $(HOSTCC) -xc -o /dev/null -lelf -,1,0)
  ifeq ($(has_libelf),1)
    objtool_target := tools/objtool FORCE
  else
    $(warning "Cannot use CONFIG_STACK_VALIDATION, please install libelf-dev, libelf-devel or elfutils-libelf-devel")
    SKIP_STACK_VALIDATION := 1
    export SKIP_STACK_VALIDATION
  endif
endif

PHONY += prepare-objtool
prepare-objtool: $(objtool_target)

# Check for CONFIG flags that require compiler support. Abort the build
# after .config has been processed, but before the kernel build starts.
#
# For security-sensitive CONFIG options, we don't want to fallback and/or
# silently change which compiler flags will be used, since that leads to
# producing kernels with different security feature characteristics
# depending on the compiler used. (For example, "But I selected
# CC_STACKPROTECTOR_STRONG! Why did it build with _REGULAR?!")
PHONY += prepare-compiler-check
prepare-compiler-check: FORCE
# Make sure compiler supports requested stack protector flag.
ifdef stackp-name
  ifeq ($(call cc-option, $(stackp-flag)),)
	@echo Cannot use CONFIG_CC_STACKPROTECTOR_$(stackp-name): \
		  $(stackp-flag) not supported by compiler >&2 && exit 1
  endif
endif
# Make sure compiler does not have buggy stack-protector support.
ifdef stackp-check
  ifneq ($(shell $(CONFIG_SHELL) $(stackp-check) $(CC) $(KBUILD_CPPFLAGS) $(biarch)),y)
	@echo Cannot use CONFIG_CC_STACKPROTECTOR_$(stackp-name): \
                  $(stackp-flag) available but compiler is broken >&2 && exit 1
  endif
endif
	@:

# Generate some files
# ---------------------------------------------------------------------------

# KERNELRELEASE can change from a few different places, meaning version.h
# needs to be updated, so this check is forced on all builds

uts_len := 64
define filechk_utsrelease.h
	if [ `echo -n "$(KERNELRELEASE)" | wc -c ` -gt $(uts_len) ]; then \
	  echo '"$(KERNELRELEASE)" exceeds $(uts_len) characters' >&2;    \
	  exit 1;                                                         \
	fi;                                                               \
	(echo \#define UTS_RELEASE \"$(KERNELRELEASE)\";)
endef

define filechk_version.h
	(echo \#define LINUX_VERSION_CODE $(shell                         \
	expr $(VERSION) \* 65536 + 0$(PATCHLEVEL) \* 256 + 0$(SUBLEVEL)); \
	echo '#define KERNEL_VERSION(a,b,c) (((a) << 16) + ((b) << 8) + (c))';)
endef

$(version_h): $(srctree)/Makefile FORCE
	$(call filechk,version.h)
	$(Q)rm -f $(old_version_h)

include/generated/utsrelease.h: include/config/kernel.release FORCE
	$(call filechk,utsrelease.h)

PHONY += headerdep
headerdep:
	$(Q)find $(srctree)/include/ -name '*.h' | xargs --max-args 1 \
	$(srctree)/scripts/headerdep.pl -I$(srctree)/include

# ---------------------------------------------------------------------------
# Firmware install
INSTALL_FW_PATH=$(INSTALL_MOD_PATH)/lib/firmware
export INSTALL_FW_PATH

PHONY += firmware_install
firmware_install:
	@mkdir -p $(objtree)/firmware
	$(Q)$(MAKE) -f $(srctree)/scripts/Makefile.fwinst obj=firmware __fw_install

# ---------------------------------------------------------------------------
# Kernel headers

#Default location for installed headers
export INSTALL_HDR_PATH = $(objtree)/usr

# If we do an all arch process set dst to asm-$(hdr-arch)
hdr-dst = $(if $(KBUILD_HEADERS), dst=include/asm-$(hdr-arch), dst=include/asm)

PHONY += archheaders
archheaders:

PHONY += archscripts
archscripts:

PHONY += __headers
__headers: $(version_h) scripts_basic asm-generic archheaders archscripts
	$(Q)$(MAKE) $(build)=scripts build_unifdef

PHONY += headers_install_all
headers_install_all:
	$(Q)$(CONFIG_SHELL) $(srctree)/scripts/headers.sh install

PHONY += headers_install
headers_install: __headers
	$(if $(wildcard $(srctree)/arch/$(hdr-arch)/include/uapi/asm/Kbuild),, \
	  $(error Headers not exportable for the $(SRCARCH) architecture))
	$(Q)$(MAKE) $(hdr-inst)=include/uapi
	$(Q)$(MAKE) $(hdr-inst)=arch/$(hdr-arch)/include/uapi/asm $(hdr-dst)

PHONY += headers_check_all
headers_check_all: headers_install_all
	$(Q)$(CONFIG_SHELL) $(srctree)/scripts/headers.sh check

PHONY += headers_check
headers_check: headers_install
	$(Q)$(MAKE) $(hdr-inst)=include/uapi HDRCHECK=1
	$(Q)$(MAKE) $(hdr-inst)=arch/$(hdr-arch)/include/uapi/asm $(hdr-dst) HDRCHECK=1

# ---------------------------------------------------------------------------
# Kernel selftest

PHONY += kselftest
kselftest:
	$(Q)$(MAKE) -C tools/testing/selftests run_tests

kselftest-clean:
	$(Q)$(MAKE) -C tools/testing/selftests clean

PHONY += kselftest-merge
kselftest-merge:
	$(if $(wildcard $(objtree)/.config),, $(error No .config exists, config your kernel first!))
	$(Q)$(CONFIG_SHELL) $(srctree)/scripts/kconfig/merge_config.sh \
		-m $(objtree)/.config \
		$(srctree)/tools/testing/selftests/*/config
	+$(Q)$(MAKE) -f $(srctree)/Makefile olddefconfig

# ---------------------------------------------------------------------------
# Modules

ifdef CONFIG_MODULES

# By default, build modules as well

all: modules

# Build modules
#
# A module can be listed more than once in obj-m resulting in
# duplicate lines in modules.order files.  Those are removed
# using awk while concatenating to the final file.

PHONY += modules
modules: $(vmlinux-dirs) $(if $(KBUILD_BUILTIN),vmlinux) modules.builtin
	$(Q)$(AWK) '!x[$$0]++' $(vmlinux-dirs:%=$(objtree)/%/modules.order) > $(objtree)/modules.order
	@$(kecho) '  Building modules, stage 2.';
	$(Q)$(MAKE) -f $(srctree)/scripts/Makefile.modpost
	$(Q)$(MAKE) -f $(srctree)/scripts/Makefile.fwinst obj=firmware __fw_modbuild

modules.builtin: $(vmlinux-dirs:%=%/modules.builtin)
	$(Q)$(AWK) '!x[$$0]++' $^ > $(objtree)/modules.builtin

%/modules.builtin: include/config/auto.conf
	$(Q)$(MAKE) $(modbuiltin)=$*


# Target to prepare building external modules
PHONY += modules_prepare
modules_prepare: prepare scripts

# Target to install modules
PHONY += modules_install
modules_install: _modinst_ _modinst_post

PHONY += _modinst_
_modinst_:
	@rm -rf $(MODLIB)/kernel
	@rm -f $(MODLIB)/source
	@mkdir -p $(MODLIB)/kernel
	@ln -s `cd $(srctree) && /bin/pwd` $(MODLIB)/source
	@if [ ! $(objtree) -ef  $(MODLIB)/build ]; then \
		rm -f $(MODLIB)/build ; \
		ln -s $(CURDIR) $(MODLIB)/build ; \
	fi
	@cp -f $(objtree)/modules.order $(MODLIB)/
	@cp -f $(objtree)/modules.builtin $(MODLIB)/
	$(Q)$(MAKE) -f $(srctree)/scripts/Makefile.modinst

# This depmod is only for convenience to give the initial
# boot a modules.dep even before / is mounted read-write.  However the
# boot script depmod is the master version.
PHONY += _modinst_post
_modinst_post: _modinst_
	$(Q)$(MAKE) -f $(srctree)/scripts/Makefile.fwinst obj=firmware __fw_modinst
	$(call cmd,depmod)

ifeq ($(CONFIG_MODULE_SIG), y)
PHONY += modules_sign
modules_sign:
	$(Q)$(MAKE) -f $(srctree)/scripts/Makefile.modsign
endif

else # CONFIG_MODULES

# Modules not configured
# ---------------------------------------------------------------------------

PHONY += modules modules_install
modules modules_install:
	@echo >&2
	@echo >&2 "The present kernel configuration has modules disabled."
	@echo >&2 "Type 'make config' and enable loadable module support."
	@echo >&2 "Then build a kernel with module support enabled."
	@echo >&2
	@exit 1

endif # CONFIG_MODULES

###
# Cleaning is done on three levels.
# make clean     Delete most generated files
#                Leave enough to build external modules
# make mrproper  Delete the current configuration, and all generated files
# make distclean Remove editor backup files, patch leftover files and the like

# Directories & files removed with 'make clean'
CLEAN_DIRS  += $(MODVERDIR)

# Directories & files removed with 'make mrproper'
MRPROPER_DIRS  += include/config usr/include include/generated          \
		  arch/*/include/generated .tmp_objdiff
MRPROPER_FILES += .config .config.old .version .old_version \
		  Module.symvers tags TAGS cscope* GPATH GTAGS GRTAGS GSYMS \
		  signing_key.pem signing_key.priv signing_key.x509	\
		  x509.genkey extra_certificates signing_key.x509.keyid	\
		  signing_key.x509.signer vmlinux-gdb.py

# clean - Delete most, but leave enough to build external modules
#
clean: rm-dirs  := $(CLEAN_DIRS)
clean: rm-files := $(CLEAN_FILES)
clean-dirs      := $(addprefix _clean_, . $(vmlinux-alldirs) Documentation samples)

PHONY += $(clean-dirs) clean archclean vmlinuxclean
$(clean-dirs):
	$(Q)$(MAKE) $(clean)=$(patsubst _clean_%,%,$@)

vmlinuxclean:
	$(Q)$(CONFIG_SHELL) $(srctree)/scripts/link-vmlinux.sh clean
	$(Q)$(if $(ARCH_POSTLINK), $(MAKE) -f $(ARCH_POSTLINK) clean)

clean: archclean vmlinuxclean

# mrproper - Delete all generated files, including .config
#
mrproper: rm-dirs  := $(wildcard $(MRPROPER_DIRS))
mrproper: rm-files := $(wildcard $(MRPROPER_FILES))
mrproper-dirs      := $(addprefix _mrproper_,Documentation/DocBook scripts)

PHONY += $(mrproper-dirs) mrproper archmrproper
$(mrproper-dirs):
	$(Q)$(MAKE) $(clean)=$(patsubst _mrproper_%,%,$@)

mrproper: clean archmrproper $(mrproper-dirs)
	$(call cmd,rmdirs)
	$(call cmd,rmfiles)

# distclean
#
PHONY += distclean

distclean: mrproper
	@find $(srctree) $(RCS_FIND_IGNORE) \
		\( -name '*.orig' -o -name '*.rej' -o -name '*~' \
		-o -name '*.bak' -o -name '#*#' -o -name '.*.orig' \
		-o -name '.*.rej' -o -name '*%'  -o -name 'core' \) \
		-type f -print | xargs rm -f


# Packaging of the kernel to various formats
# ---------------------------------------------------------------------------
# rpm target kept for backward compatibility
package-dir	:= scripts/package

%src-pkg: FORCE
	$(Q)$(MAKE) $(build)=$(package-dir) $@
%pkg: include/config/kernel.release FORCE
	$(Q)$(MAKE) $(build)=$(package-dir) $@
rpm: include/config/kernel.release FORCE
	$(Q)$(MAKE) $(build)=$(package-dir) $@


# Brief documentation of the typical targets used
# ---------------------------------------------------------------------------

boards := $(wildcard $(srctree)/arch/$(SRCARCH)/configs/*_defconfig)
boards := $(sort $(notdir $(boards)))
board-dirs := $(dir $(wildcard $(srctree)/arch/$(SRCARCH)/configs/*/*_defconfig))
board-dirs := $(sort $(notdir $(board-dirs:/=)))

PHONY += help
help:
	@echo  'Cleaning targets:'
	@echo  '  clean		  - Remove most generated files but keep the config and'
	@echo  '                    enough build support to build external modules'
	@echo  '  mrproper	  - Remove all generated files + config + various backup files'
	@echo  '  distclean	  - mrproper + remove editor backup and patch files'
	@echo  ''
	@echo  'Configuration targets:'
	@$(MAKE) -f $(srctree)/scripts/kconfig/Makefile help
	@echo  ''
	@echo  'Other generic targets:'
	@echo  '  all		  - Build all targets marked with [*]'
	@echo  '* vmlinux	  - Build the bare kernel'
	@echo  '* modules	  - Build all modules'
	@echo  '  modules_install - Install all modules to INSTALL_MOD_PATH (default: /)'
	@echo  '  firmware_install- Install all firmware to INSTALL_FW_PATH'
	@echo  '                    (default: $$(INSTALL_MOD_PATH)/lib/firmware)'
	@echo  '  dir/            - Build all files in dir and below'
	@echo  '  dir/file.[ois]  - Build specified target only'
	@echo  '  dir/file.lst    - Build specified mixed source/assembly target only'
	@echo  '                    (requires a recent binutils and recent build (System.map))'
	@echo  '  dir/file.ko     - Build module including final link'
	@echo  '  modules_prepare - Set up for building external modules'
	@echo  '  tags/TAGS	  - Generate tags file for editors'
	@echo  '  cscope	  - Generate cscope index'
	@echo  '  gtags           - Generate GNU GLOBAL index'
	@echo  '  kernelrelease	  - Output the release version string (use with make -s)'
	@echo  '  kernelversion	  - Output the version stored in Makefile (use with make -s)'
	@echo  '  image_name	  - Output the image name (use with make -s)'
	@echo  '  headers_install - Install sanitised kernel headers to INSTALL_HDR_PATH'; \
	 echo  '                    (default: $(INSTALL_HDR_PATH))'; \
	 echo  ''
	@echo  'Static analysers'
	@echo  '  checkstack      - Generate a list of stack hogs'
	@echo  '  namespacecheck  - Name space analysis on compiled kernel'
	@echo  '  versioncheck    - Sanity check on version.h usage'
	@echo  '  includecheck    - Check for duplicate included header files'
	@echo  '  export_report   - List the usages of all exported symbols'
	@echo  '  headers_check   - Sanity check on exported headers'
	@echo  '  headerdep       - Detect inclusion cycles in headers'
	@$(MAKE) -f $(srctree)/scripts/Makefile.help checker-help
	@echo  ''
	@echo  'Kernel selftest'
	@echo  '  kselftest       - Build and run kernel selftest (run as root)'
	@echo  '                    Build, install, and boot kernel before'
	@echo  '                    running kselftest on it'
	@echo  '  kselftest-clean - Remove all generated kselftest files'
	@echo  '  kselftest-merge - Merge all the config dependencies of kselftest to existed'
	@echo  '                    .config.'
	@echo  ''
	@echo  'Kernel packaging:'
	@$(MAKE) $(build)=$(package-dir) help
	@echo  ''
	@echo  'Documentation targets:'
	@$(MAKE) -f $(srctree)/Documentation/Makefile.sphinx dochelp
	@echo  ''
	@$(MAKE) -f $(srctree)/Documentation/DocBook/Makefile dochelp
	@echo  ''
	@echo  'Architecture specific targets ($(SRCARCH)):'
	@$(if $(archhelp),$(archhelp),\
		echo '  No architecture specific help defined for $(SRCARCH)')
	@echo  ''
	@$(if $(boards), \
		$(foreach b, $(boards), \
		printf "  %-24s - Build for %s\\n" $(b) $(subst _defconfig,,$(b));) \
		echo '')
	@$(if $(board-dirs), \
		$(foreach b, $(board-dirs), \
		printf "  %-16s - Show %s-specific targets\\n" help-$(b) $(b);) \
		printf "  %-16s - Show all of the above\\n" help-boards; \
		echo '')

	@echo  '  make V=0|1 [targets] 0 => quiet build (default), 1 => verbose build'
	@echo  '  make V=2   [targets] 2 => give reason for rebuild of target'
	@echo  '  make O=dir [targets] Locate all output files in "dir", including .config'
	@echo  '  make C=1   [targets] Check all c source with $$CHECK (sparse by default)'
	@echo  '  make C=2   [targets] Force check of all c source with $$CHECK'
	@echo  '  make RECORDMCOUNT_WARN=1 [targets] Warn about ignored mcount sections'
	@echo  '  make W=n   [targets] Enable extra gcc checks, n=1,2,3 where'
	@echo  '		1: warnings which may be relevant and do not occur too often'
	@echo  '		2: warnings which occur quite often but may still be relevant'
	@echo  '		3: more obscure warnings, can most likely be ignored'
	@echo  '		Multiple levels can be combined with W=12 or W=123'
	@echo  ''
	@echo  'Execute "make" or "make all" to build all targets marked with [*] '
	@echo  'For further info see the ./README file'


help-board-dirs := $(addprefix help-,$(board-dirs))

help-boards: $(help-board-dirs)

boards-per-dir = $(sort $(notdir $(wildcard $(srctree)/arch/$(SRCARCH)/configs/$*/*_defconfig)))

$(help-board-dirs): help-%:
	@echo  'Architecture specific targets ($(SRCARCH) $*):'
	@$(if $(boards-per-dir), \
		$(foreach b, $(boards-per-dir), \
		printf "  %-24s - Build for %s\\n" $*/$(b) $(subst _defconfig,,$(b));) \
		echo '')


# Documentation targets
# ---------------------------------------------------------------------------
DOC_TARGETS := xmldocs sgmldocs psdocs latexdocs pdfdocs htmldocs mandocs installmandocs epubdocs cleandocs
PHONY += $(DOC_TARGETS)
$(DOC_TARGETS): scripts_basic FORCE
	$(Q)$(MAKE) $(build)=scripts build_docproc build_check-lc_ctype
	$(Q)$(MAKE) $(build)=Documentation -f $(srctree)/Documentation/Makefile.sphinx $@
	$(Q)$(MAKE) $(build)=Documentation/DocBook $@

else # KBUILD_EXTMOD

###
# External module support.
# When building external modules the kernel used as basis is considered
# read-only, and no consistency checks are made and the make
# system is not used on the basis kernel. If updates are required
# in the basis kernel ordinary make commands (without M=...) must
# be used.
#
# The following are the only valid targets when building external
# modules.
# make M=dir clean     Delete all automatically generated files
# make M=dir modules   Make all modules in specified dir
# make M=dir	       Same as 'make M=dir modules'
# make M=dir modules_install
#                      Install the modules built in the module directory
#                      Assumes install directory is already created

# We are always building modules
KBUILD_MODULES := 1
PHONY += crmodverdir
crmodverdir:
	$(cmd_crmodverdir)

PHONY += $(objtree)/Module.symvers
$(objtree)/Module.symvers:
	@test -e $(objtree)/Module.symvers || ( \
	echo; \
	echo "  WARNING: Symbol version dump $(objtree)/Module.symvers"; \
	echo "           is missing; modules will have no dependencies and modversions."; \
	echo )

module-dirs := $(addprefix _module_,$(KBUILD_EXTMOD))
PHONY += $(module-dirs) modules
$(module-dirs): crmodverdir $(objtree)/Module.symvers
	$(Q)$(MAKE) $(build)=$(patsubst _module_%,%,$@)

modules: $(module-dirs)
	@$(kecho) '  Building modules, stage 2.';
	$(Q)$(MAKE) -f $(srctree)/scripts/Makefile.modpost

PHONY += modules_install
modules_install: _emodinst_ _emodinst_post

install-dir := $(if $(INSTALL_MOD_DIR),$(INSTALL_MOD_DIR),extra)
PHONY += _emodinst_
_emodinst_:
	$(Q)mkdir -p $(MODLIB)/$(install-dir)
	$(Q)$(MAKE) -f $(srctree)/scripts/Makefile.modinst

PHONY += _emodinst_post
_emodinst_post: _emodinst_
	$(call cmd,depmod)

clean-dirs := $(addprefix _clean_,$(KBUILD_EXTMOD))

PHONY += $(clean-dirs) clean
$(clean-dirs):
	$(Q)$(MAKE) $(clean)=$(patsubst _clean_%,%,$@)

clean:	rm-dirs := $(MODVERDIR)
clean: rm-files := $(KBUILD_EXTMOD)/Module.symvers

PHONY += help
help:
	@echo  '  Building external modules.'
	@echo  '  Syntax: make -C path/to/kernel/src M=$$PWD target'
	@echo  ''
	@echo  '  modules         - default target, build the module(s)'
	@echo  '  modules_install - install the module'
	@echo  '  clean           - remove generated files in module directory only'
	@echo  ''

# Dummies...
PHONY += prepare scripts
prepare: ;
scripts: ;
endif # KBUILD_EXTMOD

clean: $(clean-dirs)
	$(call cmd,rmdirs)
	$(call cmd,rmfiles)
	@find $(if $(KBUILD_EXTMOD), $(KBUILD_EXTMOD), .) $(RCS_FIND_IGNORE) \
		\( -name '*.[oas]' -o -name '*.ko' -o -name '.*.cmd' \
		-o -name '*.ko.*' \
		-o -name '*.dwo'  \
		-o -name '*.su'  \
		-o -name '.*.d' -o -name '.*.tmp' -o -name '*.mod.c' \
		-o -name '*.symtypes' -o -name 'modules.order' \
		-o -name modules.builtin -o -name '.tmp_*.o.*' \
		-o -name '*.c.[012]*.*' \
		-o -name '*.gcno' \) -type f -print | xargs rm -f

# Generate tags for editors
# ---------------------------------------------------------------------------
quiet_cmd_tags = GEN     $@
      cmd_tags = $(CONFIG_SHELL) $(srctree)/scripts/tags.sh $@

tags TAGS cscope gtags: FORCE
	$(call cmd,tags)

# Scripts to check various things for consistency
# ---------------------------------------------------------------------------

PHONY += includecheck versioncheck coccicheck namespacecheck export_report

includecheck:
	find $(srctree)/* $(RCS_FIND_IGNORE) \
		-name '*.[hcS]' -type f -print | sort \
		| xargs $(PERL) -w $(srctree)/scripts/checkincludes.pl

versioncheck:
	find $(srctree)/* $(RCS_FIND_IGNORE) \
		-name '*.[hcS]' -type f -print | sort \
		| xargs $(PERL) -w $(srctree)/scripts/checkversion.pl

coccicheck:
	$(Q)$(CONFIG_SHELL) $(srctree)/scripts/$@

namespacecheck:
	$(PERL) $(srctree)/scripts/namespace.pl

export_report:
	$(PERL) $(srctree)/scripts/export_report.pl

endif #ifeq ($(config-targets),1)
endif #ifeq ($(mixed-targets),1)

PHONY += checkstack kernelrelease kernelversion image_name

# UML needs a little special treatment here.  It wants to use the host
# toolchain, so needs $(SUBARCH) passed to checkstack.pl.  Everyone
# else wants $(ARCH), including people doing cross-builds, which means
# that $(SUBARCH) doesn't work here.
ifeq ($(ARCH), um)
CHECKSTACK_ARCH := $(SUBARCH)
else
CHECKSTACK_ARCH := $(ARCH)
endif
checkstack:
	$(OBJDUMP) -d vmlinux $$(find . -name '*.ko') | \
	$(PERL) $(src)/scripts/checkstack.pl $(CHECKSTACK_ARCH)

kernelrelease:
	@echo "$(KERNELVERSION)$$($(CONFIG_SHELL) $(srctree)/scripts/setlocalversion $(srctree))"

kernelversion:
	@echo $(KERNELVERSION)

image_name:
	@echo $(KBUILD_IMAGE)

# Clear a bunch of variables before executing the submake
tools/: FORCE
	$(Q)mkdir -p $(objtree)/tools
	$(Q)$(MAKE) LDFLAGS= MAKEFLAGS="$(filter --j% -j,$(MAKEFLAGS))" O=$(shell cd $(objtree) && /bin/pwd) subdir=tools -C $(src)/tools/

tools/%: FORCE
	$(Q)mkdir -p $(objtree)/tools
	$(Q)$(MAKE) LDFLAGS= MAKEFLAGS="$(filter --j% -j,$(MAKEFLAGS))" O=$(shell cd $(objtree) && /bin/pwd) subdir=tools -C $(src)/tools/ $*

# Single targets
# ---------------------------------------------------------------------------
# Single targets are compatible with:
# - build with mixed source and output
# - build with separate output dir 'make O=...'
# - external modules
#
#  target-dir => where to store outputfile
#  build-dir  => directory in kernel source tree to use

ifeq ($(KBUILD_EXTMOD),)
        build-dir  = $(patsubst %/,%,$(dir $@))
        target-dir = $(dir $@)
else
        zap-slash=$(filter-out .,$(patsubst %/,%,$(dir $@)))
        build-dir  = $(KBUILD_EXTMOD)$(if $(zap-slash),/$(zap-slash))
        target-dir = $(if $(KBUILD_EXTMOD),$(dir $<),$(dir $@))
endif

%.s: %.c prepare scripts FORCE
	$(Q)$(MAKE) $(build)=$(build-dir) $(target-dir)$(notdir $@)
%.i: %.c prepare scripts FORCE
	$(Q)$(MAKE) $(build)=$(build-dir) $(target-dir)$(notdir $@)
%.o: %.c prepare scripts FORCE
	$(Q)$(MAKE) $(build)=$(build-dir) $(target-dir)$(notdir $@)
%.lst: %.c prepare scripts FORCE
	$(Q)$(MAKE) $(build)=$(build-dir) $(target-dir)$(notdir $@)
%.s: %.S prepare scripts FORCE
	$(Q)$(MAKE) $(build)=$(build-dir) $(target-dir)$(notdir $@)
%.o: %.S prepare scripts FORCE
	$(Q)$(MAKE) $(build)=$(build-dir) $(target-dir)$(notdir $@)
%.symtypes: %.c prepare scripts FORCE
	$(Q)$(MAKE) $(build)=$(build-dir) $(target-dir)$(notdir $@)

# Modules
/: prepare scripts FORCE
	$(cmd_crmodverdir)
	$(Q)$(MAKE) KBUILD_MODULES=$(if $(CONFIG_MODULES),1) \
	$(build)=$(build-dir)
# Make sure the latest headers are built for Documentation
Documentation/ samples/: headers_install
%/: prepare scripts FORCE
	$(cmd_crmodverdir)
	$(Q)$(MAKE) KBUILD_MODULES=$(if $(CONFIG_MODULES),1) \
	$(build)=$(build-dir)
%.ko: prepare scripts FORCE
	$(cmd_crmodverdir)
	$(Q)$(MAKE) KBUILD_MODULES=$(if $(CONFIG_MODULES),1)   \
	$(build)=$(build-dir) $(@:.ko=.o)
	$(Q)$(MAKE) -f $(srctree)/scripts/Makefile.modpost

# FIXME Should go into a make.lib or something
# ===========================================================================

quiet_cmd_rmdirs = $(if $(wildcard $(rm-dirs)),CLEAN   $(wildcard $(rm-dirs)))
      cmd_rmdirs = rm -rf $(rm-dirs)

quiet_cmd_rmfiles = $(if $(wildcard $(rm-files)),CLEAN   $(wildcard $(rm-files)))
      cmd_rmfiles = rm -f $(rm-files)

# Run depmod only if we have System.map and depmod is executable
quiet_cmd_depmod = DEPMOD  $(KERNELRELEASE)
      cmd_depmod = $(CONFIG_SHELL) $(srctree)/scripts/depmod.sh $(DEPMOD) \
                   $(KERNELRELEASE) "$(patsubst y,_,$(CONFIG_HAVE_UNDERSCORE_SYMBOL_PREFIX))"

# Create temporary dir for module support files
# clean it up only when building all modules
cmd_crmodverdir = $(Q)mkdir -p $(MODVERDIR) \
                  $(if $(KBUILD_MODULES),; rm -f $(MODVERDIR)/*)

# read all saved command lines

targets := $(wildcard $(sort $(targets)))
cmd_files := $(wildcard .*.cmd $(foreach f,$(targets),$(dir $(f)).$(notdir $(f)).cmd))

ifneq ($(cmd_files),)
  $(cmd_files): ;	# Do not try to update included dependency files
  include $(cmd_files)
endif

endif	# skip-makefile

PHONY += FORCE
FORCE:

# Declare the contents of the .PHONY variable as phony.  We keep that
# information in a variable so we can use it in if_changed and friends.
.PHONY: $(PHONY)<|MERGE_RESOLUTION|>--- conflicted
+++ resolved
@@ -1,12 +1,7 @@
 VERSION = 4
 PATCHLEVEL = 9
-<<<<<<< HEAD
-SUBLEVEL = 11
+SUBLEVEL = 13
 EXTRAVERSION = _dtop-rt-I.12
-=======
-SUBLEVEL = 13
-EXTRAVERSION =
->>>>>>> 3737a5f7
 NAME = Roaring Lionus
 
 # *DOCUMENTATION*
