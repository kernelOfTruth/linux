--- conflicted
+++ resolved
@@ -1,12 +1,7 @@
 VERSION = 3
 PATCHLEVEL = 19
-<<<<<<< HEAD
-SUBLEVEL = 3
-EXTRAVERSION = -plus-v10.4
-=======
 SUBLEVEL = 4
-EXTRAVERSION =
->>>>>>> 31ad7cdd
+EXTRAVERSION = -plus-v10.5
 NAME = Diseased Newt
 
 # *DOCUMENTATION*
