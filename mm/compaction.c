--- conflicted
+++ resolved
@@ -1469,10 +1469,6 @@
 		zone->compact_cached_migrate_pfn[1] = cc->migrate_pfn;
 	}
 
-<<<<<<< HEAD
-	trace_mm_compaction_begin(start_pfn, cc->migrate_pfn,
-				cc->free_pfn, end_pfn, sync);
-=======
 	cc->free_pfn = zone->compact_cached_free_pfn;
 	if (cc->free_pfn < start_pfn || cc->free_pfn > end_pfn)
 		cc->free_pfn = cc->pivot_pfn;
@@ -1496,8 +1492,8 @@
 		zone->compact_cached_free_pfn = cc->free_pfn;
 	}
 
-	trace_mm_compaction_begin(start_pfn, cc->migrate_pfn, cc->free_pfn, end_pfn);
->>>>>>> 4e77baf3
+	trace_mm_compaction_begin(start_pfn, cc->migrate_pfn,
+				cc->free_pfn, end_pfn, sync);
 
 	migrate_prep_local();
 
