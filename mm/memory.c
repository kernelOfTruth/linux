--- conflicted
+++ resolved
@@ -3101,14 +3101,10 @@
 			- vma->vm_start) >> PAGE_SHIFT) + vma->vm_pgoff;
 
 	pte_unmap(page_table);
-<<<<<<< HEAD
-	if (!(flags & FAULT_FLAG_WRITE) && !(vma->vm_flags & VM_COR))
-=======
 	/* The VMA was not fully populated on mmap() or missing VM_DONTEXPAND */
 	if (!vma->vm_ops->fault)
 		return VM_FAULT_SIGBUS;
-	if (!(flags & FAULT_FLAG_WRITE))
->>>>>>> 86b71eb8
+	if (!(flags & FAULT_FLAG_WRITE) && !(vma->vm_flags & VM_COR))
 		return do_read_fault(mm, vma, address, pmd, pgoff, flags,
 				orig_pte);
 	if (!(vma->vm_flags & VM_SHARED))
