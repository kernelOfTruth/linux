--- conflicted
+++ resolved
@@ -181,11 +181,8 @@
 	unsigned long nr_migratepages;	/* Number of pages to migrate */
 	unsigned long free_pfn;		/* isolate_freepages search base */
 	unsigned long migrate_pfn;	/* isolate_migratepages search base */
-<<<<<<< HEAD
+	unsigned long last_migrated_pfn;/* Not yet flushed page being freed */
 	long migration_scan_limit;	/* Limit migration scanner activity */
-=======
-	unsigned long last_migrated_pfn;/* Not yet flushed page being freed */
->>>>>>> 170ff5e0
 	enum migrate_mode mode;		/* Async or sync migration mode */
 	bool ignore_skip_hint;		/* Scan blocks even if marked skip */
 	int order;			/* order a direct compactor needs */
