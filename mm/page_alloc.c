--- conflicted
+++ resolved
@@ -1143,13 +1143,8 @@
  * is worse than movable allocations stealing from unmovable and reclaimable
  * pageblocks.
  *
-<<<<<<< HEAD
- * If we claim more than half of the pageblock, change pageblock's migratetype
- * as well.
-=======
  * Returns the allocation migratetype if free pages were stolen, or the
  * fallback migratetype if it was decided not to steal.
->>>>>>> 0b7f2b25
  */
 static void try_to_steal_freepages(struct zone *zone, struct page *page,
 				  int start_type, int fallback_type)
@@ -1174,11 +1169,6 @@
 		if (pages >= (1 << (pageblock_order-1)) ||
 				page_group_by_mobility_disabled)
 			set_pageblock_migratetype(page, start_type);
-<<<<<<< HEAD
-=======
-
-		return start_type;
->>>>>>> 0b7f2b25
 	}
 }
 
