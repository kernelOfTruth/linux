--- conflicted
+++ resolved
@@ -221,11 +221,7 @@
 	 */
 	if (mm) {
 		reserve = sysctl_user_reserve_kbytes >> (PAGE_SHIFT - 10);
-<<<<<<< HEAD
-		allowed -= min((mm->total_vm - mm->shared_vm) / 32, reserve);
-=======
-		allowed -= min_t(long, mm->total_vm / 32, reserve);
->>>>>>> 0b7f2b25
+		allowed -= min_t(long, (mm->total_vm - mm->shared_vm) / 32, reserve);
 	}
 
 	if (percpu_counter_read_positive(&vm_committed_as) < allowed)
