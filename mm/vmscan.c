--- conflicted
+++ resolved
@@ -937,16 +937,6 @@
 		 *
 		 * 2) Global reclaim encounters a page, memcg encounters a
 		 *    page that is not marked for immediate reclaim or
-<<<<<<< HEAD
-		 *    the caller does not have __GFP_FS. In this case mark
-		 *    the page for immediate reclaim and continue scanning.
-		 *
-		 *    Require __GFP_FS even though we are not entering fs
-		 *    because we are waiting for a fs activity and we might
-		 *    be in the middle of the writeout. Moreover a loop driver
-		 *    might enter reclaim, and deadlock of it waits on a page
-		 *    for which it is needed to do the write (loop masks off
-=======
 		 *    the caller does not have __GFP_FS (or __GFP_IO if it's
 		 *    simply going to swap, not to fs). In this case mark
 		 *    the page for immediate reclaim and continue scanning.
@@ -955,7 +945,6 @@
 		 *    may not have submitted IO yet. And the loop driver might
 		 *    enter reclaim, and deadlock if it waits on a page for
 		 *    which it is needed to do the write (loop masks off
->>>>>>> 4ff62ca0
 		 *    __GFP_IO|__GFP_FS for this reason); but more thought
 		 *    would probably show more reasons.
 		 *
@@ -975,11 +964,7 @@
 
 			/* Case 2 above */
 			} else if (global_reclaim(sc) ||
-<<<<<<< HEAD
-			    !PageReclaim(page) || !(sc->gfp_mask & __GFP_FS)) {
-=======
 			    !PageReclaim(page) || !may_enter_fs) {
->>>>>>> 4ff62ca0
 				/*
 				 * This is slightly racy - end_page_writeback()
 				 * might have just cleared PageReclaim, then
