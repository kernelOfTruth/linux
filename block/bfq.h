--- conflicted
+++ resolved
@@ -442,38 +442,18 @@
 	/* on-disk position of the last served request */
 	sector_t last_position;
 
-<<<<<<< HEAD
-	u64 last_completion;
-
-	/* time of first request dispatch in probing window */
-	u64 first_dispatch;
-	/* time of last dispatch */
-=======
 	/* time of last request completion (ns) */
 	u64 last_completion;
 
 	/* time of first rq dispatch in current observation interval (ns) */
 	u64 first_dispatch;
 	/* time of last rq dispatch in current observation interval (ns) */
->>>>>>> 5d646b8e
 	u64 last_dispatch;
 
 	/* beginning of the last budget */
 	ktime_t last_budget_start;
 	/* beginning of the last idle slice */
 	ktime_t last_idling_start;
-<<<<<<< HEAD
-	/* number of samples in last window */
-	int peak_rate_samples;
-	/* number of samples of seq dispatches in last window */
-	u32 sequential_samples;
-	/* total number of sectors transferred during last window */
-	u64 tot_sectors_dispatched;
-	/* Time elapsed from first dispatch in sampling window */
-	u32 delta_from_first_us;
-	/* peak transfer rate observed for a budget */
-	u64 peak_rate;
-=======
 
 	/* number of samples in current observation interval */
 	int peak_rate_samples;
@@ -488,7 +468,6 @@
 	/* current estimate of device peak rate */
 	u32 peak_rate;
 
->>>>>>> 5d646b8e
 	/* maximum budget allotted to a bfq_queue before rescheduling */
 	int bfq_max_budget;
 
