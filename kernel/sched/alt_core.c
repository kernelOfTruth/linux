--- conflicted
+++ resolved
@@ -67,11 +67,7 @@
 #define sched_feat(x)	(0)
 #endif /* CONFIG_SCHED_DEBUG */
 
-<<<<<<< HEAD
-#define ALT_SCHED_VERSION "v5.13-r2"
-=======
 #define ALT_SCHED_VERSION "v5.13-r3"
->>>>>>> 6209a996
 
 /* rt_prio(prio) defined in include/linux/sched/rt.h */
 #define rt_task(p)		rt_prio((p)->prio)
