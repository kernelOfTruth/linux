--- conflicted
+++ resolved
@@ -44,7 +44,6 @@
 	return LOAD_AVG_MAX - 1024 + avg->period_contrib;
 }
 
-<<<<<<< HEAD
 #ifndef CONFIG_SCHED_ALT
 /*
  * When a task is dequeued, its estimated utilization should not be update if
@@ -55,8 +54,6 @@
  */
 #define UTIL_AVG_UNCHANGED 0x1
 
-=======
->>>>>>> d7f82a4f
 static inline void cfs_se_util_change(struct sched_avg *avg)
 {
 	unsigned int enqueued;
