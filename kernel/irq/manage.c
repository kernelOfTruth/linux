--- conflicted
+++ resolved
@@ -2858,9 +2858,5 @@
 		res = !!(desc->status_use_accessors & bitmask);
 	rcu_read_unlock();
 	return res;
-<<<<<<< HEAD
-}
-=======
-}
-EXPORT_SYMBOL_GPL(irq_check_status_bit);
->>>>>>> 6ee1d745
+}
+EXPORT_SYMBOL_GPL(irq_check_status_bit);