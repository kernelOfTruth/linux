/*
 *	linux/kernel/softirq.c
 *
 *	Copyright (C) 1992 Linus Torvalds
 *
 *	Distribute under GPLv2.
 *
 *	Rewritten. Old one was good in 2.2, but in 2.3 it was immoral. --ANK (990903)
 */

#define pr_fmt(fmt) KBUILD_MODNAME ": " fmt

#include <linux/export.h>
#include <linux/kernel_stat.h>
#include <linux/interrupt.h>
#include <linux/init.h>
#include <linux/mm.h>
#include <linux/notifier.h>
#include <linux/percpu.h>
#include <linux/cpu.h>
#include <linux/freezer.h>
#include <linux/kthread.h>
#include <linux/rcupdate.h>
#include <linux/delay.h>
#include <linux/ftrace.h>
#include <linux/smp.h>
#include <linux/smpboot.h>
#include <linux/tick.h>
#include <linux/locallock.h>
#include <linux/irq.h>

#define CREATE_TRACE_POINTS
#include <trace/events/irq.h>

/*
   - No shared variables, all the data are CPU local.
   - If a softirq needs serialization, let it serialize itself
     by its own spinlocks.
   - Even if softirq is serialized, only local cpu is marked for
     execution. Hence, we get something sort of weak cpu binding.
     Though it is still not clear, will it result in better locality
     or will not.

   Examples:
   - NET RX softirq. It is multithreaded and does not require
     any global serialization.
   - NET TX softirq. It kicks software netdevice queues, hence
     it is logically serialized per device, but this serialization
     is invisible to common code.
   - Tasklets: serialized wrt itself.
 */

#ifndef __ARCH_IRQ_STAT
irq_cpustat_t irq_stat[NR_CPUS] ____cacheline_aligned;
EXPORT_SYMBOL(irq_stat);
#endif

static struct softirq_action softirq_vec[NR_SOFTIRQS] __cacheline_aligned_in_smp;

DEFINE_PER_CPU(struct task_struct *, ksoftirqd);
#ifdef CONFIG_PREEMPT_RT_FULL
#define TIMER_SOFTIRQS ((1 << TIMER_SOFTIRQ) | (1 << HRTIMER_SOFTIRQ))
DEFINE_PER_CPU(struct task_struct *, ktimer_softirqd);
#endif

const char * const softirq_to_name[NR_SOFTIRQS] = {
	"HI", "TIMER", "NET_TX", "NET_RX", "BLOCK", "IRQ_POLL",
	"TASKLET", "SCHED", "HRTIMER", "RCU"
};

#ifdef CONFIG_NO_HZ_COMMON
# ifdef CONFIG_PREEMPT_RT_FULL

struct softirq_runner {
	struct task_struct *runner[NR_SOFTIRQS];
};

static DEFINE_PER_CPU(struct softirq_runner, softirq_runners);

static inline void softirq_set_runner(unsigned int sirq)
{
	struct softirq_runner *sr = this_cpu_ptr(&softirq_runners);

	sr->runner[sirq] = current;
}

static inline void softirq_clr_runner(unsigned int sirq)
{
	struct softirq_runner *sr = this_cpu_ptr(&softirq_runners);

	sr->runner[sirq] = NULL;
}

/*
 * On preempt-rt a softirq running context might be blocked on a
 * lock. There might be no other runnable task on this CPU because the
 * lock owner runs on some other CPU. So we have to go into idle with
 * the pending bit set. Therefor we need to check this otherwise we
 * warn about false positives which confuses users and defeats the
 * whole purpose of this test.
 *
 * This code is called with interrupts disabled.
 */
void softirq_check_pending_idle(void)
{
	static int rate_limit;
	struct softirq_runner *sr = this_cpu_ptr(&softirq_runners);
	u32 warnpending;
	int i;

	if (rate_limit >= 10)
		return;

	warnpending = local_softirq_pending() & SOFTIRQ_STOP_IDLE_MASK;
	for (i = 0; i < NR_SOFTIRQS; i++) {
		struct task_struct *tsk = sr->runner[i];

		/*
		 * The wakeup code in rtmutex.c wakes up the task
		 * _before_ it sets pi_blocked_on to NULL under
		 * tsk->pi_lock. So we need to check for both: state
		 * and pi_blocked_on.
		 */
		if (tsk) {
			raw_spin_lock(&tsk->pi_lock);
			if (tsk->pi_blocked_on || tsk->state == TASK_RUNNING) {
				/* Clear all bits pending in that task */
				warnpending &= ~(tsk->softirqs_raised);
				warnpending &= ~(1 << i);
			}
			raw_spin_unlock(&tsk->pi_lock);
		}
	}

	if (warnpending) {
		printk(KERN_ERR "NOHZ: local_softirq_pending %02x\n",
		       warnpending);
		rate_limit++;
	}
}
# else
/*
 * On !PREEMPT_RT we just printk rate limited:
 */
void softirq_check_pending_idle(void)
{
	static int rate_limit;

	if (rate_limit < 10 &&
			(local_softirq_pending() & SOFTIRQ_STOP_IDLE_MASK)) {
		printk(KERN_ERR "NOHZ: local_softirq_pending %02x\n",
		       local_softirq_pending());
		rate_limit++;
	}
}
# endif

#else /* !CONFIG_NO_HZ_COMMON */
static inline void softirq_set_runner(unsigned int sirq) { }
static inline void softirq_clr_runner(unsigned int sirq) { }
#endif

/*
 * we cannot loop indefinitely here to avoid userspace starvation,
 * but we also don't want to introduce a worst case 1/HZ latency
 * to the pending events, so lets the scheduler to balance
 * the softirq load for us.
 */
static void wakeup_softirqd(void)
{
	/* Interrupts are disabled: no need to stop preemption */
	struct task_struct *tsk = __this_cpu_read(ksoftirqd);

	if (tsk && tsk->state != TASK_RUNNING)
		wake_up_process(tsk);
}

#ifdef CONFIG_PREEMPT_RT_FULL
static void wakeup_timer_softirqd(void)
{
	/* Interrupts are disabled: no need to stop preemption */
	struct task_struct *tsk = __this_cpu_read(ktimer_softirqd);

	if (tsk && tsk->state != TASK_RUNNING)
		wake_up_process(tsk);
}
#endif

static void handle_softirq(unsigned int vec_nr)
{
	struct softirq_action *h = softirq_vec + vec_nr;
	int prev_count;

	prev_count = preempt_count();

	kstat_incr_softirqs_this_cpu(vec_nr);

	trace_softirq_entry(vec_nr);
	h->action(h);
	trace_softirq_exit(vec_nr);
	if (unlikely(prev_count != preempt_count())) {
		pr_err("huh, entered softirq %u %s %p with preempt_count %08x, exited with %08x?\n",
		       vec_nr, softirq_to_name[vec_nr], h->action,
		       prev_count, preempt_count());
		preempt_count_set(prev_count);
	}
}

<<<<<<< HEAD
=======
#ifndef CONFIG_PREEMPT_RT_FULL
>>>>>>> 8f8d71af
/*
 * If ksoftirqd is scheduled, we do not want to process pending softirqs
 * right now. Let ksoftirqd handle this at its own rate, to get fairness.
 */
static bool ksoftirqd_running(void)
{
	struct task_struct *tsk = __this_cpu_read(ksoftirqd);

	return tsk && (tsk->state == TASK_RUNNING);
}

<<<<<<< HEAD
#ifndef CONFIG_PREEMPT_RT_FULL
=======
>>>>>>> 8f8d71af
static inline int ksoftirqd_softirq_pending(void)
{
	return local_softirq_pending();
}

static void handle_pending_softirqs(u32 pending)
{
	struct softirq_action *h = softirq_vec;
	int softirq_bit;

	local_irq_enable();

	h = softirq_vec;

	while ((softirq_bit = ffs(pending))) {
		unsigned int vec_nr;

		h += softirq_bit - 1;
		vec_nr = h - softirq_vec;
		handle_softirq(vec_nr);

		h++;
		pending >>= softirq_bit;
	}

	rcu_bh_qs();
	local_irq_disable();
}

static void run_ksoftirqd(unsigned int cpu)
{
	local_irq_disable();
	if (ksoftirqd_softirq_pending()) {
		__do_softirq();
		local_irq_enable();
		cond_resched_rcu_qs();
		return;
	}
	local_irq_enable();
}

/*
 * preempt_count and SOFTIRQ_OFFSET usage:
 * - preempt_count is changed by SOFTIRQ_OFFSET on entering or leaving
 *   softirq processing.
 * - preempt_count is changed by SOFTIRQ_DISABLE_OFFSET (= 2 * SOFTIRQ_OFFSET)
 *   on local_bh_disable or local_bh_enable.
 * This lets us distinguish between whether we are currently processing
 * softirq and whether we just have bh disabled.
 */

/*
 * This one is for softirq.c-internal use,
 * where hardirqs are disabled legitimately:
 */
#ifdef CONFIG_TRACE_IRQFLAGS
void __local_bh_disable_ip(unsigned long ip, unsigned int cnt)
{
	unsigned long flags;

	WARN_ON_ONCE(in_irq());

	raw_local_irq_save(flags);
	/*
	 * The preempt tracer hooks into preempt_count_add and will break
	 * lockdep because it calls back into lockdep after SOFTIRQ_OFFSET
	 * is set and before current->softirq_enabled is cleared.
	 * We must manually increment preempt_count here and manually
	 * call the trace_preempt_off later.
	 */
	__preempt_count_add(cnt);
	/*
	 * Were softirqs turned off above:
	 */
	if (softirq_count() == (cnt & SOFTIRQ_MASK))
		trace_softirqs_off(ip);
	raw_local_irq_restore(flags);

	if (preempt_count() == cnt) {
#ifdef CONFIG_DEBUG_PREEMPT
		current->preempt_disable_ip = get_lock_parent_ip();
#endif
		trace_preempt_off(CALLER_ADDR0, get_lock_parent_ip());
	}
}
EXPORT_SYMBOL(__local_bh_disable_ip);
#endif /* CONFIG_TRACE_IRQFLAGS */

static void __local_bh_enable(unsigned int cnt)
{
	WARN_ON_ONCE(!irqs_disabled());

	if (softirq_count() == (cnt & SOFTIRQ_MASK))
		trace_softirqs_on(_RET_IP_);
	preempt_count_sub(cnt);
}

/*
 * Special-case - softirqs can safely be enabled in
 * cond_resched_softirq(), or by __do_softirq(),
 * without processing still-pending softirqs:
 */
void _local_bh_enable(void)
{
	WARN_ON_ONCE(in_irq());
	__local_bh_enable(SOFTIRQ_DISABLE_OFFSET);
}
EXPORT_SYMBOL(_local_bh_enable);

void __local_bh_enable_ip(unsigned long ip, unsigned int cnt)
{
	WARN_ON_ONCE(in_irq() || irqs_disabled());
#ifdef CONFIG_TRACE_IRQFLAGS
	local_irq_disable();
#endif
	/*
	 * Are softirqs going to be turned on now:
	 */
	if (softirq_count() == SOFTIRQ_DISABLE_OFFSET)
		trace_softirqs_on(ip);
	/*
	 * Keep preemption disabled until we are done with
	 * softirq processing:
	 */
	preempt_count_sub(cnt - 1);

	if (unlikely(!in_interrupt() && local_softirq_pending())) {
		/*
		 * Run softirq if any pending. And do it in its own stack
		 * as we may be calling this deep in a task call stack already.
		 */
		do_softirq();
	}

	preempt_count_dec();
#ifdef CONFIG_TRACE_IRQFLAGS
	local_irq_enable();
#endif
	preempt_check_resched();
}
EXPORT_SYMBOL(__local_bh_enable_ip);

/*
 * We restart softirq processing for at most MAX_SOFTIRQ_RESTART times,
 * but break the loop if need_resched() is set or after 2 ms.
 * The MAX_SOFTIRQ_TIME provides a nice upper bound in most cases, but in
 * certain cases, such as stop_machine(), jiffies may cease to
 * increment and so we need the MAX_SOFTIRQ_RESTART limit as
 * well to make sure we eventually return from this method.
 *
 * These limits have been established via experimentation.
 * The two things to balance is latency against fairness -
 * we want to handle softirqs as soon as possible, but they
 * should not be able to lock up the box.
 */
#define MAX_SOFTIRQ_TIME  msecs_to_jiffies(2)
#define MAX_SOFTIRQ_RESTART 10

#ifdef CONFIG_TRACE_IRQFLAGS
/*
 * When we run softirqs from irq_exit() and thus on the hardirq stack we need
 * to keep the lockdep irq context tracking as tight as possible in order to
 * not miss-qualify lock contexts and miss possible deadlocks.
 */

static inline bool lockdep_softirq_start(void)
{
	bool in_hardirq = false;

	if (trace_hardirq_context(current)) {
		in_hardirq = true;
		trace_hardirq_exit();
	}

	lockdep_softirq_enter();

	return in_hardirq;
}

static inline void lockdep_softirq_end(bool in_hardirq)
{
	lockdep_softirq_exit();

	if (in_hardirq)
		trace_hardirq_enter();
}
#else
static inline bool lockdep_softirq_start(void) { return false; }
static inline void lockdep_softirq_end(bool in_hardirq) { }
#endif

asmlinkage __visible void __softirq_entry __do_softirq(void)
{
	unsigned long end = jiffies + MAX_SOFTIRQ_TIME;
	unsigned long old_flags = current->flags;
	int max_restart = MAX_SOFTIRQ_RESTART;
	bool in_hardirq;
	__u32 pending;

	/*
	 * Mask out PF_MEMALLOC s current task context is borrowed for the
	 * softirq. A softirq handled such as network RX might set PF_MEMALLOC
	 * again if the socket is related to swap
	 */
	current->flags &= ~PF_MEMALLOC;

	pending = local_softirq_pending();
	account_irq_enter_time(current);

	__local_bh_disable_ip(_RET_IP_, SOFTIRQ_OFFSET);
	in_hardirq = lockdep_softirq_start();

restart:
	/* Reset the pending bitmask before enabling irqs */
	set_softirq_pending(0);

	handle_pending_softirqs(pending);

	pending = local_softirq_pending();
	if (pending) {
		if (time_before(jiffies, end) && !need_resched() &&
		    --max_restart)
			goto restart;

		wakeup_softirqd();
	}

	lockdep_softirq_end(in_hardirq);
	account_irq_exit_time(current);
	__local_bh_enable(SOFTIRQ_OFFSET);
	WARN_ON_ONCE(in_interrupt());
	tsk_restore_flags(current, old_flags, PF_MEMALLOC);
}

asmlinkage __visible void do_softirq(void)
{
	__u32 pending;
	unsigned long flags;

	if (in_interrupt())
		return;

	local_irq_save(flags);

	pending = local_softirq_pending();

	if (pending && !ksoftirqd_running())
		do_softirq_own_stack();

	local_irq_restore(flags);
}

/*
 * This function must run with irqs disabled!
 */
void raise_softirq_irqoff(unsigned int nr)
{
	__raise_softirq_irqoff(nr);

	/*
	 * If we're in an interrupt or softirq, we're done
	 * (this also catches softirq-disabled code). We will
	 * actually run the softirq once we return from
	 * the irq or softirq.
	 *
	 * Otherwise we wake up ksoftirqd to make sure we
	 * schedule the softirq soon.
	 */
	if (!in_interrupt())
		wakeup_softirqd();
}

void __raise_softirq_irqoff(unsigned int nr)
{
	trace_softirq_raise(nr);
	or_softirq_pending(1UL << nr);
}

static inline void local_bh_disable_nort(void) { local_bh_disable(); }
static inline void _local_bh_enable_nort(void) { _local_bh_enable(); }
static void ksoftirqd_set_sched_params(unsigned int cpu) { }

#else /* !PREEMPT_RT_FULL */

/*
 * On RT we serialize softirq execution with a cpu local lock per softirq
 */
static DEFINE_PER_CPU(struct local_irq_lock [NR_SOFTIRQS], local_softirq_locks);

void __init softirq_early_init(void)
{
	int i;

	for (i = 0; i < NR_SOFTIRQS; i++)
		local_irq_lock_init(local_softirq_locks[i]);
}

static void lock_softirq(int which)
{
	local_lock(local_softirq_locks[which]);
}

static void unlock_softirq(int which)
{
	local_unlock(local_softirq_locks[which]);
}

static void do_single_softirq(int which)
{
	unsigned long old_flags = current->flags;

	current->flags &= ~PF_MEMALLOC;
	vtime_account_irq_enter(current);
	current->flags |= PF_IN_SOFTIRQ;
	lockdep_softirq_enter();
	local_irq_enable();
	handle_softirq(which);
	local_irq_disable();
	lockdep_softirq_exit();
	current->flags &= ~PF_IN_SOFTIRQ;
	vtime_account_irq_enter(current);
	tsk_restore_flags(current, old_flags, PF_MEMALLOC);
}

/*
 * Called with interrupts disabled. Process softirqs which were raised
 * in current context (or on behalf of ksoftirqd).
 */
static void do_current_softirqs(void)
{
	while (current->softirqs_raised) {
		int i = __ffs(current->softirqs_raised);
		unsigned int pending, mask = (1U << i);

		current->softirqs_raised &= ~mask;
		local_irq_enable();

		/*
		 * If the lock is contended, we boost the owner to
		 * process the softirq or leave the critical section
		 * now.
		 */
		lock_softirq(i);
		local_irq_disable();
		softirq_set_runner(i);
		/*
		 * Check with the local_softirq_pending() bits,
		 * whether we need to process this still or if someone
		 * else took care of it.
		 */
		pending = local_softirq_pending();
		if (pending & mask) {
			set_softirq_pending(pending & ~mask);
			do_single_softirq(i);
		}
		softirq_clr_runner(i);
		WARN_ON(current->softirq_nestcnt != 1);
		local_irq_enable();
		unlock_softirq(i);
		local_irq_disable();
	}
}

void __local_bh_disable(void)
{
	if (++current->softirq_nestcnt == 1)
		migrate_disable();
}
EXPORT_SYMBOL(__local_bh_disable);

void __local_bh_enable(void)
{
	if (WARN_ON(current->softirq_nestcnt == 0))
		return;

	local_irq_disable();
	if (current->softirq_nestcnt == 1 && current->softirqs_raised)
		do_current_softirqs();
	local_irq_enable();

	if (--current->softirq_nestcnt == 0)
		migrate_enable();
}
EXPORT_SYMBOL(__local_bh_enable);

void _local_bh_enable(void)
{
	if (WARN_ON(current->softirq_nestcnt == 0))
		return;
	if (--current->softirq_nestcnt == 0)
		migrate_enable();
}
EXPORT_SYMBOL(_local_bh_enable);

int in_serving_softirq(void)
{
	return current->flags & PF_IN_SOFTIRQ;
}
EXPORT_SYMBOL(in_serving_softirq);

/* Called with preemption disabled */
static void run_ksoftirqd(unsigned int cpu)
{
	local_irq_disable();
	current->softirq_nestcnt++;

	do_current_softirqs();
	current->softirq_nestcnt--;
	local_irq_enable();
	cond_resched_rcu_qs();
}

/*
 * Called from netif_rx_ni(). Preemption enabled, but migration
 * disabled. So the cpu can't go away under us.
 */
void thread_do_softirq(void)
{
	if (!in_serving_softirq() && current->softirqs_raised) {
		current->softirq_nestcnt++;
		do_current_softirqs();
		current->softirq_nestcnt--;
	}
}

static void do_raise_softirq_irqoff(unsigned int nr)
{
	unsigned int mask;

	mask = 1UL << nr;

	trace_softirq_raise(nr);
	or_softirq_pending(mask);

	/*
	 * If we are not in a hard interrupt and inside a bh disabled
	 * region, we simply raise the flag on current. local_bh_enable()
	 * will make sure that the softirq is executed. Otherwise we
	 * delegate it to ksoftirqd.
	 */
	if (!in_irq() && current->softirq_nestcnt)
		current->softirqs_raised |= mask;
	else if (!__this_cpu_read(ksoftirqd) || !__this_cpu_read(ktimer_softirqd))
		return;

	if (mask & TIMER_SOFTIRQS)
		__this_cpu_read(ktimer_softirqd)->softirqs_raised |= mask;
	else
		__this_cpu_read(ksoftirqd)->softirqs_raised |= mask;
}

static void wakeup_proper_softirq(unsigned int nr)
{
	if ((1UL << nr) & TIMER_SOFTIRQS)
		wakeup_timer_softirqd();
	else
		wakeup_softirqd();
}

void __raise_softirq_irqoff(unsigned int nr)
{
	do_raise_softirq_irqoff(nr);
	if (!in_irq() && !current->softirq_nestcnt)
		wakeup_proper_softirq(nr);
}

/*
 * Same as __raise_softirq_irqoff() but will process them in ksoftirqd
 */
void __raise_softirq_irqoff_ksoft(unsigned int nr)
{
	unsigned int mask;

	if (WARN_ON_ONCE(!__this_cpu_read(ksoftirqd) ||
			 !__this_cpu_read(ktimer_softirqd)))
		return;
	mask = 1UL << nr;

	trace_softirq_raise(nr);
	or_softirq_pending(mask);
	if (mask & TIMER_SOFTIRQS)
		__this_cpu_read(ktimer_softirqd)->softirqs_raised |= mask;
	else
		__this_cpu_read(ksoftirqd)->softirqs_raised |= mask;
	wakeup_proper_softirq(nr);
}

/*
 * This function must run with irqs disabled!
 */
void raise_softirq_irqoff(unsigned int nr)
{
	do_raise_softirq_irqoff(nr);

	/*
	 * If we're in an hard interrupt we let irq return code deal
	 * with the wakeup of ksoftirqd.
	 */
	if (in_irq())
		return;
	/*
	 * If we are in thread context but outside of a bh disabled
	 * region, we need to wake ksoftirqd as well.
	 *
	 * CHECKME: Some of the places which do that could be wrapped
	 * into local_bh_disable/enable pairs. Though it's unclear
	 * whether this is worth the effort. To find those places just
	 * raise a WARN() if the condition is met.
	 */
	if (!current->softirq_nestcnt)
		wakeup_proper_softirq(nr);
}

static inline int ksoftirqd_softirq_pending(void)
{
	return current->softirqs_raised;
}

static inline void local_bh_disable_nort(void) { }
static inline void _local_bh_enable_nort(void) { }

static inline void ksoftirqd_set_sched_params(unsigned int cpu)
{
	/* Take over all but timer pending softirqs when starting */
	local_irq_disable();
	current->softirqs_raised = local_softirq_pending() & ~TIMER_SOFTIRQS;
	local_irq_enable();
}

static inline void ktimer_softirqd_set_sched_params(unsigned int cpu)
{
	struct sched_param param = { .sched_priority = 1 };

	sched_setscheduler(current, SCHED_FIFO, &param);

	/* Take over timer pending softirqs when starting */
	local_irq_disable();
	current->softirqs_raised = local_softirq_pending() & TIMER_SOFTIRQS;
	local_irq_enable();
}

static inline void ktimer_softirqd_clr_sched_params(unsigned int cpu,
						    bool online)
{
	struct sched_param param = { .sched_priority = 0 };

	sched_setscheduler(current, SCHED_NORMAL, &param);
}

static int ktimer_softirqd_should_run(unsigned int cpu)
{
	return current->softirqs_raised;
}

#endif /* PREEMPT_RT_FULL */
/*
 * Enter an interrupt context.
 */
void irq_enter(void)
{
	rcu_irq_enter();
	if (is_idle_task(current) && !in_interrupt()) {
		/*
		 * Prevent raise_softirq from needlessly waking up ksoftirqd
		 * here, as softirq will be serviced on return from interrupt.
		 */
		local_bh_disable_nort();
		tick_irq_enter();
		_local_bh_enable_nort();
	}

	__irq_enter();
}

static inline void invoke_softirq(void)
{
<<<<<<< HEAD
#ifdef CONFIG_PREEMPT_RT_FULL
	unsigned long flags;
#endif

=======
#ifndef CONFIG_PREEMPT_RT_FULL
>>>>>>> 8f8d71af
	if (ksoftirqd_running())
		return;
#ifndef CONFIG_PREEMPT_RT_FULL
	if (!force_irqthreads) {
#ifdef CONFIG_HAVE_IRQ_EXIT_ON_IRQ_STACK
		/*
		 * We can safely execute softirq on the current stack if
		 * it is the irq stack, because it should be near empty
		 * at this stage.
		 */
		__do_softirq();
#else
		/*
		 * Otherwise, irq_exit() is called on the task stack that can
		 * be potentially deep already. So call softirq in its own stack
		 * to prevent from any overrun.
		 */
		do_softirq_own_stack();
#endif
	} else {
		wakeup_softirqd();
	}
#else /* PREEMPT_RT_FULL */
<<<<<<< HEAD
=======
	unsigned long flags;
>>>>>>> 8f8d71af

	local_irq_save(flags);
	if (__this_cpu_read(ksoftirqd) &&
			__this_cpu_read(ksoftirqd)->softirqs_raised)
		wakeup_softirqd();
	if (__this_cpu_read(ktimer_softirqd) &&
			__this_cpu_read(ktimer_softirqd)->softirqs_raised)
		wakeup_timer_softirqd();
	local_irq_restore(flags);
#endif
}

static inline void tick_irq_exit(void)
{
#ifdef CONFIG_NO_HZ_COMMON
	int cpu = smp_processor_id();

	/* Make sure that timer wheel updates are propagated */
	if ((idle_cpu(cpu) && !need_resched()) || tick_nohz_full_cpu(cpu)) {
		if (!in_interrupt())
			tick_nohz_irq_exit();
	}
#endif
}

/*
 * Exit an interrupt context. Process softirqs if needed and possible:
 */
void irq_exit(void)
{
#ifndef __ARCH_IRQ_EXIT_IRQS_DISABLED
	local_irq_disable();
#else
	WARN_ON_ONCE(!irqs_disabled());
#endif

	account_irq_exit_time(current);
	preempt_count_sub(HARDIRQ_OFFSET);
	if (!in_interrupt() && local_softirq_pending())
		invoke_softirq();

	tick_irq_exit();
	rcu_irq_exit();
	trace_hardirq_exit(); /* must be last! */
}

void raise_softirq(unsigned int nr)
{
	unsigned long flags;

	local_irq_save(flags);
	raise_softirq_irqoff(nr);
	local_irq_restore(flags);
}

void open_softirq(int nr, void (*action)(struct softirq_action *))
{
	softirq_vec[nr].action = action;
}

/*
 * Tasklets
 */
struct tasklet_head {
	struct tasklet_struct *head;
	struct tasklet_struct **tail;
};

static DEFINE_PER_CPU(struct tasklet_head, tasklet_vec);
static DEFINE_PER_CPU(struct tasklet_head, tasklet_hi_vec);

static void inline
__tasklet_common_schedule(struct tasklet_struct *t, struct tasklet_head *head, unsigned int nr)
{
	if (tasklet_trylock(t)) {
again:
		/* We may have been preempted before tasklet_trylock
		 * and __tasklet_action may have already run.
		 * So double check the sched bit while the takslet
		 * is locked before adding it to the list.
		 */
		if (test_bit(TASKLET_STATE_SCHED, &t->state)) {
			t->next = NULL;
			*head->tail = t;
			head->tail = &(t->next);
			raise_softirq_irqoff(nr);
			tasklet_unlock(t);
		} else {
			/* This is subtle. If we hit the corner case above
			 * It is possible that we get preempted right here,
			 * and another task has successfully called
			 * tasklet_schedule(), then this function, and
			 * failed on the trylock. Thus we must be sure
			 * before releasing the tasklet lock, that the
			 * SCHED_BIT is clear. Otherwise the tasklet
			 * may get its SCHED_BIT set, but not added to the
			 * list
			 */
			if (!tasklet_tryunlock(t))
				goto again;
		}
	}
}

void __tasklet_schedule(struct tasklet_struct *t)
{
	unsigned long flags;

	local_irq_save(flags);
	__tasklet_common_schedule(t, this_cpu_ptr(&tasklet_vec), TASKLET_SOFTIRQ);
	local_irq_restore(flags);
}
EXPORT_SYMBOL(__tasklet_schedule);

void __tasklet_hi_schedule(struct tasklet_struct *t)
{
	unsigned long flags;

	local_irq_save(flags);
	__tasklet_common_schedule(t, this_cpu_ptr(&tasklet_hi_vec), HI_SOFTIRQ);
	local_irq_restore(flags);
}
EXPORT_SYMBOL(__tasklet_hi_schedule);

void __tasklet_hi_schedule_first(struct tasklet_struct *t)
{
	BUG_ON(!irqs_disabled());

	__tasklet_hi_schedule(t);
}
EXPORT_SYMBOL(__tasklet_hi_schedule_first);

void  tasklet_enable(struct tasklet_struct *t)
{
	if (!atomic_dec_and_test(&t->count))
		return;
	if (test_and_clear_bit(TASKLET_STATE_PENDING, &t->state))
		tasklet_schedule(t);
}
EXPORT_SYMBOL(tasklet_enable);

static void __tasklet_action(struct softirq_action *a,
			     struct tasklet_struct *list)
{
	int loops = 1000000;

	while (list) {
		struct tasklet_struct *t = list;

		list = list->next;

		/*
		 * Should always succeed - after a tasklist got on the
		 * list (after getting the SCHED bit set from 0 to 1),
		 * nothing but the tasklet softirq it got queued to can
		 * lock it:
		 */
		if (!tasklet_trylock(t)) {
			WARN_ON(1);
			continue;
		}

		t->next = NULL;

		/*
		 * If we cannot handle the tasklet because it's disabled,
		 * mark it as pending. tasklet_enable() will later
		 * re-schedule the tasklet.
		 */
		if (unlikely(atomic_read(&t->count))) {
out_disabled:
			/* implicit unlock: */
			wmb();
			t->state = TASKLET_STATEF_PENDING;
			continue;
		}

		/*
		 * After this point on the tasklet might be rescheduled
		 * on another CPU, but it can only be added to another
		 * CPU's tasklet list if we unlock the tasklet (which we
		 * dont do yet).
		 */
		if (!test_and_clear_bit(TASKLET_STATE_SCHED, &t->state))
			WARN_ON(1);

again:
		t->func(t->data);

		/*
		 * Try to unlock the tasklet. We must use cmpxchg, because
		 * another CPU might have scheduled or disabled the tasklet.
		 * We only allow the STATE_RUN -> 0 transition here.
		 */
		while (!tasklet_tryunlock(t)) {
			/*
			 * If it got disabled meanwhile, bail out:
			 */
			if (atomic_read(&t->count))
				goto out_disabled;
			/*
			 * If it got scheduled meanwhile, re-execute
			 * the tasklet function:
			 */
			if (test_and_clear_bit(TASKLET_STATE_SCHED, &t->state))
				goto again;
			if (!--loops) {
				printk("hm, tasklet state: %08lx\n", t->state);
				WARN_ON(1);
				tasklet_unlock(t);
				break;
			}
		}
	}
}

static void tasklet_action(struct softirq_action *a)
{
	struct tasklet_struct *list;

	local_irq_disable();

	list = __this_cpu_read(tasklet_vec.head);
	__this_cpu_write(tasklet_vec.head, NULL);
	__this_cpu_write(tasklet_vec.tail, this_cpu_ptr(&tasklet_vec.head));

	local_irq_enable();

	__tasklet_action(a, list);
}

static __latent_entropy void tasklet_hi_action(struct softirq_action *a)
{
	struct tasklet_struct *list;

	local_irq_disable();

	list = __this_cpu_read(tasklet_hi_vec.head);
	__this_cpu_write(tasklet_hi_vec.head, NULL);
	__this_cpu_write(tasklet_hi_vec.tail, this_cpu_ptr(&tasklet_hi_vec.head));

	local_irq_enable();

	__tasklet_action(a, list);
}

void tasklet_init(struct tasklet_struct *t,
		  void (*func)(unsigned long), unsigned long data)
{
	t->next = NULL;
	t->state = 0;
	atomic_set(&t->count, 0);
	t->func = func;
	t->data = data;
}
EXPORT_SYMBOL(tasklet_init);

void tasklet_kill(struct tasklet_struct *t)
{
	if (in_interrupt())
		pr_notice("Attempt to kill tasklet from interrupt\n");

	while (test_and_set_bit(TASKLET_STATE_SCHED, &t->state)) {
		do {
			msleep(1);
		} while (test_bit(TASKLET_STATE_SCHED, &t->state));
	}
	tasklet_unlock_wait(t);
	clear_bit(TASKLET_STATE_SCHED, &t->state);
}
EXPORT_SYMBOL(tasklet_kill);

/*
 * tasklet_hrtimer
 */

/*
 * The trampoline is called when the hrtimer expires. It schedules a tasklet
 * to run __tasklet_hrtimer_trampoline() which in turn will call the intended
 * hrtimer callback, but from softirq context.
 */
static enum hrtimer_restart __hrtimer_tasklet_trampoline(struct hrtimer *timer)
{
	struct tasklet_hrtimer *ttimer =
		container_of(timer, struct tasklet_hrtimer, timer);

	tasklet_hi_schedule(&ttimer->tasklet);
	return HRTIMER_NORESTART;
}

/*
 * Helper function which calls the hrtimer callback from
 * tasklet/softirq context
 */
static void __tasklet_hrtimer_trampoline(unsigned long data)
{
	struct tasklet_hrtimer *ttimer = (void *)data;
	enum hrtimer_restart restart;

	restart = ttimer->function(&ttimer->timer);
	if (restart != HRTIMER_NORESTART)
		hrtimer_restart(&ttimer->timer);
}

/**
 * tasklet_hrtimer_init - Init a tasklet/hrtimer combo for softirq callbacks
 * @ttimer:	 tasklet_hrtimer which is initialized
 * @function:	 hrtimer callback function which gets called from softirq context
 * @which_clock: clock id (CLOCK_MONOTONIC/CLOCK_REALTIME)
 * @mode:	 hrtimer mode (HRTIMER_MODE_ABS/HRTIMER_MODE_REL)
 */
void tasklet_hrtimer_init(struct tasklet_hrtimer *ttimer,
			  enum hrtimer_restart (*function)(struct hrtimer *),
			  clockid_t which_clock, enum hrtimer_mode mode)
{
	hrtimer_init(&ttimer->timer, which_clock, mode);
	ttimer->timer.function = __hrtimer_tasklet_trampoline;
	tasklet_init(&ttimer->tasklet, __tasklet_hrtimer_trampoline,
		     (unsigned long)ttimer);
	ttimer->function = function;
}
EXPORT_SYMBOL_GPL(tasklet_hrtimer_init);

void __init softirq_init(void)
{
	int cpu;

	for_each_possible_cpu(cpu) {
		per_cpu(tasklet_vec, cpu).tail =
			&per_cpu(tasklet_vec, cpu).head;
		per_cpu(tasklet_hi_vec, cpu).tail =
			&per_cpu(tasklet_hi_vec, cpu).head;
	}

	open_softirq(TASKLET_SOFTIRQ, tasklet_action);
	open_softirq(HI_SOFTIRQ, tasklet_hi_action);
}

#if defined(CONFIG_SMP) || defined(CONFIG_PREEMPT_RT_FULL)
void tasklet_unlock_wait(struct tasklet_struct *t)
{
	while (test_bit(TASKLET_STATE_RUN, &(t)->state)) {
		/*
		 * Hack for now to avoid this busy-loop:
		 */
#ifdef CONFIG_PREEMPT_RT_FULL
		msleep(1);
#else
		barrier();
#endif
	}
}
EXPORT_SYMBOL(tasklet_unlock_wait);
#endif

static int ksoftirqd_should_run(unsigned int cpu)
{
	return ksoftirqd_softirq_pending();
}

#ifdef CONFIG_HOTPLUG_CPU
/*
 * tasklet_kill_immediate is called to remove a tasklet which can already be
 * scheduled for execution on @cpu.
 *
 * Unlike tasklet_kill, this function removes the tasklet
 * _immediately_, even if the tasklet is in TASKLET_STATE_SCHED state.
 *
 * When this function is called, @cpu must be in the CPU_DEAD state.
 */
void tasklet_kill_immediate(struct tasklet_struct *t, unsigned int cpu)
{
	struct tasklet_struct **i;

	BUG_ON(cpu_online(cpu));
	BUG_ON(test_bit(TASKLET_STATE_RUN, &t->state));

	if (!test_bit(TASKLET_STATE_SCHED, &t->state))
		return;

	/* CPU is dead, so no lock needed. */
	for (i = &per_cpu(tasklet_vec, cpu).head; *i; i = &(*i)->next) {
		if (*i == t) {
			*i = t->next;
			/* If this was the tail element, move the tail ptr */
			if (*i == NULL)
				per_cpu(tasklet_vec, cpu).tail = i;
			return;
		}
	}
	BUG();
}

static int takeover_tasklets(unsigned int cpu)
{
	/* CPU is dead, so no lock needed. */
	local_irq_disable();

	/* Find end, append list for that CPU. */
	if (&per_cpu(tasklet_vec, cpu).head != per_cpu(tasklet_vec, cpu).tail) {
		*__this_cpu_read(tasklet_vec.tail) = per_cpu(tasklet_vec, cpu).head;
		this_cpu_write(tasklet_vec.tail, per_cpu(tasklet_vec, cpu).tail);
		per_cpu(tasklet_vec, cpu).head = NULL;
		per_cpu(tasklet_vec, cpu).tail = &per_cpu(tasklet_vec, cpu).head;
	}
	raise_softirq_irqoff(TASKLET_SOFTIRQ);

	if (&per_cpu(tasklet_hi_vec, cpu).head != per_cpu(tasklet_hi_vec, cpu).tail) {
		*__this_cpu_read(tasklet_hi_vec.tail) = per_cpu(tasklet_hi_vec, cpu).head;
		__this_cpu_write(tasklet_hi_vec.tail, per_cpu(tasklet_hi_vec, cpu).tail);
		per_cpu(tasklet_hi_vec, cpu).head = NULL;
		per_cpu(tasklet_hi_vec, cpu).tail = &per_cpu(tasklet_hi_vec, cpu).head;
	}
	raise_softirq_irqoff(HI_SOFTIRQ);

	local_irq_enable();
	return 0;
}
#else
#define takeover_tasklets	NULL
#endif /* CONFIG_HOTPLUG_CPU */

static struct smp_hotplug_thread softirq_threads = {
	.store			= &ksoftirqd,
	.setup			= ksoftirqd_set_sched_params,
	.thread_should_run	= ksoftirqd_should_run,
	.thread_fn		= run_ksoftirqd,
	.thread_comm		= "ksoftirqd/%u",
};

#ifdef CONFIG_PREEMPT_RT_FULL
static struct smp_hotplug_thread softirq_timer_threads = {
	.store			= &ktimer_softirqd,
	.setup			= ktimer_softirqd_set_sched_params,
	.cleanup		= ktimer_softirqd_clr_sched_params,
	.thread_should_run	= ktimer_softirqd_should_run,
	.thread_fn		= run_ksoftirqd,
	.thread_comm		= "ktimersoftd/%u",
};
#endif

static __init int spawn_ksoftirqd(void)
{
	cpuhp_setup_state_nocalls(CPUHP_SOFTIRQ_DEAD, "softirq:dead", NULL,
				  takeover_tasklets);
	BUG_ON(smpboot_register_percpu_thread(&softirq_threads));
#ifdef CONFIG_PREEMPT_RT_FULL
	BUG_ON(smpboot_register_percpu_thread(&softirq_timer_threads));
#endif
	return 0;
}
early_initcall(spawn_ksoftirqd);

/*
 * [ These __weak aliases are kept in a separate compilation unit, so that
 *   GCC does not inline them incorrectly. ]
 */

int __init __weak early_irq_init(void)
{
	return 0;
}

int __init __weak arch_probe_nr_irqs(void)
{
	return NR_IRQS_LEGACY;
}

int __init __weak arch_early_irq_init(void)
{
	return 0;
}

unsigned int __weak arch_dynirq_lower_bound(unsigned int from)
{
	return from;
}<|MERGE_RESOLUTION|>--- conflicted
+++ resolved
@@ -206,10 +206,7 @@
 	}
 }
 
-<<<<<<< HEAD
-=======
 #ifndef CONFIG_PREEMPT_RT_FULL
->>>>>>> 8f8d71af
 /*
  * If ksoftirqd is scheduled, we do not want to process pending softirqs
  * right now. Let ksoftirqd handle this at its own rate, to get fairness.
@@ -221,10 +218,6 @@
 	return tsk && (tsk->state == TASK_RUNNING);
 }
 
-<<<<<<< HEAD
-#ifndef CONFIG_PREEMPT_RT_FULL
-=======
->>>>>>> 8f8d71af
 static inline int ksoftirqd_softirq_pending(void)
 {
 	return local_softirq_pending();
@@ -801,17 +794,10 @@
 
 static inline void invoke_softirq(void)
 {
-<<<<<<< HEAD
-#ifdef CONFIG_PREEMPT_RT_FULL
-	unsigned long flags;
-#endif
-
-=======
 #ifndef CONFIG_PREEMPT_RT_FULL
->>>>>>> 8f8d71af
 	if (ksoftirqd_running())
 		return;
-#ifndef CONFIG_PREEMPT_RT_FULL
+
 	if (!force_irqthreads) {
 #ifdef CONFIG_HAVE_IRQ_EXIT_ON_IRQ_STACK
 		/*
@@ -832,10 +818,7 @@
 		wakeup_softirqd();
 	}
 #else /* PREEMPT_RT_FULL */
-<<<<<<< HEAD
-=======
 	unsigned long flags;
->>>>>>> 8f8d71af
 
 	local_irq_save(flags);
 	if (__this_cpu_read(ksoftirqd) &&
