/*
 * f_acm.c -- USB CDC serial (ACM) function driver
 *
 * Copyright (C) 2003 Al Borchers (alborchers@steinerpoint.com)
 * Copyright (C) 2008 by David Brownell
 * Copyright (C) 2008 by Nokia Corporation
 * Copyright (C) 2009 by Samsung Electronics
 * Author: Michal Nazarewicz (mina86@mina86.com)
 *
 * This software is distributed under the terms of the GNU General
 * Public License ("GPL") as published by the Free Software Foundation,
 * either version 2 of that License or (at your option) any later version.
 */

/* #define VERBOSE_DEBUG */

#include <linux/slab.h>
#include <linux/kernel.h>
#include <linux/module.h>
#include <linux/device.h>
#include <linux/err.h>

#include "u_serial.h"
#include "gadget_chips.h"


/*
 * This CDC ACM function support just wraps control functions and
 * notifications around the generic serial-over-usb code.
 *
 * Because CDC ACM is standardized by the USB-IF, many host operating
 * systems have drivers for it.  Accordingly, ACM is the preferred
 * interop solution for serial-port type connections.  The control
 * models are often not necessary, and in any case don't do much in
 * this bare-bones implementation.
 *
 * Note that even MS-Windows has some support for ACM.  However, that
 * support is somewhat broken because when you use ACM in a composite
 * device, having multiple interfaces confuses the poor OS.  It doesn't
 * seem to understand CDC Union descriptors.  The new "association"
 * descriptors (roughly equivalent to CDC Unions) may sometimes help.
 */

struct f_acm {
	struct gserial			port;
	u8				ctrl_id, data_id;
	u8				port_num;

	u8				pending;

	/* lock is mostly for pending and notify_req ... they get accessed
	 * by callbacks both from tty (open/close/break) under its spinlock,
	 * and notify_req.complete() which can't use that lock.
	 */
	spinlock_t			lock;

	struct usb_ep			*notify;
	struct usb_request		*notify_req;

	struct usb_cdc_line_coding	port_line_coding;	/* 8-N-1 etc */

	/* SetControlLineState request -- CDC 1.1 section 6.2.14 (INPUT) */
	u16				port_handshake_bits;
#define ACM_CTRL_RTS	(1 << 1)	/* unused with full duplex */
#define ACM_CTRL_DTR	(1 << 0)	/* host is ready for data r/w */

	/* SerialState notification -- CDC 1.1 section 6.3.5 (OUTPUT) */
	u16				serial_state;
#define ACM_CTRL_OVERRUN	(1 << 6)
#define ACM_CTRL_PARITY		(1 << 5)
#define ACM_CTRL_FRAMING	(1 << 4)
#define ACM_CTRL_RI		(1 << 3)
#define ACM_CTRL_BRK		(1 << 2)
#define ACM_CTRL_DSR		(1 << 1)
#define ACM_CTRL_DCD		(1 << 0)
};

static inline struct f_acm *func_to_acm(struct usb_function *f)
{
	return container_of(f, struct f_acm, port.func);
}

static inline struct f_acm *port_to_acm(struct gserial *p)
{
	return container_of(p, struct f_acm, port);
}

/*-------------------------------------------------------------------------*/

/* notification endpoint uses smallish and infrequent fixed-size messages */

#define GS_NOTIFY_INTERVAL_MS		32
#define GS_NOTIFY_MAXPACKET		10	/* notification + 2 bytes */

/* interface and class descriptors: */

static struct usb_interface_assoc_descriptor
acm_iad_descriptor = {
	.bLength =		sizeof acm_iad_descriptor,
	.bDescriptorType =	USB_DT_INTERFACE_ASSOCIATION,

	/* .bFirstInterface =	DYNAMIC, */
	.bInterfaceCount = 	2,	// control + data
	.bFunctionClass =	USB_CLASS_COMM,
	.bFunctionSubClass =	USB_CDC_SUBCLASS_ACM,
	.bFunctionProtocol =	USB_CDC_ACM_PROTO_AT_V25TER,
	/* .iFunction =		DYNAMIC */
};


static struct usb_interface_descriptor acm_control_interface_desc = {
	.bLength =		USB_DT_INTERFACE_SIZE,
	.bDescriptorType =	USB_DT_INTERFACE,
	/* .bInterfaceNumber = DYNAMIC */
	.bNumEndpoints =	1,
	.bInterfaceClass =	USB_CLASS_COMM,
	.bInterfaceSubClass =	USB_CDC_SUBCLASS_ACM,
	.bInterfaceProtocol =	USB_CDC_ACM_PROTO_AT_V25TER,
	/* .iInterface = DYNAMIC */
};

static struct usb_interface_descriptor acm_data_interface_desc = {
	.bLength =		USB_DT_INTERFACE_SIZE,
	.bDescriptorType =	USB_DT_INTERFACE,
	/* .bInterfaceNumber = DYNAMIC */
	.bNumEndpoints =	2,
	.bInterfaceClass =	USB_CLASS_CDC_DATA,
	.bInterfaceSubClass =	0,
	.bInterfaceProtocol =	0,
	/* .iInterface = DYNAMIC */
};

static struct usb_cdc_header_desc acm_header_desc = {
	.bLength =		sizeof(acm_header_desc),
	.bDescriptorType =	USB_DT_CS_INTERFACE,
	.bDescriptorSubType =	USB_CDC_HEADER_TYPE,
	.bcdCDC =		cpu_to_le16(0x0110),
};

static struct usb_cdc_call_mgmt_descriptor
acm_call_mgmt_descriptor = {
	.bLength =		sizeof(acm_call_mgmt_descriptor),
	.bDescriptorType =	USB_DT_CS_INTERFACE,
	.bDescriptorSubType =	USB_CDC_CALL_MANAGEMENT_TYPE,
	.bmCapabilities =	0,
	/* .bDataInterface = DYNAMIC */
};

static struct usb_cdc_acm_descriptor acm_descriptor = {
	.bLength =		sizeof(acm_descriptor),
	.bDescriptorType =	USB_DT_CS_INTERFACE,
	.bDescriptorSubType =	USB_CDC_ACM_TYPE,
	.bmCapabilities =	USB_CDC_CAP_LINE,
};

static struct usb_cdc_union_desc acm_union_desc = {
	.bLength =		sizeof(acm_union_desc),
	.bDescriptorType =	USB_DT_CS_INTERFACE,
	.bDescriptorSubType =	USB_CDC_UNION_TYPE,
	/* .bMasterInterface0 =	DYNAMIC */
	/* .bSlaveInterface0 =	DYNAMIC */
};

/* full speed support: */

static struct usb_endpoint_descriptor acm_fs_notify_desc = {
	.bLength =		USB_DT_ENDPOINT_SIZE,
	.bDescriptorType =	USB_DT_ENDPOINT,
	.bEndpointAddress =	USB_DIR_IN,
	.bmAttributes =		USB_ENDPOINT_XFER_INT,
	.wMaxPacketSize =	cpu_to_le16(GS_NOTIFY_MAXPACKET),
	.bInterval =		GS_NOTIFY_INTERVAL_MS,
};

static struct usb_endpoint_descriptor acm_fs_in_desc = {
	.bLength =		USB_DT_ENDPOINT_SIZE,
	.bDescriptorType =	USB_DT_ENDPOINT,
	.bEndpointAddress =	USB_DIR_IN,
	.bmAttributes =		USB_ENDPOINT_XFER_BULK,
};

static struct usb_endpoint_descriptor acm_fs_out_desc = {
	.bLength =		USB_DT_ENDPOINT_SIZE,
	.bDescriptorType =	USB_DT_ENDPOINT,
	.bEndpointAddress =	USB_DIR_OUT,
	.bmAttributes =		USB_ENDPOINT_XFER_BULK,
};

static struct usb_descriptor_header *acm_fs_function[] = {
	(struct usb_descriptor_header *) &acm_iad_descriptor,
	(struct usb_descriptor_header *) &acm_control_interface_desc,
	(struct usb_descriptor_header *) &acm_header_desc,
	(struct usb_descriptor_header *) &acm_call_mgmt_descriptor,
	(struct usb_descriptor_header *) &acm_descriptor,
	(struct usb_descriptor_header *) &acm_union_desc,
	(struct usb_descriptor_header *) &acm_fs_notify_desc,
	(struct usb_descriptor_header *) &acm_data_interface_desc,
	(struct usb_descriptor_header *) &acm_fs_in_desc,
	(struct usb_descriptor_header *) &acm_fs_out_desc,
	NULL,
};

/* high speed support: */
static struct usb_endpoint_descriptor acm_hs_notify_desc = {
	.bLength =		USB_DT_ENDPOINT_SIZE,
	.bDescriptorType =	USB_DT_ENDPOINT,
	.bEndpointAddress =	USB_DIR_IN,
	.bmAttributes =		USB_ENDPOINT_XFER_INT,
	.wMaxPacketSize =	cpu_to_le16(GS_NOTIFY_MAXPACKET),
	.bInterval =		USB_MS_TO_HS_INTERVAL(GS_NOTIFY_INTERVAL_MS),
};

static struct usb_endpoint_descriptor acm_hs_in_desc = {
	.bLength =		USB_DT_ENDPOINT_SIZE,
	.bDescriptorType =	USB_DT_ENDPOINT,
	.bmAttributes =		USB_ENDPOINT_XFER_BULK,
	.wMaxPacketSize =	cpu_to_le16(512),
};

static struct usb_endpoint_descriptor acm_hs_out_desc = {
	.bLength =		USB_DT_ENDPOINT_SIZE,
	.bDescriptorType =	USB_DT_ENDPOINT,
	.bmAttributes =		USB_ENDPOINT_XFER_BULK,
	.wMaxPacketSize =	cpu_to_le16(512),
};

static struct usb_descriptor_header *acm_hs_function[] = {
	(struct usb_descriptor_header *) &acm_iad_descriptor,
	(struct usb_descriptor_header *) &acm_control_interface_desc,
	(struct usb_descriptor_header *) &acm_header_desc,
	(struct usb_descriptor_header *) &acm_call_mgmt_descriptor,
	(struct usb_descriptor_header *) &acm_descriptor,
	(struct usb_descriptor_header *) &acm_union_desc,
	(struct usb_descriptor_header *) &acm_hs_notify_desc,
	(struct usb_descriptor_header *) &acm_data_interface_desc,
	(struct usb_descriptor_header *) &acm_hs_in_desc,
	(struct usb_descriptor_header *) &acm_hs_out_desc,
	NULL,
};

static struct usb_endpoint_descriptor acm_ss_in_desc = {
	.bLength =		USB_DT_ENDPOINT_SIZE,
	.bDescriptorType =	USB_DT_ENDPOINT,
	.bmAttributes =		USB_ENDPOINT_XFER_BULK,
	.wMaxPacketSize =	cpu_to_le16(1024),
};

static struct usb_endpoint_descriptor acm_ss_out_desc = {
	.bLength =		USB_DT_ENDPOINT_SIZE,
	.bDescriptorType =	USB_DT_ENDPOINT,
	.bmAttributes =		USB_ENDPOINT_XFER_BULK,
	.wMaxPacketSize =	cpu_to_le16(1024),
};

static struct usb_ss_ep_comp_descriptor acm_ss_bulk_comp_desc = {
	.bLength =              sizeof acm_ss_bulk_comp_desc,
	.bDescriptorType =      USB_DT_SS_ENDPOINT_COMP,
};

static struct usb_descriptor_header *acm_ss_function[] = {
	(struct usb_descriptor_header *) &acm_iad_descriptor,
	(struct usb_descriptor_header *) &acm_control_interface_desc,
	(struct usb_descriptor_header *) &acm_header_desc,
	(struct usb_descriptor_header *) &acm_call_mgmt_descriptor,
	(struct usb_descriptor_header *) &acm_descriptor,
	(struct usb_descriptor_header *) &acm_union_desc,
	(struct usb_descriptor_header *) &acm_hs_notify_desc,
	(struct usb_descriptor_header *) &acm_ss_bulk_comp_desc,
	(struct usb_descriptor_header *) &acm_data_interface_desc,
	(struct usb_descriptor_header *) &acm_ss_in_desc,
	(struct usb_descriptor_header *) &acm_ss_bulk_comp_desc,
	(struct usb_descriptor_header *) &acm_ss_out_desc,
	(struct usb_descriptor_header *) &acm_ss_bulk_comp_desc,
	NULL,
};

/* string descriptors: */

#define ACM_CTRL_IDX	0
#define ACM_DATA_IDX	1
#define ACM_IAD_IDX	2

/* static strings, in UTF-8 */
static struct usb_string acm_string_defs[] = {
	[ACM_CTRL_IDX].s = "CDC Abstract Control Model (ACM)",
	[ACM_DATA_IDX].s = "CDC ACM Data",
	[ACM_IAD_IDX ].s = "CDC Serial",
	{  } /* end of list */
};

static struct usb_gadget_strings acm_string_table = {
	.language =		0x0409,	/* en-us */
	.strings =		acm_string_defs,
};

static struct usb_gadget_strings *acm_strings[] = {
	&acm_string_table,
	NULL,
};

/*-------------------------------------------------------------------------*/

/* ACM control ... data handling is delegated to tty library code.
 * The main task of this function is to activate and deactivate
 * that code based on device state; track parameters like line
 * speed, handshake state, and so on; and issue notifications.
 */

static void acm_complete_set_line_coding(struct usb_ep *ep,
		struct usb_request *req)
{
	struct f_acm	*acm = ep->driver_data;
	struct usb_composite_dev *cdev = acm->port.func.config->cdev;

	if (req->status != 0) {
		dev_dbg(&cdev->gadget->dev, "acm ttyGS%d completion, err %d\n",
			acm->port_num, req->status);
		return;
	}

	/* normal completion */
	if (req->actual != sizeof(acm->port_line_coding)) {
		dev_dbg(&cdev->gadget->dev, "acm ttyGS%d short resp, len %d\n",
			acm->port_num, req->actual);
		usb_ep_set_halt(ep);
	} else {
		struct usb_cdc_line_coding	*value = req->buf;

		/* REVISIT:  we currently just remember this data.
		 * If we change that, (a) validate it first, then
		 * (b) update whatever hardware needs updating,
		 * (c) worry about locking.  This is information on
		 * the order of 9600-8-N-1 ... most of which means
		 * nothing unless we control a real RS232 line.
		 */
		acm->port_line_coding = *value;
	}
}

static int acm_setup(struct usb_function *f, const struct usb_ctrlrequest *ctrl)
{
	struct f_acm		*acm = func_to_acm(f);
	struct usb_composite_dev *cdev = f->config->cdev;
	struct usb_request	*req = cdev->req;
	int			value = -EOPNOTSUPP;
	u16			w_index = le16_to_cpu(ctrl->wIndex);
	u16			w_value = le16_to_cpu(ctrl->wValue);
	u16			w_length = le16_to_cpu(ctrl->wLength);

	/* composite driver infrastructure handles everything except
	 * CDC class messages; interface activation uses set_alt().
	 *
	 * Note CDC spec table 4 lists the ACM request profile.  It requires
	 * encapsulated command support ... we don't handle any, and respond
	 * to them by stalling.  Options include get/set/clear comm features
	 * (not that useful) and SEND_BREAK.
	 */
	switch ((ctrl->bRequestType << 8) | ctrl->bRequest) {

	/* SET_LINE_CODING ... just read and save what the host sends */
	case ((USB_DIR_OUT | USB_TYPE_CLASS | USB_RECIP_INTERFACE) << 8)
			| USB_CDC_REQ_SET_LINE_CODING:
		if (w_length != sizeof(struct usb_cdc_line_coding)
				|| w_index != acm->ctrl_id)
			goto invalid;

		value = w_length;
		cdev->gadget->ep0->driver_data = acm;
		req->complete = acm_complete_set_line_coding;
		break;

	/* GET_LINE_CODING ... return what host sent, or initial value */
	case ((USB_DIR_IN | USB_TYPE_CLASS | USB_RECIP_INTERFACE) << 8)
			| USB_CDC_REQ_GET_LINE_CODING:
		if (w_index != acm->ctrl_id)
			goto invalid;

		value = min_t(unsigned, w_length,
				sizeof(struct usb_cdc_line_coding));
		memcpy(req->buf, &acm->port_line_coding, value);
		break;

	/* SET_CONTROL_LINE_STATE ... save what the host sent */
	case ((USB_DIR_OUT | USB_TYPE_CLASS | USB_RECIP_INTERFACE) << 8)
			| USB_CDC_REQ_SET_CONTROL_LINE_STATE:
		if (w_index != acm->ctrl_id)
			goto invalid;

		value = 0;

		/* FIXME we should not allow data to flow until the
		 * host sets the ACM_CTRL_DTR bit; and when it clears
		 * that bit, we should return to that no-flow state.
		 */
		acm->port_handshake_bits = w_value;
		break;

	default:
invalid:
		dev_vdbg(&cdev->gadget->dev,
			 "invalid control req%02x.%02x v%04x i%04x l%d\n",
			 ctrl->bRequestType, ctrl->bRequest,
			 w_value, w_index, w_length);
	}

	/* respond with data transfer or status phase? */
	if (value >= 0) {
		dev_dbg(&cdev->gadget->dev,
			"acm ttyGS%d req%02x.%02x v%04x i%04x l%d\n",
			acm->port_num, ctrl->bRequestType, ctrl->bRequest,
			w_value, w_index, w_length);
		req->zero = 0;
		req->length = value;
		value = usb_ep_queue(cdev->gadget->ep0, req, GFP_ATOMIC);
		if (value < 0)
			ERROR(cdev, "acm response on ttyGS%d, err %d\n",
					acm->port_num, value);
	}

	/* device either stalls (value < 0) or reports success */
	return value;
}

static int acm_set_alt(struct usb_function *f, unsigned intf, unsigned alt)
{
	struct f_acm		*acm = func_to_acm(f);
	struct usb_composite_dev *cdev = f->config->cdev;

	/* we know alt == 0, so this is an activation or a reset */

	if (intf == acm->ctrl_id) {
		if (acm->notify->driver_data) {
			dev_vdbg(&cdev->gadget->dev,
				 "reset acm control interface %d\n", intf);
			usb_ep_disable(acm->notify);
<<<<<<< HEAD
		} else {
			dev_vdbg(&cdev->gadget->dev,
				 "init acm ctrl interface %d\n", intf);
=======
		}

		if (!acm->notify->desc)
>>>>>>> 7623e244
			if (config_ep_by_speed(cdev->gadget, f, acm->notify))
				return -EINVAL;

		usb_ep_enable(acm->notify);
		acm->notify->driver_data = acm;

	} else if (intf == acm->data_id) {
		if (acm->port.in->driver_data) {
			dev_dbg(&cdev->gadget->dev,
				"reset acm ttyGS%d\n", acm->port_num);
			gserial_disconnect(&acm->port);
		}
		if (!acm->port.in->desc || !acm->port.out->desc) {
			dev_dbg(&cdev->gadget->dev,
				"activate acm ttyGS%d\n", acm->port_num);
			if (config_ep_by_speed(cdev->gadget, f,
					       acm->port.in) ||
			    config_ep_by_speed(cdev->gadget, f,
					       acm->port.out)) {
				acm->port.in->desc = NULL;
				acm->port.out->desc = NULL;
				return -EINVAL;
			}
		}
		gserial_connect(&acm->port, acm->port_num);

	} else
		return -EINVAL;

	return 0;
}

static void acm_disable(struct usb_function *f)
{
	struct f_acm	*acm = func_to_acm(f);
	struct usb_composite_dev *cdev = f->config->cdev;

	dev_dbg(&cdev->gadget->dev, "acm ttyGS%d deactivated\n", acm->port_num);
	gserial_disconnect(&acm->port);
	usb_ep_disable(acm->notify);
	acm->notify->driver_data = NULL;
}

/*-------------------------------------------------------------------------*/

/**
 * acm_cdc_notify - issue CDC notification to host
 * @acm: wraps host to be notified
 * @type: notification type
 * @value: Refer to cdc specs, wValue field.
 * @data: data to be sent
 * @length: size of data
 * Context: irqs blocked, acm->lock held, acm_notify_req non-null
 *
 * Returns zero on success or a negative errno.
 *
 * See section 6.3.5 of the CDC 1.1 specification for information
 * about the only notification we issue:  SerialState change.
 */
static int acm_cdc_notify(struct f_acm *acm, u8 type, u16 value,
		void *data, unsigned length)
{
	struct usb_ep			*ep = acm->notify;
	struct usb_request		*req;
	struct usb_cdc_notification	*notify;
	const unsigned			len = sizeof(*notify) + length;
	void				*buf;
	int				status;

	req = acm->notify_req;
	acm->notify_req = NULL;
	acm->pending = false;

	req->length = len;
	notify = req->buf;
	buf = notify + 1;

	notify->bmRequestType = USB_DIR_IN | USB_TYPE_CLASS
			| USB_RECIP_INTERFACE;
	notify->bNotificationType = type;
	notify->wValue = cpu_to_le16(value);
	notify->wIndex = cpu_to_le16(acm->ctrl_id);
	notify->wLength = cpu_to_le16(length);
	memcpy(buf, data, length);

	/* ep_queue() can complete immediately if it fills the fifo... */
	spin_unlock(&acm->lock);
	status = usb_ep_queue(ep, req, GFP_ATOMIC);
	spin_lock(&acm->lock);

	if (status < 0) {
		ERROR(acm->port.func.config->cdev,
				"acm ttyGS%d can't notify serial state, %d\n",
				acm->port_num, status);
		acm->notify_req = req;
	}

	return status;
}

static int acm_notify_serial_state(struct f_acm *acm)
{
	struct usb_composite_dev *cdev = acm->port.func.config->cdev;
	int			status;

	spin_lock(&acm->lock);
	if (acm->notify_req) {
		dev_dbg(&cdev->gadget->dev, "acm ttyGS%d serial state %04x\n",
			acm->port_num, acm->serial_state);
		status = acm_cdc_notify(acm, USB_CDC_NOTIFY_SERIAL_STATE,
				0, &acm->serial_state, sizeof(acm->serial_state));
	} else {
		acm->pending = true;
		status = 0;
	}
	spin_unlock(&acm->lock);
	return status;
}

static void acm_cdc_notify_complete(struct usb_ep *ep, struct usb_request *req)
{
	struct f_acm		*acm = req->context;
	u8			doit = false;

	/* on this call path we do NOT hold the port spinlock,
	 * which is why ACM needs its own spinlock
	 */
	spin_lock(&acm->lock);
	if (req->status != -ESHUTDOWN)
		doit = acm->pending;
	acm->notify_req = req;
	spin_unlock(&acm->lock);

	if (doit)
		acm_notify_serial_state(acm);
}

/* connect == the TTY link is open */

static void acm_connect(struct gserial *port)
{
	struct f_acm		*acm = port_to_acm(port);

	acm->serial_state |= ACM_CTRL_DSR | ACM_CTRL_DCD;
	acm_notify_serial_state(acm);
}

static void acm_disconnect(struct gserial *port)
{
	struct f_acm		*acm = port_to_acm(port);

	acm->serial_state &= ~(ACM_CTRL_DSR | ACM_CTRL_DCD);
	acm_notify_serial_state(acm);
}

static int acm_send_break(struct gserial *port, int duration)
{
	struct f_acm		*acm = port_to_acm(port);
	u16			state;

	state = acm->serial_state;
	state &= ~ACM_CTRL_BRK;
	if (duration)
		state |= ACM_CTRL_BRK;

	acm->serial_state = state;
	return acm_notify_serial_state(acm);
}

/*-------------------------------------------------------------------------*/

/* ACM function driver setup/binding */
static int
acm_bind(struct usb_configuration *c, struct usb_function *f)
{
	struct usb_composite_dev *cdev = c->cdev;
	struct f_acm		*acm = func_to_acm(f);
	struct usb_string	*us;
	int			status;
	struct usb_ep		*ep;

	/* REVISIT might want instance-specific strings to help
	 * distinguish instances ...
	 */

	/* maybe allocate device-global string IDs, and patch descriptors */
	us = usb_gstrings_attach(cdev, acm_strings,
			ARRAY_SIZE(acm_string_defs));
	if (IS_ERR(us))
		return PTR_ERR(us);
	acm_control_interface_desc.iInterface = us[ACM_CTRL_IDX].id;
	acm_data_interface_desc.iInterface = us[ACM_DATA_IDX].id;
	acm_iad_descriptor.iFunction = us[ACM_IAD_IDX].id;

	/* allocate instance-specific interface IDs, and patch descriptors */
	status = usb_interface_id(c, f);
	if (status < 0)
		goto fail;
	acm->ctrl_id = status;
	acm_iad_descriptor.bFirstInterface = status;

	acm_control_interface_desc.bInterfaceNumber = status;
	acm_union_desc .bMasterInterface0 = status;

	status = usb_interface_id(c, f);
	if (status < 0)
		goto fail;
	acm->data_id = status;

	acm_data_interface_desc.bInterfaceNumber = status;
	acm_union_desc.bSlaveInterface0 = status;
	acm_call_mgmt_descriptor.bDataInterface = status;

	status = -ENODEV;

	/* allocate instance-specific endpoints */
	ep = usb_ep_autoconfig(cdev->gadget, &acm_fs_in_desc);
	if (!ep)
		goto fail;
	acm->port.in = ep;
	ep->driver_data = cdev;	/* claim */

	ep = usb_ep_autoconfig(cdev->gadget, &acm_fs_out_desc);
	if (!ep)
		goto fail;
	acm->port.out = ep;
	ep->driver_data = cdev;	/* claim */

	ep = usb_ep_autoconfig(cdev->gadget, &acm_fs_notify_desc);
	if (!ep)
		goto fail;
	acm->notify = ep;
	ep->driver_data = cdev;	/* claim */

	/* allocate notification */
	acm->notify_req = gs_alloc_req(ep,
			sizeof(struct usb_cdc_notification) + 2,
			GFP_KERNEL);
	if (!acm->notify_req)
		goto fail;

	acm->notify_req->complete = acm_cdc_notify_complete;
	acm->notify_req->context = acm;

	/* support all relevant hardware speeds... we expect that when
	 * hardware is dual speed, all bulk-capable endpoints work at
	 * both speeds
	 */
	acm_hs_in_desc.bEndpointAddress = acm_fs_in_desc.bEndpointAddress;
	acm_hs_out_desc.bEndpointAddress = acm_fs_out_desc.bEndpointAddress;
	acm_hs_notify_desc.bEndpointAddress =
		acm_fs_notify_desc.bEndpointAddress;

	acm_ss_in_desc.bEndpointAddress = acm_fs_in_desc.bEndpointAddress;
	acm_ss_out_desc.bEndpointAddress = acm_fs_out_desc.bEndpointAddress;

	status = usb_assign_descriptors(f, acm_fs_function, acm_hs_function,
			acm_ss_function);
	if (status)
		goto fail;

	dev_dbg(&cdev->gadget->dev,
		"acm ttyGS%d: %s speed IN/%s OUT/%s NOTIFY/%s\n",
		acm->port_num,
		gadget_is_superspeed(c->cdev->gadget) ? "super" :
		gadget_is_dualspeed(c->cdev->gadget) ? "dual" : "full",
		acm->port.in->name, acm->port.out->name,
		acm->notify->name);
	return 0;

fail:
	if (acm->notify_req)
		gs_free_req(acm->notify, acm->notify_req);

	/* we might as well release our claims on endpoints */
	if (acm->notify)
		acm->notify->driver_data = NULL;
	if (acm->port.out)
		acm->port.out->driver_data = NULL;
	if (acm->port.in)
		acm->port.in->driver_data = NULL;

	ERROR(cdev, "%s/%p: can't bind, err %d\n", f->name, f, status);

	return status;
}

static void acm_unbind(struct usb_configuration *c, struct usb_function *f)
{
	struct f_acm		*acm = func_to_acm(f);

	acm_string_defs[0].id = 0;
	usb_free_all_descriptors(f);
	if (acm->notify_req)
		gs_free_req(acm->notify, acm->notify_req);
}

static void acm_free_func(struct usb_function *f)
{
	struct f_acm		*acm = func_to_acm(f);

	kfree(acm);
}

static struct usb_function *acm_alloc_func(struct usb_function_instance *fi)
{
	struct f_serial_opts *opts;
	struct f_acm *acm;

	acm = kzalloc(sizeof(*acm), GFP_KERNEL);
	if (!acm)
		return ERR_PTR(-ENOMEM);

	spin_lock_init(&acm->lock);

	acm->port.connect = acm_connect;
	acm->port.disconnect = acm_disconnect;
	acm->port.send_break = acm_send_break;

	acm->port.func.name = "acm";
	acm->port.func.strings = acm_strings;
	/* descriptors are per-instance copies */
	acm->port.func.bind = acm_bind;
	acm->port.func.set_alt = acm_set_alt;
	acm->port.func.setup = acm_setup;
	acm->port.func.disable = acm_disable;

	opts = container_of(fi, struct f_serial_opts, func_inst);
	acm->port_num = opts->port_num;
	acm->port.func.unbind = acm_unbind;
	acm->port.func.free_func = acm_free_func;

	return &acm->port.func;
}

static inline struct f_serial_opts *to_f_serial_opts(struct config_item *item)
{
	return container_of(to_config_group(item), struct f_serial_opts,
			func_inst.group);
}

CONFIGFS_ATTR_STRUCT(f_serial_opts);
static ssize_t f_acm_attr_show(struct config_item *item,
				 struct configfs_attribute *attr,
				 char *page)
{
	struct f_serial_opts *opts = to_f_serial_opts(item);
	struct f_serial_opts_attribute *f_serial_opts_attr =
		container_of(attr, struct f_serial_opts_attribute, attr);
	ssize_t ret = 0;

	if (f_serial_opts_attr->show)
		ret = f_serial_opts_attr->show(opts, page);
	return ret;
}

static void acm_attr_release(struct config_item *item)
{
	struct f_serial_opts *opts = to_f_serial_opts(item);

	usb_put_function_instance(&opts->func_inst);
}

static struct configfs_item_operations acm_item_ops = {
	.release                = acm_attr_release,
	.show_attribute		= f_acm_attr_show,
};

static ssize_t f_acm_port_num_show(struct f_serial_opts *opts, char *page)
{
	return sprintf(page, "%u\n", opts->port_num);
}

static struct f_serial_opts_attribute f_acm_port_num =
	__CONFIGFS_ATTR_RO(port_num, f_acm_port_num_show);


static struct configfs_attribute *acm_attrs[] = {
	&f_acm_port_num.attr,
	NULL,
};

static struct config_item_type acm_func_type = {
	.ct_item_ops    = &acm_item_ops,
	.ct_attrs	= acm_attrs,
	.ct_owner       = THIS_MODULE,
};

static void acm_free_instance(struct usb_function_instance *fi)
{
	struct f_serial_opts *opts;

	opts = container_of(fi, struct f_serial_opts, func_inst);
	gserial_free_line(opts->port_num);
	kfree(opts);
}

static struct usb_function_instance *acm_alloc_instance(void)
{
	struct f_serial_opts *opts;
	int ret;

	opts = kzalloc(sizeof(*opts), GFP_KERNEL);
	if (!opts)
		return ERR_PTR(-ENOMEM);
	opts->func_inst.free_func_inst = acm_free_instance;
	ret = gserial_alloc_line(&opts->port_num);
	if (ret) {
		kfree(opts);
		return ERR_PTR(ret);
	}
	config_group_init_type_name(&opts->func_inst.group, "",
			&acm_func_type);
	return &opts->func_inst;
}
DECLARE_USB_FUNCTION_INIT(acm, acm_alloc_instance, acm_alloc_func);
MODULE_LICENSE("GPL");<|MERGE_RESOLUTION|>--- conflicted
+++ resolved
@@ -433,15 +433,9 @@
 			dev_vdbg(&cdev->gadget->dev,
 				 "reset acm control interface %d\n", intf);
 			usb_ep_disable(acm->notify);
-<<<<<<< HEAD
-		} else {
-			dev_vdbg(&cdev->gadget->dev,
-				 "init acm ctrl interface %d\n", intf);
-=======
 		}
 
 		if (!acm->notify->desc)
->>>>>>> 7623e244
 			if (config_ep_by_speed(cdev->gadget, f, acm->notify))
 				return -EINVAL;
 
