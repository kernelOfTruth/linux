--- conflicted
+++ resolved
@@ -584,13 +584,8 @@
 	size = zram_get_obj_size(meta, index);
 
 	if (!handle || zram_test_flag(meta, index, ZRAM_ZERO)) {
-<<<<<<< HEAD
-		bit_spin_unlock(ZRAM_ACCESS, &meta->table[index].value);
+		zram_unlock_table(&meta->table[index]);
 		memset(mem, 0, PAGE_SIZE);
-=======
-		zram_unlock_table(&meta->table[index]);
-		clear_page(mem);
->>>>>>> 09254782
 		return 0;
 	}
 
