/*
 * intel_idle.c - native hardware idle loop for modern Intel processors
 *
 * Copyright (c) 2013, Intel Corporation.
 * Len Brown <len.brown@intel.com>
 *
 * This program is free software; you can redistribute it and/or modify it
 * under the terms and conditions of the GNU General Public License,
 * version 2, as published by the Free Software Foundation.
 *
 * This program is distributed in the hope it will be useful, but WITHOUT
 * ANY WARRANTY; without even the implied warranty of MERCHANTABILITY or
 * FITNESS FOR A PARTICULAR PURPOSE.  See the GNU General Public License for
 * more details.
 *
 * You should have received a copy of the GNU General Public License along with
 * this program; if not, write to the Free Software Foundation, Inc.,
 * 51 Franklin St - Fifth Floor, Boston, MA 02110-1301 USA.
 */

/*
 * intel_idle is a cpuidle driver that loads on specific Intel processors
 * in lieu of the legacy ACPI processor_idle driver.  The intent is to
 * make Linux more efficient on these processors, as intel_idle knows
 * more than ACPI, as well as make Linux more immune to ACPI BIOS bugs.
 */

/*
 * Design Assumptions
 *
 * All CPUs have same idle states as boot CPU
 *
 * Chipset BM_STS (bus master status) bit is a NOP
 *	for preventing entry into deep C-stats
 */

/*
 * Known limitations
 *
 * The driver currently initializes for_each_online_cpu() upon modprobe.
 * It it unaware of subsequent processors hot-added to the system.
 * This means that if you boot with maxcpus=n and later online
 * processors above n, those processors will use C1 only.
 *
 * ACPI has a .suspend hack to turn off deep c-statees during suspend
 * to avoid complications with the lapic timer workaround.
 * Have not seen issues with suspend, but may need same workaround here.
 *
 */

/* un-comment DEBUG to enable pr_debug() statements */
#define DEBUG

#include <linux/kernel.h>
#include <linux/cpuidle.h>
#include <linux/tick.h>
#include <trace/events/power.h>
#include <linux/sched.h>
#include <linux/notifier.h>
#include <linux/cpu.h>
#include <linux/moduleparam.h>
#include <asm/cpu_device_id.h>
#include <asm/intel-family.h>
#include <asm/mwait.h>
#include <asm/msr.h>

#define INTEL_IDLE_VERSION "0.4.1"
#define PREFIX "intel_idle: "

static struct cpuidle_driver intel_idle_driver = {
	.name = "intel_idle",
	.owner = THIS_MODULE,
};
/* intel_idle.max_cstate=0 disables driver */
static int max_cstate = CPUIDLE_STATE_MAX - 1;

static unsigned int mwait_substates;

#define LAPIC_TIMER_ALWAYS_RELIABLE 0xFFFFFFFF
/* Reliable LAPIC Timer States, bit 1 for C1 etc.  */
static unsigned int lapic_timer_reliable_states = (1 << 1);	 /* Default to only C1 */

struct idle_cpu {
	struct cpuidle_state *state_table;

	/*
	 * Hardware C-state auto-demotion may not always be optimal.
	 * Indicate which enable bits to clear here.
	 */
	unsigned long auto_demotion_disable_flags;
	bool byt_auto_demotion_disable_flag;
	bool disable_promotion_to_c1e;
};

static const struct idle_cpu *icpu;
static struct cpuidle_device __percpu *intel_idle_cpuidle_devices;
static int intel_idle(struct cpuidle_device *dev,
			struct cpuidle_driver *drv, int index);
static void intel_idle_freeze(struct cpuidle_device *dev,
			      struct cpuidle_driver *drv, int index);
static int intel_idle_cpu_init(int cpu);

static struct cpuidle_state *cpuidle_state_table;

/*
 * Set this flag for states where the HW flushes the TLB for us
 * and so we don't need cross-calls to keep it consistent.
 * If this flag is set, SW flushes the TLB, so even if the
 * HW doesn't do the flushing, this flag is safe to use.
 */
#define CPUIDLE_FLAG_TLB_FLUSHED	0x10000

/*
 * MWAIT takes an 8-bit "hint" in EAX "suggesting"
 * the C-state (top nibble) and sub-state (bottom nibble)
 * 0x00 means "MWAIT(C1)", 0x10 means "MWAIT(C2)" etc.
 *
 * We store the hint at the top of our "flags" for each state.
 */
#define flg2MWAIT(flags) (((flags) >> 24) & 0xFF)
#define MWAIT2flg(eax) ((eax & 0xFF) << 24)

/*
 * States are indexed by the cstate number,
 * which is also the index into the MWAIT hint array.
 * Thus C0 is a dummy.
 */
static struct cpuidle_state nehalem_cstates[] = {
	{
		.name = "C1-NHM",
		.desc = "MWAIT 0x00",
		.flags = MWAIT2flg(0x00),
		.exit_latency = 3,
		.target_residency = 6,
		.enter = &intel_idle,
		.enter_freeze = intel_idle_freeze, },
	{
		.name = "C1E-NHM",
		.desc = "MWAIT 0x01",
		.flags = MWAIT2flg(0x01),
		.exit_latency = 10,
		.target_residency = 20,
		.enter = &intel_idle,
		.enter_freeze = intel_idle_freeze, },
	{
		.name = "C3-NHM",
		.desc = "MWAIT 0x10",
		.flags = MWAIT2flg(0x10) | CPUIDLE_FLAG_TLB_FLUSHED,
		.exit_latency = 20,
		.target_residency = 80,
		.enter = &intel_idle,
		.enter_freeze = intel_idle_freeze, },
	{
		.name = "C6-NHM",
		.desc = "MWAIT 0x20",
		.flags = MWAIT2flg(0x20) | CPUIDLE_FLAG_TLB_FLUSHED,
		.exit_latency = 200,
		.target_residency = 800,
		.enter = &intel_idle,
		.enter_freeze = intel_idle_freeze, },
	{
		.enter = NULL }
};

static struct cpuidle_state snb_cstates[] = {
	{
		.name = "C1-SNB",
		.desc = "MWAIT 0x00",
		.flags = MWAIT2flg(0x00),
		.exit_latency = 2,
		.target_residency = 2,
		.enter = &intel_idle,
		.enter_freeze = intel_idle_freeze, },
	{
		.name = "C1E-SNB",
		.desc = "MWAIT 0x01",
		.flags = MWAIT2flg(0x01),
		.exit_latency = 10,
		.target_residency = 20,
		.enter = &intel_idle,
		.enter_freeze = intel_idle_freeze, },
	{
		.name = "C3-SNB",
		.desc = "MWAIT 0x10",
		.flags = MWAIT2flg(0x10) | CPUIDLE_FLAG_TLB_FLUSHED,
		.exit_latency = 80,
		.target_residency = 211,
		.enter = &intel_idle,
		.enter_freeze = intel_idle_freeze, },
	{
		.name = "C6-SNB",
		.desc = "MWAIT 0x20",
		.flags = MWAIT2flg(0x20) | CPUIDLE_FLAG_TLB_FLUSHED,
		.exit_latency = 104,
		.target_residency = 345,
		.enter = &intel_idle,
		.enter_freeze = intel_idle_freeze, },
	{
		.name = "C7-SNB",
		.desc = "MWAIT 0x30",
		.flags = MWAIT2flg(0x30) | CPUIDLE_FLAG_TLB_FLUSHED,
		.exit_latency = 109,
		.target_residency = 345,
		.enter = &intel_idle,
		.enter_freeze = intel_idle_freeze, },
	{
		.enter = NULL }
};

static struct cpuidle_state byt_cstates[] = {
	{
		.name = "C1-BYT",
		.desc = "MWAIT 0x00",
		.flags = MWAIT2flg(0x00),
		.exit_latency = 1,
		.target_residency = 1,
		.enter = &intel_idle,
		.enter_freeze = intel_idle_freeze, },
	{
		.name = "C6N-BYT",
		.desc = "MWAIT 0x58",
		.flags = MWAIT2flg(0x58) | CPUIDLE_FLAG_TLB_FLUSHED,
		.exit_latency = 300,
		.target_residency = 275,
		.enter = &intel_idle,
		.enter_freeze = intel_idle_freeze, },
	{
		.name = "C6S-BYT",
		.desc = "MWAIT 0x52",
		.flags = MWAIT2flg(0x52) | CPUIDLE_FLAG_TLB_FLUSHED,
		.exit_latency = 500,
		.target_residency = 560,
		.enter = &intel_idle,
		.enter_freeze = intel_idle_freeze, },
	{
		.name = "C7-BYT",
		.desc = "MWAIT 0x60",
		.flags = MWAIT2flg(0x60) | CPUIDLE_FLAG_TLB_FLUSHED,
		.exit_latency = 1200,
		.target_residency = 4000,
		.enter = &intel_idle,
		.enter_freeze = intel_idle_freeze, },
	{
		.name = "C7S-BYT",
		.desc = "MWAIT 0x64",
		.flags = MWAIT2flg(0x64) | CPUIDLE_FLAG_TLB_FLUSHED,
		.exit_latency = 10000,
		.target_residency = 20000,
		.enter = &intel_idle,
		.enter_freeze = intel_idle_freeze, },
	{
		.enter = NULL }
};

static struct cpuidle_state cht_cstates[] = {
	{
		.name = "C1-CHT",
		.desc = "MWAIT 0x00",
		.flags = MWAIT2flg(0x00),
		.exit_latency = 1,
		.target_residency = 1,
		.enter = &intel_idle,
		.enter_freeze = intel_idle_freeze, },
	{
		.name = "C6N-CHT",
		.desc = "MWAIT 0x58",
		.flags = MWAIT2flg(0x58) | CPUIDLE_FLAG_TLB_FLUSHED,
		.exit_latency = 80,
		.target_residency = 275,
		.enter = &intel_idle,
		.enter_freeze = intel_idle_freeze, },
	{
		.name = "C6S-CHT",
		.desc = "MWAIT 0x52",
		.flags = MWAIT2flg(0x52) | CPUIDLE_FLAG_TLB_FLUSHED,
		.exit_latency = 200,
		.target_residency = 560,
		.enter = &intel_idle,
		.enter_freeze = intel_idle_freeze, },
	{
		.name = "C7-CHT",
		.desc = "MWAIT 0x60",
		.flags = MWAIT2flg(0x60) | CPUIDLE_FLAG_TLB_FLUSHED,
		.exit_latency = 1200,
		.target_residency = 4000,
		.enter = &intel_idle,
		.enter_freeze = intel_idle_freeze, },
	{
		.name = "C7S-CHT",
		.desc = "MWAIT 0x64",
		.flags = MWAIT2flg(0x64) | CPUIDLE_FLAG_TLB_FLUSHED,
		.exit_latency = 10000,
		.target_residency = 20000,
		.enter = &intel_idle,
		.enter_freeze = intel_idle_freeze, },
	{
		.enter = NULL }
};

static struct cpuidle_state ivb_cstates[] = {
	{
		.name = "C1-IVB",
		.desc = "MWAIT 0x00",
		.flags = MWAIT2flg(0x00),
		.exit_latency = 1,
		.target_residency = 1,
		.enter = &intel_idle,
		.enter_freeze = intel_idle_freeze, },
	{
		.name = "C1E-IVB",
		.desc = "MWAIT 0x01",
		.flags = MWAIT2flg(0x01),
		.exit_latency = 10,
		.target_residency = 20,
		.enter = &intel_idle,
		.enter_freeze = intel_idle_freeze, },
	{
		.name = "C3-IVB",
		.desc = "MWAIT 0x10",
		.flags = MWAIT2flg(0x10) | CPUIDLE_FLAG_TLB_FLUSHED,
		.exit_latency = 59,
		.target_residency = 156,
		.enter = &intel_idle,
		.enter_freeze = intel_idle_freeze, },
	{
		.name = "C6-IVB",
		.desc = "MWAIT 0x20",
		.flags = MWAIT2flg(0x20) | CPUIDLE_FLAG_TLB_FLUSHED,
		.exit_latency = 80,
		.target_residency = 300,
		.enter = &intel_idle,
		.enter_freeze = intel_idle_freeze, },
	{
		.name = "C7-IVB",
		.desc = "MWAIT 0x30",
		.flags = MWAIT2flg(0x30) | CPUIDLE_FLAG_TLB_FLUSHED,
		.exit_latency = 87,
		.target_residency = 300,
		.enter = &intel_idle,
		.enter_freeze = intel_idle_freeze, },
	{
		.enter = NULL }
};

static struct cpuidle_state ivt_cstates[] = {
	{
		.name = "C1-IVT",
		.desc = "MWAIT 0x00",
		.flags = MWAIT2flg(0x00),
		.exit_latency = 1,
		.target_residency = 1,
		.enter = &intel_idle,
		.enter_freeze = intel_idle_freeze, },
	{
		.name = "C1E-IVT",
		.desc = "MWAIT 0x01",
		.flags = MWAIT2flg(0x01),
		.exit_latency = 10,
		.target_residency = 80,
		.enter = &intel_idle,
		.enter_freeze = intel_idle_freeze, },
	{
		.name = "C3-IVT",
		.desc = "MWAIT 0x10",
		.flags = MWAIT2flg(0x10) | CPUIDLE_FLAG_TLB_FLUSHED,
		.exit_latency = 59,
		.target_residency = 156,
		.enter = &intel_idle,
		.enter_freeze = intel_idle_freeze, },
	{
		.name = "C6-IVT",
		.desc = "MWAIT 0x20",
		.flags = MWAIT2flg(0x20) | CPUIDLE_FLAG_TLB_FLUSHED,
		.exit_latency = 82,
		.target_residency = 300,
		.enter = &intel_idle,
		.enter_freeze = intel_idle_freeze, },
	{
		.enter = NULL }
};

static struct cpuidle_state ivt_cstates_4s[] = {
	{
		.name = "C1-IVT-4S",
		.desc = "MWAIT 0x00",
		.flags = MWAIT2flg(0x00),
		.exit_latency = 1,
		.target_residency = 1,
		.enter = &intel_idle,
		.enter_freeze = intel_idle_freeze, },
	{
		.name = "C1E-IVT-4S",
		.desc = "MWAIT 0x01",
		.flags = MWAIT2flg(0x01),
		.exit_latency = 10,
		.target_residency = 250,
		.enter = &intel_idle,
		.enter_freeze = intel_idle_freeze, },
	{
		.name = "C3-IVT-4S",
		.desc = "MWAIT 0x10",
		.flags = MWAIT2flg(0x10) | CPUIDLE_FLAG_TLB_FLUSHED,
		.exit_latency = 59,
		.target_residency = 300,
		.enter = &intel_idle,
		.enter_freeze = intel_idle_freeze, },
	{
		.name = "C6-IVT-4S",
		.desc = "MWAIT 0x20",
		.flags = MWAIT2flg(0x20) | CPUIDLE_FLAG_TLB_FLUSHED,
		.exit_latency = 84,
		.target_residency = 400,
		.enter = &intel_idle,
		.enter_freeze = intel_idle_freeze, },
	{
		.enter = NULL }
};

static struct cpuidle_state ivt_cstates_8s[] = {
	{
		.name = "C1-IVT-8S",
		.desc = "MWAIT 0x00",
		.flags = MWAIT2flg(0x00),
		.exit_latency = 1,
		.target_residency = 1,
		.enter = &intel_idle,
		.enter_freeze = intel_idle_freeze, },
	{
		.name = "C1E-IVT-8S",
		.desc = "MWAIT 0x01",
		.flags = MWAIT2flg(0x01),
		.exit_latency = 10,
		.target_residency = 500,
		.enter = &intel_idle,
		.enter_freeze = intel_idle_freeze, },
	{
		.name = "C3-IVT-8S",
		.desc = "MWAIT 0x10",
		.flags = MWAIT2flg(0x10) | CPUIDLE_FLAG_TLB_FLUSHED,
		.exit_latency = 59,
		.target_residency = 600,
		.enter = &intel_idle,
		.enter_freeze = intel_idle_freeze, },
	{
		.name = "C6-IVT-8S",
		.desc = "MWAIT 0x20",
		.flags = MWAIT2flg(0x20) | CPUIDLE_FLAG_TLB_FLUSHED,
		.exit_latency = 88,
		.target_residency = 700,
		.enter = &intel_idle,
		.enter_freeze = intel_idle_freeze, },
	{
		.enter = NULL }
};

static struct cpuidle_state hsw_cstates[] = {
	{
		.name = "C1-HSW",
		.desc = "MWAIT 0x00",
		.flags = MWAIT2flg(0x00),
		.exit_latency = 2,
		.target_residency = 2,
		.enter = &intel_idle,
		.enter_freeze = intel_idle_freeze, },
	{
		.name = "C1E-HSW",
		.desc = "MWAIT 0x01",
		.flags = MWAIT2flg(0x01),
		.exit_latency = 10,
		.target_residency = 20,
		.enter = &intel_idle,
		.enter_freeze = intel_idle_freeze, },
	{
		.name = "C3-HSW",
		.desc = "MWAIT 0x10",
		.flags = MWAIT2flg(0x10) | CPUIDLE_FLAG_TLB_FLUSHED,
		.exit_latency = 33,
		.target_residency = 100,
		.enter = &intel_idle,
		.enter_freeze = intel_idle_freeze, },
	{
		.name = "C6-HSW",
		.desc = "MWAIT 0x20",
		.flags = MWAIT2flg(0x20) | CPUIDLE_FLAG_TLB_FLUSHED,
		.exit_latency = 133,
		.target_residency = 400,
		.enter = &intel_idle,
		.enter_freeze = intel_idle_freeze, },
	{
		.name = "C7s-HSW",
		.desc = "MWAIT 0x32",
		.flags = MWAIT2flg(0x32) | CPUIDLE_FLAG_TLB_FLUSHED,
		.exit_latency = 166,
		.target_residency = 500,
		.enter = &intel_idle,
		.enter_freeze = intel_idle_freeze, },
	{
		.name = "C8-HSW",
		.desc = "MWAIT 0x40",
		.flags = MWAIT2flg(0x40) | CPUIDLE_FLAG_TLB_FLUSHED,
		.exit_latency = 300,
		.target_residency = 900,
		.enter = &intel_idle,
		.enter_freeze = intel_idle_freeze, },
	{
		.name = "C9-HSW",
		.desc = "MWAIT 0x50",
		.flags = MWAIT2flg(0x50) | CPUIDLE_FLAG_TLB_FLUSHED,
		.exit_latency = 600,
		.target_residency = 1800,
		.enter = &intel_idle,
		.enter_freeze = intel_idle_freeze, },
	{
		.name = "C10-HSW",
		.desc = "MWAIT 0x60",
		.flags = MWAIT2flg(0x60) | CPUIDLE_FLAG_TLB_FLUSHED,
		.exit_latency = 2600,
		.target_residency = 7700,
		.enter = &intel_idle,
		.enter_freeze = intel_idle_freeze, },
	{
		.enter = NULL }
};
static struct cpuidle_state bdw_cstates[] = {
	{
		.name = "C1-BDW",
		.desc = "MWAIT 0x00",
		.flags = MWAIT2flg(0x00),
		.exit_latency = 2,
		.target_residency = 2,
		.enter = &intel_idle,
		.enter_freeze = intel_idle_freeze, },
	{
		.name = "C1E-BDW",
		.desc = "MWAIT 0x01",
		.flags = MWAIT2flg(0x01),
		.exit_latency = 10,
		.target_residency = 20,
		.enter = &intel_idle,
		.enter_freeze = intel_idle_freeze, },
	{
		.name = "C3-BDW",
		.desc = "MWAIT 0x10",
		.flags = MWAIT2flg(0x10) | CPUIDLE_FLAG_TLB_FLUSHED,
		.exit_latency = 40,
		.target_residency = 100,
		.enter = &intel_idle,
		.enter_freeze = intel_idle_freeze, },
	{
		.name = "C6-BDW",
		.desc = "MWAIT 0x20",
		.flags = MWAIT2flg(0x20) | CPUIDLE_FLAG_TLB_FLUSHED,
		.exit_latency = 133,
		.target_residency = 400,
		.enter = &intel_idle,
		.enter_freeze = intel_idle_freeze, },
	{
		.name = "C7s-BDW",
		.desc = "MWAIT 0x32",
		.flags = MWAIT2flg(0x32) | CPUIDLE_FLAG_TLB_FLUSHED,
		.exit_latency = 166,
		.target_residency = 500,
		.enter = &intel_idle,
		.enter_freeze = intel_idle_freeze, },
	{
		.name = "C8-BDW",
		.desc = "MWAIT 0x40",
		.flags = MWAIT2flg(0x40) | CPUIDLE_FLAG_TLB_FLUSHED,
		.exit_latency = 300,
		.target_residency = 900,
		.enter = &intel_idle,
		.enter_freeze = intel_idle_freeze, },
	{
		.name = "C9-BDW",
		.desc = "MWAIT 0x50",
		.flags = MWAIT2flg(0x50) | CPUIDLE_FLAG_TLB_FLUSHED,
		.exit_latency = 600,
		.target_residency = 1800,
		.enter = &intel_idle,
		.enter_freeze = intel_idle_freeze, },
	{
		.name = "C10-BDW",
		.desc = "MWAIT 0x60",
		.flags = MWAIT2flg(0x60) | CPUIDLE_FLAG_TLB_FLUSHED,
		.exit_latency = 2600,
		.target_residency = 7700,
		.enter = &intel_idle,
		.enter_freeze = intel_idle_freeze, },
	{
		.enter = NULL }
};

static struct cpuidle_state skl_cstates[] = {
	{
		.name = "C1-SKL",
		.desc = "MWAIT 0x00",
		.flags = MWAIT2flg(0x00),
		.exit_latency = 2,
		.target_residency = 2,
		.enter = &intel_idle,
		.enter_freeze = intel_idle_freeze, },
	{
		.name = "C1E-SKL",
		.desc = "MWAIT 0x01",
		.flags = MWAIT2flg(0x01),
		.exit_latency = 10,
		.target_residency = 20,
		.enter = &intel_idle,
		.enter_freeze = intel_idle_freeze, },
	{
		.name = "C3-SKL",
		.desc = "MWAIT 0x10",
		.flags = MWAIT2flg(0x10) | CPUIDLE_FLAG_TLB_FLUSHED,
		.exit_latency = 70,
		.target_residency = 100,
		.enter = &intel_idle,
		.enter_freeze = intel_idle_freeze, },
	{
		.name = "C6-SKL",
		.desc = "MWAIT 0x20",
		.flags = MWAIT2flg(0x20) | CPUIDLE_FLAG_TLB_FLUSHED,
		.exit_latency = 85,
		.target_residency = 200,
		.enter = &intel_idle,
		.enter_freeze = intel_idle_freeze, },
	{
		.name = "C7s-SKL",
		.desc = "MWAIT 0x33",
		.flags = MWAIT2flg(0x33) | CPUIDLE_FLAG_TLB_FLUSHED,
		.exit_latency = 124,
		.target_residency = 800,
		.enter = &intel_idle,
		.enter_freeze = intel_idle_freeze, },
	{
		.name = "C8-SKL",
		.desc = "MWAIT 0x40",
		.flags = MWAIT2flg(0x40) | CPUIDLE_FLAG_TLB_FLUSHED,
		.exit_latency = 200,
		.target_residency = 800,
		.enter = &intel_idle,
		.enter_freeze = intel_idle_freeze, },
	{
		.name = "C9-SKL",
		.desc = "MWAIT 0x50",
		.flags = MWAIT2flg(0x50) | CPUIDLE_FLAG_TLB_FLUSHED,
		.exit_latency = 480,
		.target_residency = 5000,
		.enter = &intel_idle,
		.enter_freeze = intel_idle_freeze, },
	{
		.name = "C10-SKL",
		.desc = "MWAIT 0x60",
		.flags = MWAIT2flg(0x60) | CPUIDLE_FLAG_TLB_FLUSHED,
		.exit_latency = 890,
		.target_residency = 5000,
		.enter = &intel_idle,
		.enter_freeze = intel_idle_freeze, },
	{
		.enter = NULL }
};

static struct cpuidle_state skx_cstates[] = {
	{
		.name = "C1-SKX",
		.desc = "MWAIT 0x00",
		.flags = MWAIT2flg(0x00),
		.exit_latency = 2,
		.target_residency = 2,
		.enter = &intel_idle,
		.enter_freeze = intel_idle_freeze, },
	{
		.name = "C1E-SKX",
		.desc = "MWAIT 0x01",
		.flags = MWAIT2flg(0x01),
		.exit_latency = 10,
		.target_residency = 20,
		.enter = &intel_idle,
		.enter_freeze = intel_idle_freeze, },
	{
		.name = "C6-SKX",
		.desc = "MWAIT 0x20",
		.flags = MWAIT2flg(0x20) | CPUIDLE_FLAG_TLB_FLUSHED,
		.exit_latency = 133,
		.target_residency = 600,
		.enter = &intel_idle,
		.enter_freeze = intel_idle_freeze, },
	{
		.enter = NULL }
};

static struct cpuidle_state atom_cstates[] = {
	{
		.name = "C1E-ATM",
		.desc = "MWAIT 0x00",
		.flags = MWAIT2flg(0x00),
		.exit_latency = 10,
		.target_residency = 20,
		.enter = &intel_idle,
		.enter_freeze = intel_idle_freeze, },
	{
		.name = "C2-ATM",
		.desc = "MWAIT 0x10",
		.flags = MWAIT2flg(0x10),
		.exit_latency = 20,
		.target_residency = 80,
		.enter = &intel_idle,
		.enter_freeze = intel_idle_freeze, },
	{
		.name = "C4-ATM",
		.desc = "MWAIT 0x30",
		.flags = MWAIT2flg(0x30) | CPUIDLE_FLAG_TLB_FLUSHED,
		.exit_latency = 100,
		.target_residency = 400,
		.enter = &intel_idle,
		.enter_freeze = intel_idle_freeze, },
	{
		.name = "C6-ATM",
		.desc = "MWAIT 0x52",
		.flags = MWAIT2flg(0x52) | CPUIDLE_FLAG_TLB_FLUSHED,
		.exit_latency = 140,
		.target_residency = 560,
		.enter = &intel_idle,
		.enter_freeze = intel_idle_freeze, },
	{
		.enter = NULL }
};
static struct cpuidle_state avn_cstates[] = {
	{
		.name = "C1-AVN",
		.desc = "MWAIT 0x00",
		.flags = MWAIT2flg(0x00),
		.exit_latency = 2,
		.target_residency = 2,
		.enter = &intel_idle,
		.enter_freeze = intel_idle_freeze, },
	{
		.name = "C6-AVN",
		.desc = "MWAIT 0x51",
		.flags = MWAIT2flg(0x51) | CPUIDLE_FLAG_TLB_FLUSHED,
		.exit_latency = 15,
		.target_residency = 45,
		.enter = &intel_idle,
		.enter_freeze = intel_idle_freeze, },
	{
		.enter = NULL }
};
static struct cpuidle_state knl_cstates[] = {
	{
		.name = "C1-KNL",
		.desc = "MWAIT 0x00",
		.flags = MWAIT2flg(0x00),
		.exit_latency = 1,
		.target_residency = 2,
		.enter = &intel_idle,
		.enter_freeze = intel_idle_freeze },
	{
		.name = "C6-KNL",
		.desc = "MWAIT 0x10",
		.flags = MWAIT2flg(0x10) | CPUIDLE_FLAG_TLB_FLUSHED,
		.exit_latency = 120,
		.target_residency = 500,
		.enter = &intel_idle,
		.enter_freeze = intel_idle_freeze },
	{
		.enter = NULL }
};

static struct cpuidle_state bxt_cstates[] = {
	{
		.name = "C1-BXT",
		.desc = "MWAIT 0x00",
		.flags = MWAIT2flg(0x00),
		.exit_latency = 2,
		.target_residency = 2,
		.enter = &intel_idle,
		.enter_freeze = intel_idle_freeze, },
	{
		.name = "C1E-BXT",
		.desc = "MWAIT 0x01",
		.flags = MWAIT2flg(0x01),
		.exit_latency = 10,
		.target_residency = 20,
		.enter = &intel_idle,
		.enter_freeze = intel_idle_freeze, },
	{
		.name = "C6-BXT",
		.desc = "MWAIT 0x20",
		.flags = MWAIT2flg(0x20) | CPUIDLE_FLAG_TLB_FLUSHED,
		.exit_latency = 133,
		.target_residency = 133,
		.enter = &intel_idle,
		.enter_freeze = intel_idle_freeze, },
	{
		.name = "C7s-BXT",
		.desc = "MWAIT 0x31",
		.flags = MWAIT2flg(0x31) | CPUIDLE_FLAG_TLB_FLUSHED,
		.exit_latency = 155,
		.target_residency = 155,
		.enter = &intel_idle,
		.enter_freeze = intel_idle_freeze, },
	{
		.name = "C8-BXT",
		.desc = "MWAIT 0x40",
		.flags = MWAIT2flg(0x40) | CPUIDLE_FLAG_TLB_FLUSHED,
		.exit_latency = 1000,
		.target_residency = 1000,
		.enter = &intel_idle,
		.enter_freeze = intel_idle_freeze, },
	{
		.name = "C9-BXT",
		.desc = "MWAIT 0x50",
		.flags = MWAIT2flg(0x50) | CPUIDLE_FLAG_TLB_FLUSHED,
		.exit_latency = 2000,
		.target_residency = 2000,
		.enter = &intel_idle,
		.enter_freeze = intel_idle_freeze, },
	{
		.name = "C10-BXT",
		.desc = "MWAIT 0x60",
		.flags = MWAIT2flg(0x60) | CPUIDLE_FLAG_TLB_FLUSHED,
		.exit_latency = 10000,
		.target_residency = 10000,
		.enter = &intel_idle,
		.enter_freeze = intel_idle_freeze, },
	{
		.enter = NULL }
};

static struct cpuidle_state dnv_cstates[] = {
	{
		.name = "C1-DNV",
		.desc = "MWAIT 0x00",
		.flags = MWAIT2flg(0x00),
		.exit_latency = 2,
		.target_residency = 2,
		.enter = &intel_idle,
		.enter_freeze = intel_idle_freeze, },
	{
		.name = "C1E-DNV",
		.desc = "MWAIT 0x01",
		.flags = MWAIT2flg(0x01),
		.exit_latency = 10,
		.target_residency = 20,
		.enter = &intel_idle,
		.enter_freeze = intel_idle_freeze, },
	{
		.name = "C6-DNV",
		.desc = "MWAIT 0x20",
		.flags = MWAIT2flg(0x20) | CPUIDLE_FLAG_TLB_FLUSHED,
		.exit_latency = 50,
		.target_residency = 500,
		.enter = &intel_idle,
		.enter_freeze = intel_idle_freeze, },
	{
		.enter = NULL }
};

/**
 * intel_idle
 * @dev: cpuidle_device
 * @drv: cpuidle driver
 * @index: index of cpuidle state
 *
 * Must be called under local_irq_disable().
 */
static int intel_idle(struct cpuidle_device *dev,
		struct cpuidle_driver *drv, int index)
{
	unsigned long ecx = 1; /* break on interrupt flag */
	struct cpuidle_state *state = &drv->states[index];
	unsigned long eax = flg2MWAIT(state->flags);
	unsigned int cstate;
	int cpu = smp_processor_id();

	cstate = (((eax) >> MWAIT_SUBSTATE_SIZE) & MWAIT_CSTATE_MASK) + 1;

	/*
	 * leave_mm() to avoid costly and often unnecessary wakeups
	 * for flushing the user TLB's associated with the active mm.
	 */
	if (state->flags & CPUIDLE_FLAG_TLB_FLUSHED)
		leave_mm(cpu);

	if (!(lapic_timer_reliable_states & (1 << (cstate))))
		tick_broadcast_enter();

	mwait_idle_with_hints(eax, ecx);

	if (!(lapic_timer_reliable_states & (1 << (cstate))))
		tick_broadcast_exit();

	return index;
}

/**
 * intel_idle_freeze - simplified "enter" callback routine for suspend-to-idle
 * @dev: cpuidle_device
 * @drv: cpuidle driver
 * @index: state index
 */
static void intel_idle_freeze(struct cpuidle_device *dev,
			     struct cpuidle_driver *drv, int index)
{
	unsigned long ecx = 1; /* break on interrupt flag */
	unsigned long eax = flg2MWAIT(drv->states[index].flags);

	mwait_idle_with_hints(eax, ecx);
}

static void __setup_broadcast_timer(void *arg)
{
	unsigned long on = (unsigned long)arg;

	if (on)
		tick_broadcast_enable();
	else
		tick_broadcast_disable();
}

static int cpu_hotplug_notify(struct notifier_block *n,
			      unsigned long action, void *hcpu)
{
	int hotcpu = (unsigned long)hcpu;
	struct cpuidle_device *dev;

	switch (action & ~CPU_TASKS_FROZEN) {
	case CPU_ONLINE:

		if (lapic_timer_reliable_states != LAPIC_TIMER_ALWAYS_RELIABLE)
			smp_call_function_single(hotcpu, __setup_broadcast_timer,
						 (void *)true, 1);

		/*
		 * Some systems can hotplug a cpu at runtime after
		 * the kernel has booted, we have to initialize the
		 * driver in this case
		 */
		dev = per_cpu_ptr(intel_idle_cpuidle_devices, hotcpu);
		if (dev->registered)
			break;

		if (intel_idle_cpu_init(hotcpu))
			return NOTIFY_BAD;

		break;
	}
	return NOTIFY_OK;
}

static struct notifier_block cpu_hotplug_notifier = {
	.notifier_call = cpu_hotplug_notify,
};

static void auto_demotion_disable(void *dummy)
{
	unsigned long long msr_bits;

	rdmsrl(MSR_NHM_SNB_PKG_CST_CFG_CTL, msr_bits);
	msr_bits &= ~(icpu->auto_demotion_disable_flags);
	wrmsrl(MSR_NHM_SNB_PKG_CST_CFG_CTL, msr_bits);
}
static void c1e_promotion_disable(void *dummy)
{
	unsigned long long msr_bits;

	rdmsrl(MSR_IA32_POWER_CTL, msr_bits);
	msr_bits &= ~0x2;
	wrmsrl(MSR_IA32_POWER_CTL, msr_bits);
}

static const struct idle_cpu idle_cpu_nehalem = {
	.state_table = nehalem_cstates,
	.auto_demotion_disable_flags = NHM_C1_AUTO_DEMOTE | NHM_C3_AUTO_DEMOTE,
	.disable_promotion_to_c1e = true,
};

static const struct idle_cpu idle_cpu_atom = {
	.state_table = atom_cstates,
};

static const struct idle_cpu idle_cpu_lincroft = {
	.state_table = atom_cstates,
	.auto_demotion_disable_flags = ATM_LNC_C6_AUTO_DEMOTE,
};

static const struct idle_cpu idle_cpu_snb = {
	.state_table = snb_cstates,
	.disable_promotion_to_c1e = true,
};

static const struct idle_cpu idle_cpu_byt = {
	.state_table = byt_cstates,
	.disable_promotion_to_c1e = true,
	.byt_auto_demotion_disable_flag = true,
};

static const struct idle_cpu idle_cpu_cht = {
	.state_table = cht_cstates,
	.disable_promotion_to_c1e = true,
	.byt_auto_demotion_disable_flag = true,
};

static const struct idle_cpu idle_cpu_ivb = {
	.state_table = ivb_cstates,
	.disable_promotion_to_c1e = true,
};

static const struct idle_cpu idle_cpu_ivt = {
	.state_table = ivt_cstates,
	.disable_promotion_to_c1e = true,
};

static const struct idle_cpu idle_cpu_hsw = {
	.state_table = hsw_cstates,
	.disable_promotion_to_c1e = true,
};

static const struct idle_cpu idle_cpu_bdw = {
	.state_table = bdw_cstates,
	.disable_promotion_to_c1e = true,
};

static const struct idle_cpu idle_cpu_skl = {
	.state_table = skl_cstates,
	.disable_promotion_to_c1e = true,
};

static const struct idle_cpu idle_cpu_skx = {
	.state_table = skx_cstates,
	.disable_promotion_to_c1e = true,
};

static const struct idle_cpu idle_cpu_avn = {
	.state_table = avn_cstates,
	.disable_promotion_to_c1e = true,
};

static const struct idle_cpu idle_cpu_knl = {
	.state_table = knl_cstates,
};

static const struct idle_cpu idle_cpu_bxt = {
	.state_table = bxt_cstates,
	.disable_promotion_to_c1e = true,
};

static const struct idle_cpu idle_cpu_dnv = {
	.state_table = dnv_cstates,
	.disable_promotion_to_c1e = true,
};

#define ICPU(model, cpu) \
	{ X86_VENDOR_INTEL, 6, model, X86_FEATURE_MWAIT, (unsigned long)&cpu }

static const struct x86_cpu_id intel_idle_ids[] __initconst = {
	ICPU(INTEL_FAM6_NEHALEM_EP,		idle_cpu_nehalem),
	ICPU(INTEL_FAM6_NEHALEM,		idle_cpu_nehalem),
	ICPU(INTEL_FAM6_WESTMERE2,		idle_cpu_nehalem),
	ICPU(INTEL_FAM6_WESTMERE,		idle_cpu_nehalem),
	ICPU(INTEL_FAM6_WESTMERE_EP,		idle_cpu_nehalem),
	ICPU(INTEL_FAM6_NEHALEM_EX,		idle_cpu_nehalem),
	ICPU(INTEL_FAM6_ATOM_PINEVIEW,		idle_cpu_atom),
	ICPU(INTEL_FAM6_ATOM_LINCROFT,		idle_cpu_lincroft),
	ICPU(INTEL_FAM6_WESTMERE_EX,		idle_cpu_nehalem),
	ICPU(INTEL_FAM6_SANDYBRIDGE,		idle_cpu_snb),
	ICPU(INTEL_FAM6_SANDYBRIDGE_X,		idle_cpu_snb),
	ICPU(INTEL_FAM6_ATOM_CEDARVIEW,		idle_cpu_atom),
	ICPU(INTEL_FAM6_ATOM_SILVERMONT1,	idle_cpu_byt),
	ICPU(INTEL_FAM6_ATOM_AIRMONT,		idle_cpu_cht),
	ICPU(INTEL_FAM6_IVYBRIDGE,		idle_cpu_ivb),
	ICPU(INTEL_FAM6_IVYBRIDGE_X,		idle_cpu_ivt),
	ICPU(INTEL_FAM6_HASWELL_CORE,		idle_cpu_hsw),
	ICPU(INTEL_FAM6_HASWELL_X,		idle_cpu_hsw),
	ICPU(INTEL_FAM6_HASWELL_ULT,		idle_cpu_hsw),
	ICPU(INTEL_FAM6_HASWELL_GT3E,		idle_cpu_hsw),
	ICPU(INTEL_FAM6_ATOM_SILVERMONT2,	idle_cpu_avn),
	ICPU(INTEL_FAM6_BROADWELL_CORE,		idle_cpu_bdw),
	ICPU(INTEL_FAM6_BROADWELL_GT3E,		idle_cpu_bdw),
	ICPU(INTEL_FAM6_BROADWELL_X,		idle_cpu_bdw),
	ICPU(INTEL_FAM6_BROADWELL_XEON_D,	idle_cpu_bdw),
	ICPU(INTEL_FAM6_SKYLAKE_MOBILE,		idle_cpu_skl),
	ICPU(INTEL_FAM6_SKYLAKE_DESKTOP,	idle_cpu_skl),
	ICPU(INTEL_FAM6_KABYLAKE_MOBILE,	idle_cpu_skl),
	ICPU(INTEL_FAM6_KABYLAKE_DESKTOP,	idle_cpu_skl),
	ICPU(INTEL_FAM6_SKYLAKE_X,		idle_cpu_skx),
	ICPU(INTEL_FAM6_XEON_PHI_KNL,		idle_cpu_knl),
	ICPU(INTEL_FAM6_ATOM_GOLDMONT,		idle_cpu_bxt),
<<<<<<< HEAD
=======
	ICPU(INTEL_FAM6_ATOM_DENVERTON,		idle_cpu_dnv),
>>>>>>> bc841e26
	{}
};

/*
 * intel_idle_probe()
 */
static int __init intel_idle_probe(void)
{
	unsigned int eax, ebx, ecx;
	const struct x86_cpu_id *id;

	if (max_cstate == 0) {
		pr_debug(PREFIX "disabled\n");
		return -EPERM;
	}

	id = x86_match_cpu(intel_idle_ids);
	if (!id) {
		if (boot_cpu_data.x86_vendor == X86_VENDOR_INTEL &&
		    boot_cpu_data.x86 == 6)
			pr_debug(PREFIX "does not run on family %d model %d\n",
				boot_cpu_data.x86, boot_cpu_data.x86_model);
		return -ENODEV;
	}

	if (boot_cpu_data.cpuid_level < CPUID_MWAIT_LEAF)
		return -ENODEV;

	cpuid(CPUID_MWAIT_LEAF, &eax, &ebx, &ecx, &mwait_substates);

	if (!(ecx & CPUID5_ECX_EXTENSIONS_SUPPORTED) ||
	    !(ecx & CPUID5_ECX_INTERRUPT_BREAK) ||
	    !mwait_substates)
			return -ENODEV;

	pr_debug(PREFIX "MWAIT substates: 0x%x\n", mwait_substates);

	icpu = (const struct idle_cpu *)id->driver_data;
	cpuidle_state_table = icpu->state_table;

	pr_debug(PREFIX "v" INTEL_IDLE_VERSION
		" model 0x%X\n", boot_cpu_data.x86_model);

	return 0;
}

/*
 * intel_idle_cpuidle_devices_uninit()
 * Unregisters the cpuidle devices.
 */
static void intel_idle_cpuidle_devices_uninit(void)
{
	int i;
	struct cpuidle_device *dev;

	for_each_online_cpu(i) {
		dev = per_cpu_ptr(intel_idle_cpuidle_devices, i);
		cpuidle_unregister_device(dev);
	}
}

/*
 * ivt_idle_state_table_update(void)
 *
 * Tune IVT multi-socket targets
 * Assumption: num_sockets == (max_package_num + 1)
 */
static void ivt_idle_state_table_update(void)
{
	/* IVT uses a different table for 1-2, 3-4, and > 4 sockets */
	int cpu, package_num, num_sockets = 1;

	for_each_online_cpu(cpu) {
		package_num = topology_physical_package_id(cpu);
		if (package_num + 1 > num_sockets) {
			num_sockets = package_num + 1;

			if (num_sockets > 4) {
				cpuidle_state_table = ivt_cstates_8s;
				return;
			}
		}
	}

	if (num_sockets > 2)
		cpuidle_state_table = ivt_cstates_4s;

	/* else, 1 and 2 socket systems use default ivt_cstates */
}

/*
 * Translate IRTL (Interrupt Response Time Limit) MSR to usec
 */

static unsigned int irtl_ns_units[] = {
	1, 32, 1024, 32768, 1048576, 33554432, 0, 0 };

static unsigned long long irtl_2_usec(unsigned long long irtl)
{
	unsigned long long ns;

	if (!irtl)
		return 0;

	ns = irtl_ns_units[(irtl >> 10) & 0x7];

	return div64_u64((irtl & 0x3FF) * ns, 1000);
}
/*
 * bxt_idle_state_table_update(void)
 *
 * On BXT, we trust the IRTL to show the definitive maximum latency
 * We use the same value for target_residency.
 */
static void bxt_idle_state_table_update(void)
{
	unsigned long long msr;
	unsigned int usec;

	rdmsrl(MSR_PKGC6_IRTL, msr);
	usec = irtl_2_usec(msr);
	if (usec) {
		bxt_cstates[2].exit_latency = usec;
		bxt_cstates[2].target_residency = usec;
	}

	rdmsrl(MSR_PKGC7_IRTL, msr);
	usec = irtl_2_usec(msr);
	if (usec) {
		bxt_cstates[3].exit_latency = usec;
		bxt_cstates[3].target_residency = usec;
	}

	rdmsrl(MSR_PKGC8_IRTL, msr);
	usec = irtl_2_usec(msr);
	if (usec) {
		bxt_cstates[4].exit_latency = usec;
		bxt_cstates[4].target_residency = usec;
	}

	rdmsrl(MSR_PKGC9_IRTL, msr);
	usec = irtl_2_usec(msr);
	if (usec) {
		bxt_cstates[5].exit_latency = usec;
		bxt_cstates[5].target_residency = usec;
	}

	rdmsrl(MSR_PKGC10_IRTL, msr);
	usec = irtl_2_usec(msr);
	if (usec) {
		bxt_cstates[6].exit_latency = usec;
		bxt_cstates[6].target_residency = usec;
	}

}
/*
 * sklh_idle_state_table_update(void)
 *
 * On SKL-H (model 0x5e) disable C8 and C9 if:
 * C10 is enabled and SGX disabled
 */
static void sklh_idle_state_table_update(void)
{
	unsigned long long msr;
	unsigned int eax, ebx, ecx, edx;


	/* if PC10 disabled via cmdline intel_idle.max_cstate=7 or shallower */
	if (max_cstate <= 7)
		return;

	/* if PC10 not present in CPUID.MWAIT.EDX */
	if ((mwait_substates & (0xF << 28)) == 0)
		return;

	rdmsrl(MSR_NHM_SNB_PKG_CST_CFG_CTL, msr);

	/* PC10 is not enabled in PKG C-state limit */
	if ((msr & 0xF) != 8)
		return;

	ecx = 0;
	cpuid(7, &eax, &ebx, &ecx, &edx);

	/* if SGX is present */
	if (ebx & (1 << 2)) {

		rdmsrl(MSR_IA32_FEATURE_CONTROL, msr);

		/* if SGX is enabled */
		if (msr & (1 << 18))
			return;
	}

	skl_cstates[5].disabled = 1;	/* C8-SKL */
	skl_cstates[6].disabled = 1;	/* C9-SKL */
}
/*
 * intel_idle_state_table_update()
 *
 * Update the default state_table for this CPU-id
 */

static void intel_idle_state_table_update(void)
{
	switch (boot_cpu_data.x86_model) {

	case INTEL_FAM6_IVYBRIDGE_X:
		ivt_idle_state_table_update();
		break;
	case INTEL_FAM6_ATOM_GOLDMONT:
		bxt_idle_state_table_update();
		break;
	case INTEL_FAM6_SKYLAKE_DESKTOP:
		sklh_idle_state_table_update();
		break;
	}
}

/*
 * intel_idle_cpuidle_driver_init()
 * allocate, initialize cpuidle_states
 */
static void __init intel_idle_cpuidle_driver_init(void)
{
	int cstate;
	struct cpuidle_driver *drv = &intel_idle_driver;

	intel_idle_state_table_update();

	drv->state_count = 1;

	for (cstate = 0; cstate < CPUIDLE_STATE_MAX; ++cstate) {
		int num_substates, mwait_hint, mwait_cstate;

		if ((cpuidle_state_table[cstate].enter == NULL) &&
		    (cpuidle_state_table[cstate].enter_freeze == NULL))
			break;

		if (cstate + 1 > max_cstate) {
			printk(PREFIX "max_cstate %d reached\n",
				max_cstate);
			break;
		}

		mwait_hint = flg2MWAIT(cpuidle_state_table[cstate].flags);
		mwait_cstate = MWAIT_HINT2CSTATE(mwait_hint);

		/* number of sub-states for this state in CPUID.MWAIT */
		num_substates = (mwait_substates >> ((mwait_cstate + 1) * 4))
					& MWAIT_SUBSTATE_MASK;

		/* if NO sub-states for this state in CPUID, skip it */
		if (num_substates == 0)
			continue;

		/* if state marked as disabled, skip it */
		if (cpuidle_state_table[cstate].disabled != 0) {
			pr_debug(PREFIX "state %s is disabled",
				cpuidle_state_table[cstate].name);
			continue;
		}


		if (((mwait_cstate + 1) > 2) &&
			!boot_cpu_has(X86_FEATURE_NONSTOP_TSC))
			mark_tsc_unstable("TSC halts in idle"
					" states deeper than C2");

		drv->states[drv->state_count] =	/* structure copy */
			cpuidle_state_table[cstate];

		drv->state_count += 1;
	}

	if (icpu->byt_auto_demotion_disable_flag) {
		wrmsrl(MSR_CC6_DEMOTION_POLICY_CONFIG, 0);
		wrmsrl(MSR_MC6_DEMOTION_POLICY_CONFIG, 0);
	}
}


/*
 * intel_idle_cpu_init()
 * allocate, initialize, register cpuidle_devices
 * @cpu: cpu/core to initialize
 */
static int intel_idle_cpu_init(int cpu)
{
	struct cpuidle_device *dev;

	dev = per_cpu_ptr(intel_idle_cpuidle_devices, cpu);

	dev->cpu = cpu;

	if (cpuidle_register_device(dev)) {
		pr_debug(PREFIX "cpuidle_register_device %d failed!\n", cpu);
		return -EIO;
	}

	if (icpu->auto_demotion_disable_flags)
		smp_call_function_single(cpu, auto_demotion_disable, NULL, 1);

	if (icpu->disable_promotion_to_c1e)
		smp_call_function_single(cpu, c1e_promotion_disable, NULL, 1);

	return 0;
}

static int __init intel_idle_init(void)
{
	int retval, i;

	/* Do not load intel_idle at all for now if idle= is passed */
	if (boot_option_idle_override != IDLE_NO_OVERRIDE)
		return -ENODEV;

	retval = intel_idle_probe();
	if (retval)
		return retval;

	intel_idle_cpuidle_devices = alloc_percpu(struct cpuidle_device);
	if (intel_idle_cpuidle_devices == NULL)
		return -ENOMEM;

	intel_idle_cpuidle_driver_init();
	retval = cpuidle_register_driver(&intel_idle_driver);
	if (retval) {
		struct cpuidle_driver *drv = cpuidle_get_driver();
		printk(KERN_DEBUG PREFIX "intel_idle yielding to %s",
			drv ? drv->name : "none");
		free_percpu(intel_idle_cpuidle_devices);
		return retval;
	}

	cpu_notifier_register_begin();

	for_each_online_cpu(i) {
		retval = intel_idle_cpu_init(i);
		if (retval) {
			intel_idle_cpuidle_devices_uninit();
			cpu_notifier_register_done();
			cpuidle_unregister_driver(&intel_idle_driver);
			free_percpu(intel_idle_cpuidle_devices);
			return retval;
		}
	}
	__register_cpu_notifier(&cpu_hotplug_notifier);

	if (boot_cpu_has(X86_FEATURE_ARAT))	/* Always Reliable APIC Timer */
		lapic_timer_reliable_states = LAPIC_TIMER_ALWAYS_RELIABLE;
	else
		on_each_cpu(__setup_broadcast_timer, (void *)true, 1);

	cpu_notifier_register_done();

	pr_debug(PREFIX "lapic_timer_reliable_states 0x%x\n",
		lapic_timer_reliable_states);

	return 0;
}
device_initcall(intel_idle_init);

/*
 * We are not really modular, but we used to support that.  Meaning we also
 * support "intel_idle.max_cstate=..." at boot and also a read-only export of
 * it at /sys/module/intel_idle/parameters/max_cstate -- so using module_param
 * is the easiest way (currently) to continue doing that.
 */
module_param(max_cstate, int, 0444);<|MERGE_RESOLUTION|>--- conflicted
+++ resolved
@@ -1085,10 +1085,7 @@
 	ICPU(INTEL_FAM6_SKYLAKE_X,		idle_cpu_skx),
 	ICPU(INTEL_FAM6_XEON_PHI_KNL,		idle_cpu_knl),
 	ICPU(INTEL_FAM6_ATOM_GOLDMONT,		idle_cpu_bxt),
-<<<<<<< HEAD
-=======
 	ICPU(INTEL_FAM6_ATOM_DENVERTON,		idle_cpu_dnv),
->>>>>>> bc841e26
 	{}
 };
 
