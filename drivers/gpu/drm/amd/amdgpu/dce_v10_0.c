--- conflicted
+++ resolved
@@ -3109,15 +3109,7 @@
 
 	amdgpu_atombios_scratch_regs_save(adev);
 
-<<<<<<< HEAD
-	dce_v10_0_hpd_fini(adev);
-
-	dce_v10_0_pageflip_interrupt_fini(adev);
-
-	return 0;
-=======
 	return dce_v10_0_hw_fini(handle);
->>>>>>> 79ef5dca
 }
 
 static int dce_v10_0_resume(void *handle)
@@ -3137,16 +3129,7 @@
 						    bl_level);
 	}
 
-<<<<<<< HEAD
-	/* initialize hpd */
-	dce_v10_0_hpd_init(adev);
-
-	dce_v10_0_pageflip_interrupt_init(adev);
-
-	return 0;
-=======
 	return ret;
->>>>>>> 79ef5dca
 }
 
 static bool dce_v10_0_is_idle(void *handle)
