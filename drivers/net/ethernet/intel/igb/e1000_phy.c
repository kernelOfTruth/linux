/* Intel(R) Gigabit Ethernet Linux driver
 * Copyright(c) 2007-2015 Intel Corporation.
 *
 * This program is free software; you can redistribute it and/or modify it
 * under the terms and conditions of the GNU General Public License,
 * version 2, as published by the Free Software Foundation.
 *
 * This program is distributed in the hope it will be useful, but WITHOUT
 * ANY WARRANTY; without even the implied warranty of MERCHANTABILITY or
 * FITNESS FOR A PARTICULAR PURPOSE.  See the GNU General Public License for
 * more details.
 *
 * You should have received a copy of the GNU General Public License along with
 * this program; if not, see <http://www.gnu.org/licenses/>.
 *
 * The full GNU General Public License is included in this distribution in
 * the file called "COPYING".
 *
 * Contact Information:
 * e1000-devel Mailing List <e1000-devel@lists.sourceforge.net>
 * Intel Corporation, 5200 N.E. Elam Young Parkway, Hillsboro, OR 97124-6497
 */

#include <linux/if_ether.h>
#include <linux/delay.h>

#include "e1000_mac.h"
#include "e1000_phy.h"

static s32  igb_phy_setup_autoneg(struct e1000_hw *hw);
static void igb_phy_force_speed_duplex_setup(struct e1000_hw *hw,
					     u16 *phy_ctrl);
static s32  igb_wait_autoneg(struct e1000_hw *hw);
static s32  igb_set_master_slave_mode(struct e1000_hw *hw);

/* Cable length tables */
static const u16 e1000_m88_cable_length_table[] = {
	0, 50, 80, 110, 140, 140, E1000_CABLE_LENGTH_UNDEFINED };

static const u16 e1000_igp_2_cable_length_table[] = {
	0, 0, 0, 0, 0, 0, 0, 0, 3, 5, 8, 11, 13, 16, 18, 21,
	0, 0, 0, 3, 6, 10, 13, 16, 19, 23, 26, 29, 32, 35, 38, 41,
	6, 10, 14, 18, 22, 26, 30, 33, 37, 41, 44, 48, 51, 54, 58, 61,
	21, 26, 31, 35, 40, 44, 49, 53, 57, 61, 65, 68, 72, 75, 79, 82,
	40, 45, 51, 56, 61, 66, 70, 75, 79, 83, 87, 91, 94, 98, 101, 104,
	60, 66, 72, 77, 82, 87, 92, 96, 100, 104, 108, 111, 114, 117, 119, 121,
	83, 89, 95, 100, 105, 109, 113, 116, 119, 122, 124,
	104, 109, 114, 118, 121, 124};

/**
 *  igb_check_reset_block - Check if PHY reset is blocked
 *  @hw: pointer to the HW structure
 *
 *  Read the PHY management control register and check whether a PHY reset
 *  is blocked.  If a reset is not blocked return 0, otherwise
 *  return E1000_BLK_PHY_RESET (12).
 **/
s32 igb_check_reset_block(struct e1000_hw *hw)
{
	u32 manc;

	manc = rd32(E1000_MANC);

	return (manc & E1000_MANC_BLK_PHY_RST_ON_IDE) ? E1000_BLK_PHY_RESET : 0;
}

/**
 *  igb_get_phy_id - Retrieve the PHY ID and revision
 *  @hw: pointer to the HW structure
 *
 *  Reads the PHY registers and stores the PHY ID and possibly the PHY
 *  revision in the hardware structure.
 **/
s32 igb_get_phy_id(struct e1000_hw *hw)
{
	struct e1000_phy_info *phy = &hw->phy;
	s32 ret_val = 0;
	u16 phy_id;

<<<<<<< HEAD
	/* ensure phy page selection to fix misconfigured i210 */
	if (hw->mac.type == e1000_i210)
=======
	/* ensure PHY page selection to fix misconfigured i210 */
	if ((hw->mac.type == e1000_i210) || (hw->mac.type == e1000_i211))
>>>>>>> cf71110a
		phy->ops.write_reg(hw, I347AT4_PAGE_SELECT, 0);

	ret_val = phy->ops.read_reg(hw, PHY_ID1, &phy_id);
	if (ret_val)
		goto out;

	phy->id = (u32)(phy_id << 16);
	udelay(20);
	ret_val = phy->ops.read_reg(hw, PHY_ID2, &phy_id);
	if (ret_val)
		goto out;

	phy->id |= (u32)(phy_id & PHY_REVISION_MASK);
	phy->revision = (u32)(phy_id & ~PHY_REVISION_MASK);

out:
	return ret_val;
}

/**
 *  igb_phy_reset_dsp - Reset PHY DSP
 *  @hw: pointer to the HW structure
 *
 *  Reset the digital signal processor.
 **/
static s32 igb_phy_reset_dsp(struct e1000_hw *hw)
{
	s32 ret_val = 0;

	if (!(hw->phy.ops.write_reg))
		goto out;

	ret_val = hw->phy.ops.write_reg(hw, M88E1000_PHY_GEN_CONTROL, 0xC1);
	if (ret_val)
		goto out;

	ret_val = hw->phy.ops.write_reg(hw, M88E1000_PHY_GEN_CONTROL, 0);

out:
	return ret_val;
}

/**
 *  igb_read_phy_reg_mdic - Read MDI control register
 *  @hw: pointer to the HW structure
 *  @offset: register offset to be read
 *  @data: pointer to the read data
 *
 *  Reads the MDI control regsiter in the PHY at offset and stores the
 *  information read to data.
 **/
s32 igb_read_phy_reg_mdic(struct e1000_hw *hw, u32 offset, u16 *data)
{
	struct e1000_phy_info *phy = &hw->phy;
	u32 i, mdic = 0;
	s32 ret_val = 0;

	if (offset > MAX_PHY_REG_ADDRESS) {
		hw_dbg("PHY Address %d is out of range\n", offset);
		ret_val = -E1000_ERR_PARAM;
		goto out;
	}

	/* Set up Op-code, Phy Address, and register offset in the MDI
	 * Control register.  The MAC will take care of interfacing with the
	 * PHY to retrieve the desired data.
	 */
	mdic = ((offset << E1000_MDIC_REG_SHIFT) |
		(phy->addr << E1000_MDIC_PHY_SHIFT) |
		(E1000_MDIC_OP_READ));

	wr32(E1000_MDIC, mdic);

	/* Poll the ready bit to see if the MDI read completed
	 * Increasing the time out as testing showed failures with
	 * the lower time out
	 */
	for (i = 0; i < (E1000_GEN_POLL_TIMEOUT * 3); i++) {
		udelay(50);
		mdic = rd32(E1000_MDIC);
		if (mdic & E1000_MDIC_READY)
			break;
	}
	if (!(mdic & E1000_MDIC_READY)) {
		hw_dbg("MDI Read did not complete\n");
		ret_val = -E1000_ERR_PHY;
		goto out;
	}
	if (mdic & E1000_MDIC_ERROR) {
		hw_dbg("MDI Error\n");
		ret_val = -E1000_ERR_PHY;
		goto out;
	}
	*data = (u16) mdic;

out:
	return ret_val;
}

/**
 *  igb_write_phy_reg_mdic - Write MDI control register
 *  @hw: pointer to the HW structure
 *  @offset: register offset to write to
 *  @data: data to write to register at offset
 *
 *  Writes data to MDI control register in the PHY at offset.
 **/
s32 igb_write_phy_reg_mdic(struct e1000_hw *hw, u32 offset, u16 data)
{
	struct e1000_phy_info *phy = &hw->phy;
	u32 i, mdic = 0;
	s32 ret_val = 0;

	if (offset > MAX_PHY_REG_ADDRESS) {
		hw_dbg("PHY Address %d is out of range\n", offset);
		ret_val = -E1000_ERR_PARAM;
		goto out;
	}

	/* Set up Op-code, Phy Address, and register offset in the MDI
	 * Control register.  The MAC will take care of interfacing with the
	 * PHY to retrieve the desired data.
	 */
	mdic = (((u32)data) |
		(offset << E1000_MDIC_REG_SHIFT) |
		(phy->addr << E1000_MDIC_PHY_SHIFT) |
		(E1000_MDIC_OP_WRITE));

	wr32(E1000_MDIC, mdic);

	/* Poll the ready bit to see if the MDI read completed
	 * Increasing the time out as testing showed failures with
	 * the lower time out
	 */
	for (i = 0; i < (E1000_GEN_POLL_TIMEOUT * 3); i++) {
		udelay(50);
		mdic = rd32(E1000_MDIC);
		if (mdic & E1000_MDIC_READY)
			break;
	}
	if (!(mdic & E1000_MDIC_READY)) {
		hw_dbg("MDI Write did not complete\n");
		ret_val = -E1000_ERR_PHY;
		goto out;
	}
	if (mdic & E1000_MDIC_ERROR) {
		hw_dbg("MDI Error\n");
		ret_val = -E1000_ERR_PHY;
		goto out;
	}

out:
	return ret_val;
}

/**
 *  igb_read_phy_reg_i2c - Read PHY register using i2c
 *  @hw: pointer to the HW structure
 *  @offset: register offset to be read
 *  @data: pointer to the read data
 *
 *  Reads the PHY register at offset using the i2c interface and stores the
 *  retrieved information in data.
 **/
s32 igb_read_phy_reg_i2c(struct e1000_hw *hw, u32 offset, u16 *data)
{
	struct e1000_phy_info *phy = &hw->phy;
	u32 i, i2ccmd = 0;

	/* Set up Op-code, Phy Address, and register address in the I2CCMD
	 * register.  The MAC will take care of interfacing with the
	 * PHY to retrieve the desired data.
	 */
	i2ccmd = ((offset << E1000_I2CCMD_REG_ADDR_SHIFT) |
		  (phy->addr << E1000_I2CCMD_PHY_ADDR_SHIFT) |
		  (E1000_I2CCMD_OPCODE_READ));

	wr32(E1000_I2CCMD, i2ccmd);

	/* Poll the ready bit to see if the I2C read completed */
	for (i = 0; i < E1000_I2CCMD_PHY_TIMEOUT; i++) {
		udelay(50);
		i2ccmd = rd32(E1000_I2CCMD);
		if (i2ccmd & E1000_I2CCMD_READY)
			break;
	}
	if (!(i2ccmd & E1000_I2CCMD_READY)) {
		hw_dbg("I2CCMD Read did not complete\n");
		return -E1000_ERR_PHY;
	}
	if (i2ccmd & E1000_I2CCMD_ERROR) {
		hw_dbg("I2CCMD Error bit set\n");
		return -E1000_ERR_PHY;
	}

	/* Need to byte-swap the 16-bit value. */
	*data = ((i2ccmd >> 8) & 0x00FF) | ((i2ccmd << 8) & 0xFF00);

	return 0;
}

/**
 *  igb_write_phy_reg_i2c - Write PHY register using i2c
 *  @hw: pointer to the HW structure
 *  @offset: register offset to write to
 *  @data: data to write at register offset
 *
 *  Writes the data to PHY register at the offset using the i2c interface.
 **/
s32 igb_write_phy_reg_i2c(struct e1000_hw *hw, u32 offset, u16 data)
{
	struct e1000_phy_info *phy = &hw->phy;
	u32 i, i2ccmd = 0;
	u16 phy_data_swapped;

	/* Prevent overwritting SFP I2C EEPROM which is at A0 address.*/
	if ((hw->phy.addr == 0) || (hw->phy.addr > 7)) {
		hw_dbg("PHY I2C Address %d is out of range.\n",
			  hw->phy.addr);
		return -E1000_ERR_CONFIG;
	}

	/* Swap the data bytes for the I2C interface */
	phy_data_swapped = ((data >> 8) & 0x00FF) | ((data << 8) & 0xFF00);

	/* Set up Op-code, Phy Address, and register address in the I2CCMD
	 * register.  The MAC will take care of interfacing with the
	 * PHY to retrieve the desired data.
	 */
	i2ccmd = ((offset << E1000_I2CCMD_REG_ADDR_SHIFT) |
		  (phy->addr << E1000_I2CCMD_PHY_ADDR_SHIFT) |
		  E1000_I2CCMD_OPCODE_WRITE |
		  phy_data_swapped);

	wr32(E1000_I2CCMD, i2ccmd);

	/* Poll the ready bit to see if the I2C read completed */
	for (i = 0; i < E1000_I2CCMD_PHY_TIMEOUT; i++) {
		udelay(50);
		i2ccmd = rd32(E1000_I2CCMD);
		if (i2ccmd & E1000_I2CCMD_READY)
			break;
	}
	if (!(i2ccmd & E1000_I2CCMD_READY)) {
		hw_dbg("I2CCMD Write did not complete\n");
		return -E1000_ERR_PHY;
	}
	if (i2ccmd & E1000_I2CCMD_ERROR) {
		hw_dbg("I2CCMD Error bit set\n");
		return -E1000_ERR_PHY;
	}

	return 0;
}

/**
 *  igb_read_sfp_data_byte - Reads SFP module data.
 *  @hw: pointer to the HW structure
 *  @offset: byte location offset to be read
 *  @data: read data buffer pointer
 *
 *  Reads one byte from SFP module data stored
 *  in SFP resided EEPROM memory or SFP diagnostic area.
 *  Function should be called with
 *  E1000_I2CCMD_SFP_DATA_ADDR(<byte offset>) for SFP module database access
 *  E1000_I2CCMD_SFP_DIAG_ADDR(<byte offset>) for SFP diagnostics parameters
 *  access
 **/
s32 igb_read_sfp_data_byte(struct e1000_hw *hw, u16 offset, u8 *data)
{
	u32 i = 0;
	u32 i2ccmd = 0;
	u32 data_local = 0;

	if (offset > E1000_I2CCMD_SFP_DIAG_ADDR(255)) {
		hw_dbg("I2CCMD command address exceeds upper limit\n");
		return -E1000_ERR_PHY;
	}

	/* Set up Op-code, EEPROM Address,in the I2CCMD
	 * register. The MAC will take care of interfacing with the
	 * EEPROM to retrieve the desired data.
	 */
	i2ccmd = ((offset << E1000_I2CCMD_REG_ADDR_SHIFT) |
		  E1000_I2CCMD_OPCODE_READ);

	wr32(E1000_I2CCMD, i2ccmd);

	/* Poll the ready bit to see if the I2C read completed */
	for (i = 0; i < E1000_I2CCMD_PHY_TIMEOUT; i++) {
		udelay(50);
		data_local = rd32(E1000_I2CCMD);
		if (data_local & E1000_I2CCMD_READY)
			break;
	}
	if (!(data_local & E1000_I2CCMD_READY)) {
		hw_dbg("I2CCMD Read did not complete\n");
		return -E1000_ERR_PHY;
	}
	if (data_local & E1000_I2CCMD_ERROR) {
		hw_dbg("I2CCMD Error bit set\n");
		return -E1000_ERR_PHY;
	}
	*data = (u8) data_local & 0xFF;

	return 0;
}

/**
 *  igb_read_phy_reg_igp - Read igp PHY register
 *  @hw: pointer to the HW structure
 *  @offset: register offset to be read
 *  @data: pointer to the read data
 *
 *  Acquires semaphore, if necessary, then reads the PHY register at offset
 *  and storing the retrieved information in data.  Release any acquired
 *  semaphores before exiting.
 **/
s32 igb_read_phy_reg_igp(struct e1000_hw *hw, u32 offset, u16 *data)
{
	s32 ret_val = 0;

	if (!(hw->phy.ops.acquire))
		goto out;

	ret_val = hw->phy.ops.acquire(hw);
	if (ret_val)
		goto out;

	if (offset > MAX_PHY_MULTI_PAGE_REG) {
		ret_val = igb_write_phy_reg_mdic(hw,
						 IGP01E1000_PHY_PAGE_SELECT,
						 (u16)offset);
		if (ret_val) {
			hw->phy.ops.release(hw);
			goto out;
		}
	}

	ret_val = igb_read_phy_reg_mdic(hw, MAX_PHY_REG_ADDRESS & offset,
					data);

	hw->phy.ops.release(hw);

out:
	return ret_val;
}

/**
 *  igb_write_phy_reg_igp - Write igp PHY register
 *  @hw: pointer to the HW structure
 *  @offset: register offset to write to
 *  @data: data to write at register offset
 *
 *  Acquires semaphore, if necessary, then writes the data to PHY register
 *  at the offset.  Release any acquired semaphores before exiting.
 **/
s32 igb_write_phy_reg_igp(struct e1000_hw *hw, u32 offset, u16 data)
{
	s32 ret_val = 0;

	if (!(hw->phy.ops.acquire))
		goto out;

	ret_val = hw->phy.ops.acquire(hw);
	if (ret_val)
		goto out;

	if (offset > MAX_PHY_MULTI_PAGE_REG) {
		ret_val = igb_write_phy_reg_mdic(hw,
						 IGP01E1000_PHY_PAGE_SELECT,
						 (u16)offset);
		if (ret_val) {
			hw->phy.ops.release(hw);
			goto out;
		}
	}

	ret_val = igb_write_phy_reg_mdic(hw, MAX_PHY_REG_ADDRESS & offset,
					 data);

	hw->phy.ops.release(hw);

out:
	return ret_val;
}

/**
 *  igb_copper_link_setup_82580 - Setup 82580 PHY for copper link
 *  @hw: pointer to the HW structure
 *
 *  Sets up Carrier-sense on Transmit and downshift values.
 **/
s32 igb_copper_link_setup_82580(struct e1000_hw *hw)
{
	struct e1000_phy_info *phy = &hw->phy;
	s32 ret_val;
	u16 phy_data;

	if (phy->reset_disable) {
		ret_val = 0;
		goto out;
	}

	if (phy->type == e1000_phy_82580) {
		ret_val = hw->phy.ops.reset(hw);
		if (ret_val) {
			hw_dbg("Error resetting the PHY.\n");
			goto out;
		}
	}

	/* Enable CRS on TX. This must be set for half-duplex operation. */
	ret_val = phy->ops.read_reg(hw, I82580_CFG_REG, &phy_data);
	if (ret_val)
		goto out;

	phy_data |= I82580_CFG_ASSERT_CRS_ON_TX;

	/* Enable downshift */
	phy_data |= I82580_CFG_ENABLE_DOWNSHIFT;

	ret_val = phy->ops.write_reg(hw, I82580_CFG_REG, phy_data);
	if (ret_val)
		goto out;

	/* Set MDI/MDIX mode */
	ret_val = phy->ops.read_reg(hw, I82580_PHY_CTRL_2, &phy_data);
	if (ret_val)
		goto out;
	phy_data &= ~I82580_PHY_CTRL2_MDIX_CFG_MASK;
	/* Options:
	 *   0 - Auto (default)
	 *   1 - MDI mode
	 *   2 - MDI-X mode
	 */
	switch (hw->phy.mdix) {
	case 1:
		break;
	case 2:
		phy_data |= I82580_PHY_CTRL2_MANUAL_MDIX;
		break;
	case 0:
	default:
		phy_data |= I82580_PHY_CTRL2_AUTO_MDI_MDIX;
		break;
	}
	ret_val = hw->phy.ops.write_reg(hw, I82580_PHY_CTRL_2, phy_data);

out:
	return ret_val;
}

/**
 *  igb_copper_link_setup_m88 - Setup m88 PHY's for copper link
 *  @hw: pointer to the HW structure
 *
 *  Sets up MDI/MDI-X and polarity for m88 PHY's.  If necessary, transmit clock
 *  and downshift values are set also.
 **/
s32 igb_copper_link_setup_m88(struct e1000_hw *hw)
{
	struct e1000_phy_info *phy = &hw->phy;
	s32 ret_val;
	u16 phy_data;

	if (phy->reset_disable) {
		ret_val = 0;
		goto out;
	}

	/* Enable CRS on TX. This must be set for half-duplex operation. */
	ret_val = phy->ops.read_reg(hw, M88E1000_PHY_SPEC_CTRL, &phy_data);
	if (ret_val)
		goto out;

	phy_data |= M88E1000_PSCR_ASSERT_CRS_ON_TX;

	/* Options:
	 *   MDI/MDI-X = 0 (default)
	 *   0 - Auto for all speeds
	 *   1 - MDI mode
	 *   2 - MDI-X mode
	 *   3 - Auto for 1000Base-T only (MDI-X for 10/100Base-T modes)
	 */
	phy_data &= ~M88E1000_PSCR_AUTO_X_MODE;

	switch (phy->mdix) {
	case 1:
		phy_data |= M88E1000_PSCR_MDI_MANUAL_MODE;
		break;
	case 2:
		phy_data |= M88E1000_PSCR_MDIX_MANUAL_MODE;
		break;
	case 3:
		phy_data |= M88E1000_PSCR_AUTO_X_1000T;
		break;
	case 0:
	default:
		phy_data |= M88E1000_PSCR_AUTO_X_MODE;
		break;
	}

	/* Options:
	 *   disable_polarity_correction = 0 (default)
	 *       Automatic Correction for Reversed Cable Polarity
	 *   0 - Disabled
	 *   1 - Enabled
	 */
	phy_data &= ~M88E1000_PSCR_POLARITY_REVERSAL;
	if (phy->disable_polarity_correction == 1)
		phy_data |= M88E1000_PSCR_POLARITY_REVERSAL;

	ret_val = phy->ops.write_reg(hw, M88E1000_PHY_SPEC_CTRL, phy_data);
	if (ret_val)
		goto out;

	if (phy->revision < E1000_REVISION_4) {
		/* Force TX_CLK in the Extended PHY Specific Control Register
		 * to 25MHz clock.
		 */
		ret_val = phy->ops.read_reg(hw, M88E1000_EXT_PHY_SPEC_CTRL,
					    &phy_data);
		if (ret_val)
			goto out;

		phy_data |= M88E1000_EPSCR_TX_CLK_25;

		if ((phy->revision == E1000_REVISION_2) &&
		    (phy->id == M88E1111_I_PHY_ID)) {
			/* 82573L PHY - set the downshift counter to 5x. */
			phy_data &= ~M88EC018_EPSCR_DOWNSHIFT_COUNTER_MASK;
			phy_data |= M88EC018_EPSCR_DOWNSHIFT_COUNTER_5X;
		} else {
			/* Configure Master and Slave downshift values */
			phy_data &= ~(M88E1000_EPSCR_MASTER_DOWNSHIFT_MASK |
				      M88E1000_EPSCR_SLAVE_DOWNSHIFT_MASK);
			phy_data |= (M88E1000_EPSCR_MASTER_DOWNSHIFT_1X |
				     M88E1000_EPSCR_SLAVE_DOWNSHIFT_1X);
		}
		ret_val = phy->ops.write_reg(hw, M88E1000_EXT_PHY_SPEC_CTRL,
					     phy_data);
		if (ret_val)
			goto out;
	}

	/* Commit the changes. */
	ret_val = igb_phy_sw_reset(hw);
	if (ret_val) {
		hw_dbg("Error committing the PHY changes\n");
		goto out;
	}

out:
	return ret_val;
}

/**
 *  igb_copper_link_setup_m88_gen2 - Setup m88 PHY's for copper link
 *  @hw: pointer to the HW structure
 *
 *  Sets up MDI/MDI-X and polarity for i347-AT4, m88e1322 and m88e1112 PHY's.
 *  Also enables and sets the downshift parameters.
 **/
s32 igb_copper_link_setup_m88_gen2(struct e1000_hw *hw)
{
	struct e1000_phy_info *phy = &hw->phy;
	s32 ret_val;
	u16 phy_data;

	if (phy->reset_disable)
		return 0;

	/* Enable CRS on Tx. This must be set for half-duplex operation. */
	ret_val = phy->ops.read_reg(hw, M88E1000_PHY_SPEC_CTRL, &phy_data);
	if (ret_val)
		return ret_val;

	/* Options:
	 *   MDI/MDI-X = 0 (default)
	 *   0 - Auto for all speeds
	 *   1 - MDI mode
	 *   2 - MDI-X mode
	 *   3 - Auto for 1000Base-T only (MDI-X for 10/100Base-T modes)
	 */
	phy_data &= ~M88E1000_PSCR_AUTO_X_MODE;

	switch (phy->mdix) {
	case 1:
		phy_data |= M88E1000_PSCR_MDI_MANUAL_MODE;
		break;
	case 2:
		phy_data |= M88E1000_PSCR_MDIX_MANUAL_MODE;
		break;
	case 3:
		/* M88E1112 does not support this mode) */
		if (phy->id != M88E1112_E_PHY_ID) {
			phy_data |= M88E1000_PSCR_AUTO_X_1000T;
			break;
		}
	case 0:
	default:
		phy_data |= M88E1000_PSCR_AUTO_X_MODE;
		break;
	}

	/* Options:
	 *   disable_polarity_correction = 0 (default)
	 *       Automatic Correction for Reversed Cable Polarity
	 *   0 - Disabled
	 *   1 - Enabled
	 */
	phy_data &= ~M88E1000_PSCR_POLARITY_REVERSAL;
	if (phy->disable_polarity_correction == 1)
		phy_data |= M88E1000_PSCR_POLARITY_REVERSAL;

	/* Enable downshift and setting it to X6 */
	if (phy->id == M88E1543_E_PHY_ID) {
		phy_data &= ~I347AT4_PSCR_DOWNSHIFT_ENABLE;
		ret_val =
		    phy->ops.write_reg(hw, M88E1000_PHY_SPEC_CTRL, phy_data);
		if (ret_val)
			return ret_val;

		ret_val = igb_phy_sw_reset(hw);
		if (ret_val) {
			hw_dbg("Error committing the PHY changes\n");
			return ret_val;
		}
	}

	phy_data &= ~I347AT4_PSCR_DOWNSHIFT_MASK;
	phy_data |= I347AT4_PSCR_DOWNSHIFT_6X;
	phy_data |= I347AT4_PSCR_DOWNSHIFT_ENABLE;

	ret_val = phy->ops.write_reg(hw, M88E1000_PHY_SPEC_CTRL, phy_data);
	if (ret_val)
		return ret_val;

	/* Commit the changes. */
	ret_val = igb_phy_sw_reset(hw);
	if (ret_val) {
		hw_dbg("Error committing the PHY changes\n");
		return ret_val;
	}
	ret_val = igb_set_master_slave_mode(hw);
	if (ret_val)
		return ret_val;

	return 0;
}

/**
 *  igb_copper_link_setup_igp - Setup igp PHY's for copper link
 *  @hw: pointer to the HW structure
 *
 *  Sets up LPLU, MDI/MDI-X, polarity, Smartspeed and Master/Slave config for
 *  igp PHY's.
 **/
s32 igb_copper_link_setup_igp(struct e1000_hw *hw)
{
	struct e1000_phy_info *phy = &hw->phy;
	s32 ret_val;
	u16 data;

	if (phy->reset_disable) {
		ret_val = 0;
		goto out;
	}

	ret_val = phy->ops.reset(hw);
	if (ret_val) {
		hw_dbg("Error resetting the PHY.\n");
		goto out;
	}

	/* Wait 100ms for MAC to configure PHY from NVM settings, to avoid
	 * timeout issues when LFS is enabled.
	 */
	msleep(100);

	/* The NVM settings will configure LPLU in D3 for
	 * non-IGP1 PHYs.
	 */
	if (phy->type == e1000_phy_igp) {
		/* disable lplu d3 during driver init */
		if (phy->ops.set_d3_lplu_state)
			ret_val = phy->ops.set_d3_lplu_state(hw, false);
		if (ret_val) {
			hw_dbg("Error Disabling LPLU D3\n");
			goto out;
		}
	}

	/* disable lplu d0 during driver init */
	ret_val = phy->ops.set_d0_lplu_state(hw, false);
	if (ret_val) {
		hw_dbg("Error Disabling LPLU D0\n");
		goto out;
	}
	/* Configure mdi-mdix settings */
	ret_val = phy->ops.read_reg(hw, IGP01E1000_PHY_PORT_CTRL, &data);
	if (ret_val)
		goto out;

	data &= ~IGP01E1000_PSCR_AUTO_MDIX;

	switch (phy->mdix) {
	case 1:
		data &= ~IGP01E1000_PSCR_FORCE_MDI_MDIX;
		break;
	case 2:
		data |= IGP01E1000_PSCR_FORCE_MDI_MDIX;
		break;
	case 0:
	default:
		data |= IGP01E1000_PSCR_AUTO_MDIX;
		break;
	}
	ret_val = phy->ops.write_reg(hw, IGP01E1000_PHY_PORT_CTRL, data);
	if (ret_val)
		goto out;

	/* set auto-master slave resolution settings */
	if (hw->mac.autoneg) {
		/* when autonegotiation advertisement is only 1000Mbps then we
		 * should disable SmartSpeed and enable Auto MasterSlave
		 * resolution as hardware default.
		 */
		if (phy->autoneg_advertised == ADVERTISE_1000_FULL) {
			/* Disable SmartSpeed */
			ret_val = phy->ops.read_reg(hw,
						    IGP01E1000_PHY_PORT_CONFIG,
						    &data);
			if (ret_val)
				goto out;

			data &= ~IGP01E1000_PSCFR_SMART_SPEED;
			ret_val = phy->ops.write_reg(hw,
						     IGP01E1000_PHY_PORT_CONFIG,
						     data);
			if (ret_val)
				goto out;

			/* Set auto Master/Slave resolution process */
			ret_val = phy->ops.read_reg(hw, PHY_1000T_CTRL, &data);
			if (ret_val)
				goto out;

			data &= ~CR_1000T_MS_ENABLE;
			ret_val = phy->ops.write_reg(hw, PHY_1000T_CTRL, data);
			if (ret_val)
				goto out;
		}

		ret_val = phy->ops.read_reg(hw, PHY_1000T_CTRL, &data);
		if (ret_val)
			goto out;

		/* load defaults for future use */
		phy->original_ms_type = (data & CR_1000T_MS_ENABLE) ?
			((data & CR_1000T_MS_VALUE) ?
			e1000_ms_force_master :
			e1000_ms_force_slave) :
			e1000_ms_auto;

		switch (phy->ms_type) {
		case e1000_ms_force_master:
			data |= (CR_1000T_MS_ENABLE | CR_1000T_MS_VALUE);
			break;
		case e1000_ms_force_slave:
			data |= CR_1000T_MS_ENABLE;
			data &= ~(CR_1000T_MS_VALUE);
			break;
		case e1000_ms_auto:
			data &= ~CR_1000T_MS_ENABLE;
		default:
			break;
		}
		ret_val = phy->ops.write_reg(hw, PHY_1000T_CTRL, data);
		if (ret_val)
			goto out;
	}

out:
	return ret_val;
}

/**
 *  igb_copper_link_autoneg - Setup/Enable autoneg for copper link
 *  @hw: pointer to the HW structure
 *
 *  Performs initial bounds checking on autoneg advertisement parameter, then
 *  configure to advertise the full capability.  Setup the PHY to autoneg
 *  and restart the negotiation process between the link partner.  If
 *  autoneg_wait_to_complete, then wait for autoneg to complete before exiting.
 **/
static s32 igb_copper_link_autoneg(struct e1000_hw *hw)
{
	struct e1000_phy_info *phy = &hw->phy;
	s32 ret_val;
	u16 phy_ctrl;

	/* Perform some bounds checking on the autoneg advertisement
	 * parameter.
	 */
	phy->autoneg_advertised &= phy->autoneg_mask;

	/* If autoneg_advertised is zero, we assume it was not defaulted
	 * by the calling code so we set to advertise full capability.
	 */
	if (phy->autoneg_advertised == 0)
		phy->autoneg_advertised = phy->autoneg_mask;

	hw_dbg("Reconfiguring auto-neg advertisement params\n");
	ret_val = igb_phy_setup_autoneg(hw);
	if (ret_val) {
		hw_dbg("Error Setting up Auto-Negotiation\n");
		goto out;
	}
	hw_dbg("Restarting Auto-Neg\n");

	/* Restart auto-negotiation by setting the Auto Neg Enable bit and
	 * the Auto Neg Restart bit in the PHY control register.
	 */
	ret_val = phy->ops.read_reg(hw, PHY_CONTROL, &phy_ctrl);
	if (ret_val)
		goto out;

	phy_ctrl |= (MII_CR_AUTO_NEG_EN | MII_CR_RESTART_AUTO_NEG);
	ret_val = phy->ops.write_reg(hw, PHY_CONTROL, phy_ctrl);
	if (ret_val)
		goto out;

	/* Does the user want to wait for Auto-Neg to complete here, or
	 * check at a later time (for example, callback routine).
	 */
	if (phy->autoneg_wait_to_complete) {
		ret_val = igb_wait_autoneg(hw);
		if (ret_val) {
			hw_dbg("Error while waiting for autoneg to complete\n");
			goto out;
		}
	}

	hw->mac.get_link_status = true;

out:
	return ret_val;
}

/**
 *  igb_phy_setup_autoneg - Configure PHY for auto-negotiation
 *  @hw: pointer to the HW structure
 *
 *  Reads the MII auto-neg advertisement register and/or the 1000T control
 *  register and if the PHY is already setup for auto-negotiation, then
 *  return successful.  Otherwise, setup advertisement and flow control to
 *  the appropriate values for the wanted auto-negotiation.
 **/
static s32 igb_phy_setup_autoneg(struct e1000_hw *hw)
{
	struct e1000_phy_info *phy = &hw->phy;
	s32 ret_val;
	u16 mii_autoneg_adv_reg;
	u16 mii_1000t_ctrl_reg = 0;

	phy->autoneg_advertised &= phy->autoneg_mask;

	/* Read the MII Auto-Neg Advertisement Register (Address 4). */
	ret_val = phy->ops.read_reg(hw, PHY_AUTONEG_ADV, &mii_autoneg_adv_reg);
	if (ret_val)
		goto out;

	if (phy->autoneg_mask & ADVERTISE_1000_FULL) {
		/* Read the MII 1000Base-T Control Register (Address 9). */
		ret_val = phy->ops.read_reg(hw, PHY_1000T_CTRL,
					    &mii_1000t_ctrl_reg);
		if (ret_val)
			goto out;
	}

	/* Need to parse both autoneg_advertised and fc and set up
	 * the appropriate PHY registers.  First we will parse for
	 * autoneg_advertised software override.  Since we can advertise
	 * a plethora of combinations, we need to check each bit
	 * individually.
	 */

	/* First we clear all the 10/100 mb speed bits in the Auto-Neg
	 * Advertisement Register (Address 4) and the 1000 mb speed bits in
	 * the  1000Base-T Control Register (Address 9).
	 */
	mii_autoneg_adv_reg &= ~(NWAY_AR_100TX_FD_CAPS |
				 NWAY_AR_100TX_HD_CAPS |
				 NWAY_AR_10T_FD_CAPS   |
				 NWAY_AR_10T_HD_CAPS);
	mii_1000t_ctrl_reg &= ~(CR_1000T_HD_CAPS | CR_1000T_FD_CAPS);

	hw_dbg("autoneg_advertised %x\n", phy->autoneg_advertised);

	/* Do we want to advertise 10 Mb Half Duplex? */
	if (phy->autoneg_advertised & ADVERTISE_10_HALF) {
		hw_dbg("Advertise 10mb Half duplex\n");
		mii_autoneg_adv_reg |= NWAY_AR_10T_HD_CAPS;
	}

	/* Do we want to advertise 10 Mb Full Duplex? */
	if (phy->autoneg_advertised & ADVERTISE_10_FULL) {
		hw_dbg("Advertise 10mb Full duplex\n");
		mii_autoneg_adv_reg |= NWAY_AR_10T_FD_CAPS;
	}

	/* Do we want to advertise 100 Mb Half Duplex? */
	if (phy->autoneg_advertised & ADVERTISE_100_HALF) {
		hw_dbg("Advertise 100mb Half duplex\n");
		mii_autoneg_adv_reg |= NWAY_AR_100TX_HD_CAPS;
	}

	/* Do we want to advertise 100 Mb Full Duplex? */
	if (phy->autoneg_advertised & ADVERTISE_100_FULL) {
		hw_dbg("Advertise 100mb Full duplex\n");
		mii_autoneg_adv_reg |= NWAY_AR_100TX_FD_CAPS;
	}

	/* We do not allow the Phy to advertise 1000 Mb Half Duplex */
	if (phy->autoneg_advertised & ADVERTISE_1000_HALF)
		hw_dbg("Advertise 1000mb Half duplex request denied!\n");

	/* Do we want to advertise 1000 Mb Full Duplex? */
	if (phy->autoneg_advertised & ADVERTISE_1000_FULL) {
		hw_dbg("Advertise 1000mb Full duplex\n");
		mii_1000t_ctrl_reg |= CR_1000T_FD_CAPS;
	}

	/* Check for a software override of the flow control settings, and
	 * setup the PHY advertisement registers accordingly.  If
	 * auto-negotiation is enabled, then software will have to set the
	 * "PAUSE" bits to the correct value in the Auto-Negotiation
	 * Advertisement Register (PHY_AUTONEG_ADV) and re-start auto-
	 * negotiation.
	 *
	 * The possible values of the "fc" parameter are:
	 *      0:  Flow control is completely disabled
	 *      1:  Rx flow control is enabled (we can receive pause frames
	 *          but not send pause frames).
	 *      2:  Tx flow control is enabled (we can send pause frames
	 *          but we do not support receiving pause frames).
	 *      3:  Both Rx and TX flow control (symmetric) are enabled.
	 *  other:  No software override.  The flow control configuration
	 *          in the EEPROM is used.
	 */
	switch (hw->fc.current_mode) {
	case e1000_fc_none:
		/* Flow control (RX & TX) is completely disabled by a
		 * software over-ride.
		 */
		mii_autoneg_adv_reg &= ~(NWAY_AR_ASM_DIR | NWAY_AR_PAUSE);
		break;
	case e1000_fc_rx_pause:
		/* RX Flow control is enabled, and TX Flow control is
		 * disabled, by a software over-ride.
		 *
		 * Since there really isn't a way to advertise that we are
		 * capable of RX Pause ONLY, we will advertise that we
		 * support both symmetric and asymmetric RX PAUSE.  Later
		 * (in e1000_config_fc_after_link_up) we will disable the
		 * hw's ability to send PAUSE frames.
		 */
		mii_autoneg_adv_reg |= (NWAY_AR_ASM_DIR | NWAY_AR_PAUSE);
		break;
	case e1000_fc_tx_pause:
		/* TX Flow control is enabled, and RX Flow control is
		 * disabled, by a software over-ride.
		 */
		mii_autoneg_adv_reg |= NWAY_AR_ASM_DIR;
		mii_autoneg_adv_reg &= ~NWAY_AR_PAUSE;
		break;
	case e1000_fc_full:
		/* Flow control (both RX and TX) is enabled by a software
		 * over-ride.
		 */
		mii_autoneg_adv_reg |= (NWAY_AR_ASM_DIR | NWAY_AR_PAUSE);
		break;
	default:
		hw_dbg("Flow control param set incorrectly\n");
		ret_val = -E1000_ERR_CONFIG;
		goto out;
	}

	ret_val = phy->ops.write_reg(hw, PHY_AUTONEG_ADV, mii_autoneg_adv_reg);
	if (ret_val)
		goto out;

	hw_dbg("Auto-Neg Advertising %x\n", mii_autoneg_adv_reg);

	if (phy->autoneg_mask & ADVERTISE_1000_FULL) {
		ret_val = phy->ops.write_reg(hw,
					     PHY_1000T_CTRL,
					     mii_1000t_ctrl_reg);
		if (ret_val)
			goto out;
	}

out:
	return ret_val;
}

/**
 *  igb_setup_copper_link - Configure copper link settings
 *  @hw: pointer to the HW structure
 *
 *  Calls the appropriate function to configure the link for auto-neg or forced
 *  speed and duplex.  Then we check for link, once link is established calls
 *  to configure collision distance and flow control are called.  If link is
 *  not established, we return -E1000_ERR_PHY (-2).
 **/
s32 igb_setup_copper_link(struct e1000_hw *hw)
{
	s32 ret_val;
	bool link;

	if (hw->mac.autoneg) {
		/* Setup autoneg and flow control advertisement and perform
		 * autonegotiation.
		 */
		ret_val = igb_copper_link_autoneg(hw);
		if (ret_val)
			goto out;
	} else {
		/* PHY will be set to 10H, 10F, 100H or 100F
		 * depending on user settings.
		 */
		hw_dbg("Forcing Speed and Duplex\n");
		ret_val = hw->phy.ops.force_speed_duplex(hw);
		if (ret_val) {
			hw_dbg("Error Forcing Speed and Duplex\n");
			goto out;
		}
	}

	/* Check link status. Wait up to 100 microseconds for link to become
	 * valid.
	 */
	ret_val = igb_phy_has_link(hw, COPPER_LINK_UP_LIMIT, 10, &link);
	if (ret_val)
		goto out;

	if (link) {
		hw_dbg("Valid link established!!!\n");
		igb_config_collision_dist(hw);
		ret_val = igb_config_fc_after_link_up(hw);
	} else {
		hw_dbg("Unable to establish link!!!\n");
	}

out:
	return ret_val;
}

/**
 *  igb_phy_force_speed_duplex_igp - Force speed/duplex for igp PHY
 *  @hw: pointer to the HW structure
 *
 *  Calls the PHY setup function to force speed and duplex.  Clears the
 *  auto-crossover to force MDI manually.  Waits for link and returns
 *  successful if link up is successful, else -E1000_ERR_PHY (-2).
 **/
s32 igb_phy_force_speed_duplex_igp(struct e1000_hw *hw)
{
	struct e1000_phy_info *phy = &hw->phy;
	s32 ret_val;
	u16 phy_data;
	bool link;

	ret_val = phy->ops.read_reg(hw, PHY_CONTROL, &phy_data);
	if (ret_val)
		goto out;

	igb_phy_force_speed_duplex_setup(hw, &phy_data);

	ret_val = phy->ops.write_reg(hw, PHY_CONTROL, phy_data);
	if (ret_val)
		goto out;

	/* Clear Auto-Crossover to force MDI manually.  IGP requires MDI
	 * forced whenever speed and duplex are forced.
	 */
	ret_val = phy->ops.read_reg(hw, IGP01E1000_PHY_PORT_CTRL, &phy_data);
	if (ret_val)
		goto out;

	phy_data &= ~IGP01E1000_PSCR_AUTO_MDIX;
	phy_data &= ~IGP01E1000_PSCR_FORCE_MDI_MDIX;

	ret_val = phy->ops.write_reg(hw, IGP01E1000_PHY_PORT_CTRL, phy_data);
	if (ret_val)
		goto out;

	hw_dbg("IGP PSCR: %X\n", phy_data);

	udelay(1);

	if (phy->autoneg_wait_to_complete) {
		hw_dbg("Waiting for forced speed/duplex link on IGP phy.\n");

		ret_val = igb_phy_has_link(hw, PHY_FORCE_LIMIT, 10000, &link);
		if (ret_val)
			goto out;

		if (!link)
			hw_dbg("Link taking longer than expected.\n");

		/* Try once more */
		ret_val = igb_phy_has_link(hw, PHY_FORCE_LIMIT, 10000, &link);
		if (ret_val)
			goto out;
	}

out:
	return ret_val;
}

/**
 *  igb_phy_force_speed_duplex_m88 - Force speed/duplex for m88 PHY
 *  @hw: pointer to the HW structure
 *
 *  Calls the PHY setup function to force speed and duplex.  Clears the
 *  auto-crossover to force MDI manually.  Resets the PHY to commit the
 *  changes.  If time expires while waiting for link up, we reset the DSP.
 *  After reset, TX_CLK and CRS on TX must be set.  Return successful upon
 *  successful completion, else return corresponding error code.
 **/
s32 igb_phy_force_speed_duplex_m88(struct e1000_hw *hw)
{
	struct e1000_phy_info *phy = &hw->phy;
	s32 ret_val;
	u16 phy_data;
	bool link;

	/* I210 and I211 devices support Auto-Crossover in forced operation. */
	if (phy->type != e1000_phy_i210) {
		/* Clear Auto-Crossover to force MDI manually.  M88E1000
		 * requires MDI forced whenever speed and duplex are forced.
		 */
		ret_val = phy->ops.read_reg(hw, M88E1000_PHY_SPEC_CTRL,
					    &phy_data);
		if (ret_val)
			goto out;

		phy_data &= ~M88E1000_PSCR_AUTO_X_MODE;
		ret_val = phy->ops.write_reg(hw, M88E1000_PHY_SPEC_CTRL,
					     phy_data);
		if (ret_val)
			goto out;

		hw_dbg("M88E1000 PSCR: %X\n", phy_data);
	}

	ret_val = phy->ops.read_reg(hw, PHY_CONTROL, &phy_data);
	if (ret_val)
		goto out;

	igb_phy_force_speed_duplex_setup(hw, &phy_data);

	ret_val = phy->ops.write_reg(hw, PHY_CONTROL, phy_data);
	if (ret_val)
		goto out;

	/* Reset the phy to commit changes. */
	ret_val = igb_phy_sw_reset(hw);
	if (ret_val)
		goto out;

	if (phy->autoneg_wait_to_complete) {
		hw_dbg("Waiting for forced speed/duplex link on M88 phy.\n");

		ret_val = igb_phy_has_link(hw, PHY_FORCE_LIMIT, 100000, &link);
		if (ret_val)
			goto out;

		if (!link) {
			bool reset_dsp = true;

			switch (hw->phy.id) {
			case I347AT4_E_PHY_ID:
			case M88E1112_E_PHY_ID:
			case M88E1543_E_PHY_ID:
			case M88E1512_E_PHY_ID:
			case I210_I_PHY_ID:
				reset_dsp = false;
				break;
			default:
				if (hw->phy.type != e1000_phy_m88)
					reset_dsp = false;
				break;
			}
			if (!reset_dsp) {
				hw_dbg("Link taking longer than expected.\n");
			} else {
				/* We didn't get link.
				 * Reset the DSP and cross our fingers.
				 */
				ret_val = phy->ops.write_reg(hw,
						M88E1000_PHY_PAGE_SELECT,
						0x001d);
				if (ret_val)
					goto out;
				ret_val = igb_phy_reset_dsp(hw);
				if (ret_val)
					goto out;
			}
		}

		/* Try once more */
		ret_val = igb_phy_has_link(hw, PHY_FORCE_LIMIT,
					   100000, &link);
		if (ret_val)
			goto out;
	}

	if (hw->phy.type != e1000_phy_m88 ||
	    hw->phy.id == I347AT4_E_PHY_ID ||
	    hw->phy.id == M88E1112_E_PHY_ID ||
	    hw->phy.id == M88E1543_E_PHY_ID ||
	    hw->phy.id == M88E1512_E_PHY_ID ||
	    hw->phy.id == I210_I_PHY_ID)
		goto out;

	ret_val = phy->ops.read_reg(hw, M88E1000_EXT_PHY_SPEC_CTRL, &phy_data);
	if (ret_val)
		goto out;

	/* Resetting the phy means we need to re-force TX_CLK in the
	 * Extended PHY Specific Control Register to 25MHz clock from
	 * the reset value of 2.5MHz.
	 */
	phy_data |= M88E1000_EPSCR_TX_CLK_25;
	ret_val = phy->ops.write_reg(hw, M88E1000_EXT_PHY_SPEC_CTRL, phy_data);
	if (ret_val)
		goto out;

	/* In addition, we must re-enable CRS on Tx for both half and full
	 * duplex.
	 */
	ret_val = phy->ops.read_reg(hw, M88E1000_PHY_SPEC_CTRL, &phy_data);
	if (ret_val)
		goto out;

	phy_data |= M88E1000_PSCR_ASSERT_CRS_ON_TX;
	ret_val = phy->ops.write_reg(hw, M88E1000_PHY_SPEC_CTRL, phy_data);

out:
	return ret_val;
}

/**
 *  igb_phy_force_speed_duplex_setup - Configure forced PHY speed/duplex
 *  @hw: pointer to the HW structure
 *  @phy_ctrl: pointer to current value of PHY_CONTROL
 *
 *  Forces speed and duplex on the PHY by doing the following: disable flow
 *  control, force speed/duplex on the MAC, disable auto speed detection,
 *  disable auto-negotiation, configure duplex, configure speed, configure
 *  the collision distance, write configuration to CTRL register.  The
 *  caller must write to the PHY_CONTROL register for these settings to
 *  take affect.
 **/
static void igb_phy_force_speed_duplex_setup(struct e1000_hw *hw,
					     u16 *phy_ctrl)
{
	struct e1000_mac_info *mac = &hw->mac;
	u32 ctrl;

	/* Turn off flow control when forcing speed/duplex */
	hw->fc.current_mode = e1000_fc_none;

	/* Force speed/duplex on the mac */
	ctrl = rd32(E1000_CTRL);
	ctrl |= (E1000_CTRL_FRCSPD | E1000_CTRL_FRCDPX);
	ctrl &= ~E1000_CTRL_SPD_SEL;

	/* Disable Auto Speed Detection */
	ctrl &= ~E1000_CTRL_ASDE;

	/* Disable autoneg on the phy */
	*phy_ctrl &= ~MII_CR_AUTO_NEG_EN;

	/* Forcing Full or Half Duplex? */
	if (mac->forced_speed_duplex & E1000_ALL_HALF_DUPLEX) {
		ctrl &= ~E1000_CTRL_FD;
		*phy_ctrl &= ~MII_CR_FULL_DUPLEX;
		hw_dbg("Half Duplex\n");
	} else {
		ctrl |= E1000_CTRL_FD;
		*phy_ctrl |= MII_CR_FULL_DUPLEX;
		hw_dbg("Full Duplex\n");
	}

	/* Forcing 10mb or 100mb? */
	if (mac->forced_speed_duplex & E1000_ALL_100_SPEED) {
		ctrl |= E1000_CTRL_SPD_100;
		*phy_ctrl |= MII_CR_SPEED_100;
		*phy_ctrl &= ~(MII_CR_SPEED_1000 | MII_CR_SPEED_10);
		hw_dbg("Forcing 100mb\n");
	} else {
		ctrl &= ~(E1000_CTRL_SPD_1000 | E1000_CTRL_SPD_100);
		*phy_ctrl |= MII_CR_SPEED_10;
		*phy_ctrl &= ~(MII_CR_SPEED_1000 | MII_CR_SPEED_100);
		hw_dbg("Forcing 10mb\n");
	}

	igb_config_collision_dist(hw);

	wr32(E1000_CTRL, ctrl);
}

/**
 *  igb_set_d3_lplu_state - Sets low power link up state for D3
 *  @hw: pointer to the HW structure
 *  @active: boolean used to enable/disable lplu
 *
 *  Success returns 0, Failure returns 1
 *
 *  The low power link up (lplu) state is set to the power management level D3
 *  and SmartSpeed is disabled when active is true, else clear lplu for D3
 *  and enable Smartspeed.  LPLU and Smartspeed are mutually exclusive.  LPLU
 *  is used during Dx states where the power conservation is most important.
 *  During driver activity, SmartSpeed should be enabled so performance is
 *  maintained.
 **/
s32 igb_set_d3_lplu_state(struct e1000_hw *hw, bool active)
{
	struct e1000_phy_info *phy = &hw->phy;
	s32 ret_val = 0;
	u16 data;

	if (!(hw->phy.ops.read_reg))
		goto out;

	ret_val = phy->ops.read_reg(hw, IGP02E1000_PHY_POWER_MGMT, &data);
	if (ret_val)
		goto out;

	if (!active) {
		data &= ~IGP02E1000_PM_D3_LPLU;
		ret_val = phy->ops.write_reg(hw, IGP02E1000_PHY_POWER_MGMT,
					     data);
		if (ret_val)
			goto out;
		/* LPLU and SmartSpeed are mutually exclusive.  LPLU is used
		 * during Dx states where the power conservation is most
		 * important.  During driver activity we should enable
		 * SmartSpeed, so performance is maintained.
		 */
		if (phy->smart_speed == e1000_smart_speed_on) {
			ret_val = phy->ops.read_reg(hw,
						    IGP01E1000_PHY_PORT_CONFIG,
						    &data);
			if (ret_val)
				goto out;

			data |= IGP01E1000_PSCFR_SMART_SPEED;
			ret_val = phy->ops.write_reg(hw,
						     IGP01E1000_PHY_PORT_CONFIG,
						     data);
			if (ret_val)
				goto out;
		} else if (phy->smart_speed == e1000_smart_speed_off) {
			ret_val = phy->ops.read_reg(hw,
						     IGP01E1000_PHY_PORT_CONFIG,
						     &data);
			if (ret_val)
				goto out;

			data &= ~IGP01E1000_PSCFR_SMART_SPEED;
			ret_val = phy->ops.write_reg(hw,
						     IGP01E1000_PHY_PORT_CONFIG,
						     data);
			if (ret_val)
				goto out;
		}
	} else if ((phy->autoneg_advertised == E1000_ALL_SPEED_DUPLEX) ||
		   (phy->autoneg_advertised == E1000_ALL_NOT_GIG) ||
		   (phy->autoneg_advertised == E1000_ALL_10_SPEED)) {
		data |= IGP02E1000_PM_D3_LPLU;
		ret_val = phy->ops.write_reg(hw, IGP02E1000_PHY_POWER_MGMT,
					      data);
		if (ret_val)
			goto out;

		/* When LPLU is enabled, we should disable SmartSpeed */
		ret_val = phy->ops.read_reg(hw, IGP01E1000_PHY_PORT_CONFIG,
					    &data);
		if (ret_val)
			goto out;

		data &= ~IGP01E1000_PSCFR_SMART_SPEED;
		ret_val = phy->ops.write_reg(hw, IGP01E1000_PHY_PORT_CONFIG,
					     data);
	}

out:
	return ret_val;
}

/**
 *  igb_check_downshift - Checks whether a downshift in speed occurred
 *  @hw: pointer to the HW structure
 *
 *  Success returns 0, Failure returns 1
 *
 *  A downshift is detected by querying the PHY link health.
 **/
s32 igb_check_downshift(struct e1000_hw *hw)
{
	struct e1000_phy_info *phy = &hw->phy;
	s32 ret_val;
	u16 phy_data, offset, mask;

	switch (phy->type) {
	case e1000_phy_i210:
	case e1000_phy_m88:
	case e1000_phy_gg82563:
		offset	= M88E1000_PHY_SPEC_STATUS;
		mask	= M88E1000_PSSR_DOWNSHIFT;
		break;
	case e1000_phy_igp_2:
	case e1000_phy_igp:
	case e1000_phy_igp_3:
		offset	= IGP01E1000_PHY_LINK_HEALTH;
		mask	= IGP01E1000_PLHR_SS_DOWNGRADE;
		break;
	default:
		/* speed downshift not supported */
		phy->speed_downgraded = false;
		ret_val = 0;
		goto out;
	}

	ret_val = phy->ops.read_reg(hw, offset, &phy_data);

	if (!ret_val)
		phy->speed_downgraded = (phy_data & mask) ? true : false;

out:
	return ret_val;
}

/**
 *  igb_check_polarity_m88 - Checks the polarity.
 *  @hw: pointer to the HW structure
 *
 *  Success returns 0, Failure returns -E1000_ERR_PHY (-2)
 *
 *  Polarity is determined based on the PHY specific status register.
 **/
s32 igb_check_polarity_m88(struct e1000_hw *hw)
{
	struct e1000_phy_info *phy = &hw->phy;
	s32 ret_val;
	u16 data;

	ret_val = phy->ops.read_reg(hw, M88E1000_PHY_SPEC_STATUS, &data);

	if (!ret_val)
		phy->cable_polarity = (data & M88E1000_PSSR_REV_POLARITY)
				      ? e1000_rev_polarity_reversed
				      : e1000_rev_polarity_normal;

	return ret_val;
}

/**
 *  igb_check_polarity_igp - Checks the polarity.
 *  @hw: pointer to the HW structure
 *
 *  Success returns 0, Failure returns -E1000_ERR_PHY (-2)
 *
 *  Polarity is determined based on the PHY port status register, and the
 *  current speed (since there is no polarity at 100Mbps).
 **/
static s32 igb_check_polarity_igp(struct e1000_hw *hw)
{
	struct e1000_phy_info *phy = &hw->phy;
	s32 ret_val;
	u16 data, offset, mask;

	/* Polarity is determined based on the speed of
	 * our connection.
	 */
	ret_val = phy->ops.read_reg(hw, IGP01E1000_PHY_PORT_STATUS, &data);
	if (ret_val)
		goto out;

	if ((data & IGP01E1000_PSSR_SPEED_MASK) ==
	    IGP01E1000_PSSR_SPEED_1000MBPS) {
		offset	= IGP01E1000_PHY_PCS_INIT_REG;
		mask	= IGP01E1000_PHY_POLARITY_MASK;
	} else {
		/* This really only applies to 10Mbps since
		 * there is no polarity for 100Mbps (always 0).
		 */
		offset	= IGP01E1000_PHY_PORT_STATUS;
		mask	= IGP01E1000_PSSR_POLARITY_REVERSED;
	}

	ret_val = phy->ops.read_reg(hw, offset, &data);

	if (!ret_val)
		phy->cable_polarity = (data & mask)
				      ? e1000_rev_polarity_reversed
				      : e1000_rev_polarity_normal;

out:
	return ret_val;
}

/**
 *  igb_wait_autoneg - Wait for auto-neg completion
 *  @hw: pointer to the HW structure
 *
 *  Waits for auto-negotiation to complete or for the auto-negotiation time
 *  limit to expire, which ever happens first.
 **/
static s32 igb_wait_autoneg(struct e1000_hw *hw)
{
	s32 ret_val = 0;
	u16 i, phy_status;

	/* Break after autoneg completes or PHY_AUTO_NEG_LIMIT expires. */
	for (i = PHY_AUTO_NEG_LIMIT; i > 0; i--) {
		ret_val = hw->phy.ops.read_reg(hw, PHY_STATUS, &phy_status);
		if (ret_val)
			break;
		ret_val = hw->phy.ops.read_reg(hw, PHY_STATUS, &phy_status);
		if (ret_val)
			break;
		if (phy_status & MII_SR_AUTONEG_COMPLETE)
			break;
		msleep(100);
	}

	/* PHY_AUTO_NEG_TIME expiration doesn't guarantee auto-negotiation
	 * has completed.
	 */
	return ret_val;
}

/**
 *  igb_phy_has_link - Polls PHY for link
 *  @hw: pointer to the HW structure
 *  @iterations: number of times to poll for link
 *  @usec_interval: delay between polling attempts
 *  @success: pointer to whether polling was successful or not
 *
 *  Polls the PHY status register for link, 'iterations' number of times.
 **/
s32 igb_phy_has_link(struct e1000_hw *hw, u32 iterations,
		     u32 usec_interval, bool *success)
{
	s32 ret_val = 0;
	u16 i, phy_status;

	for (i = 0; i < iterations; i++) {
		/* Some PHYs require the PHY_STATUS register to be read
		 * twice due to the link bit being sticky.  No harm doing
		 * it across the board.
		 */
		ret_val = hw->phy.ops.read_reg(hw, PHY_STATUS, &phy_status);
		if (ret_val && usec_interval > 0) {
			/* If the first read fails, another entity may have
			 * ownership of the resources, wait and try again to
			 * see if they have relinquished the resources yet.
			 */
			if (usec_interval >= 1000)
				mdelay(usec_interval/1000);
			else
				udelay(usec_interval);
		}
		ret_val = hw->phy.ops.read_reg(hw, PHY_STATUS, &phy_status);
		if (ret_val)
			break;
		if (phy_status & MII_SR_LINK_STATUS)
			break;
		if (usec_interval >= 1000)
			mdelay(usec_interval/1000);
		else
			udelay(usec_interval);
	}

	*success = (i < iterations) ? true : false;

	return ret_val;
}

/**
 *  igb_get_cable_length_m88 - Determine cable length for m88 PHY
 *  @hw: pointer to the HW structure
 *
 *  Reads the PHY specific status register to retrieve the cable length
 *  information.  The cable length is determined by averaging the minimum and
 *  maximum values to get the "average" cable length.  The m88 PHY has four
 *  possible cable length values, which are:
 *	Register Value		Cable Length
 *	0			< 50 meters
 *	1			50 - 80 meters
 *	2			80 - 110 meters
 *	3			110 - 140 meters
 *	4			> 140 meters
 **/
s32 igb_get_cable_length_m88(struct e1000_hw *hw)
{
	struct e1000_phy_info *phy = &hw->phy;
	s32 ret_val;
	u16 phy_data, index;

	ret_val = phy->ops.read_reg(hw, M88E1000_PHY_SPEC_STATUS, &phy_data);
	if (ret_val)
		goto out;

	index = (phy_data & M88E1000_PSSR_CABLE_LENGTH) >>
		M88E1000_PSSR_CABLE_LENGTH_SHIFT;
	if (index >= ARRAY_SIZE(e1000_m88_cable_length_table) - 1) {
		ret_val = -E1000_ERR_PHY;
		goto out;
	}

	phy->min_cable_length = e1000_m88_cable_length_table[index];
	phy->max_cable_length = e1000_m88_cable_length_table[index + 1];

	phy->cable_length = (phy->min_cable_length + phy->max_cable_length) / 2;

out:
	return ret_val;
}

s32 igb_get_cable_length_m88_gen2(struct e1000_hw *hw)
{
	struct e1000_phy_info *phy = &hw->phy;
	s32 ret_val;
	u16 phy_data, phy_data2, index, default_page, is_cm;
	int len_tot = 0;
	u16 len_min;
	u16 len_max;

	switch (hw->phy.id) {
	case M88E1543_E_PHY_ID:
	case M88E1512_E_PHY_ID:
	case I347AT4_E_PHY_ID:
	case I210_I_PHY_ID:
		/* Remember the original page select and set it to 7 */
		ret_val = phy->ops.read_reg(hw, I347AT4_PAGE_SELECT,
					    &default_page);
		if (ret_val)
			goto out;

		ret_val = phy->ops.write_reg(hw, I347AT4_PAGE_SELECT, 0x07);
		if (ret_val)
			goto out;

		/* Check if the unit of cable length is meters or cm */
		ret_val = phy->ops.read_reg(hw, I347AT4_PCDC, &phy_data2);
		if (ret_val)
			goto out;

		is_cm = !(phy_data2 & I347AT4_PCDC_CABLE_LENGTH_UNIT);

		/* Get cable length from Pair 0 length Regs */
		ret_val = phy->ops.read_reg(hw, I347AT4_PCDL0, &phy_data);
		if (ret_val)
			goto out;

		phy->pair_length[0] = phy_data / (is_cm ? 100 : 1);
		len_tot = phy->pair_length[0];
		len_min = phy->pair_length[0];
		len_max = phy->pair_length[0];

		/* Get cable length from Pair 1 length Regs */
		ret_val = phy->ops.read_reg(hw, I347AT4_PCDL1, &phy_data);
		if (ret_val)
			goto out;

		phy->pair_length[1] = phy_data / (is_cm ? 100 : 1);
		len_tot += phy->pair_length[1];
		len_min = min(len_min, phy->pair_length[1]);
		len_max = max(len_max, phy->pair_length[1]);

		/* Get cable length from Pair 2 length Regs */
		ret_val = phy->ops.read_reg(hw, I347AT4_PCDL2, &phy_data);
		if (ret_val)
			goto out;

		phy->pair_length[2] = phy_data / (is_cm ? 100 : 1);
		len_tot += phy->pair_length[2];
		len_min = min(len_min, phy->pair_length[2]);
		len_max = max(len_max, phy->pair_length[2]);

		/* Get cable length from Pair 3 length Regs */
		ret_val = phy->ops.read_reg(hw, I347AT4_PCDL3, &phy_data);
		if (ret_val)
			goto out;

		phy->pair_length[3] = phy_data / (is_cm ? 100 : 1);
		len_tot += phy->pair_length[3];
		len_min = min(len_min, phy->pair_length[3]);
		len_max = max(len_max, phy->pair_length[3]);

		/* Populate the phy structure with cable length in meters */
		phy->min_cable_length = len_min;
		phy->max_cable_length = len_max;
		phy->cable_length = len_tot / 4;

		/* Reset the page selec to its original value */
		ret_val = phy->ops.write_reg(hw, I347AT4_PAGE_SELECT,
					     default_page);
		if (ret_val)
			goto out;
		break;
	case M88E1112_E_PHY_ID:
		/* Remember the original page select and set it to 5 */
		ret_val = phy->ops.read_reg(hw, I347AT4_PAGE_SELECT,
					    &default_page);
		if (ret_val)
			goto out;

		ret_val = phy->ops.write_reg(hw, I347AT4_PAGE_SELECT, 0x05);
		if (ret_val)
			goto out;

		ret_val = phy->ops.read_reg(hw, M88E1112_VCT_DSP_DISTANCE,
					    &phy_data);
		if (ret_val)
			goto out;

		index = (phy_data & M88E1000_PSSR_CABLE_LENGTH) >>
			M88E1000_PSSR_CABLE_LENGTH_SHIFT;
		if (index >= ARRAY_SIZE(e1000_m88_cable_length_table) - 1) {
			ret_val = -E1000_ERR_PHY;
			goto out;
		}

		phy->min_cable_length = e1000_m88_cable_length_table[index];
		phy->max_cable_length = e1000_m88_cable_length_table[index + 1];

		phy->cable_length = (phy->min_cable_length +
				     phy->max_cable_length) / 2;

		/* Reset the page select to its original value */
		ret_val = phy->ops.write_reg(hw, I347AT4_PAGE_SELECT,
					     default_page);
		if (ret_val)
			goto out;

		break;
	default:
		ret_val = -E1000_ERR_PHY;
		goto out;
	}

out:
	return ret_val;
}

/**
 *  igb_get_cable_length_igp_2 - Determine cable length for igp2 PHY
 *  @hw: pointer to the HW structure
 *
 *  The automatic gain control (agc) normalizes the amplitude of the
 *  received signal, adjusting for the attenuation produced by the
 *  cable.  By reading the AGC registers, which represent the
 *  combination of coarse and fine gain value, the value can be put
 *  into a lookup table to obtain the approximate cable length
 *  for each channel.
 **/
s32 igb_get_cable_length_igp_2(struct e1000_hw *hw)
{
	struct e1000_phy_info *phy = &hw->phy;
	s32 ret_val = 0;
	u16 phy_data, i, agc_value = 0;
	u16 cur_agc_index, max_agc_index = 0;
	u16 min_agc_index = ARRAY_SIZE(e1000_igp_2_cable_length_table) - 1;
	static const u16 agc_reg_array[IGP02E1000_PHY_CHANNEL_NUM] = {
		IGP02E1000_PHY_AGC_A,
		IGP02E1000_PHY_AGC_B,
		IGP02E1000_PHY_AGC_C,
		IGP02E1000_PHY_AGC_D
	};

	/* Read the AGC registers for all channels */
	for (i = 0; i < IGP02E1000_PHY_CHANNEL_NUM; i++) {
		ret_val = phy->ops.read_reg(hw, agc_reg_array[i], &phy_data);
		if (ret_val)
			goto out;

		/* Getting bits 15:9, which represent the combination of
		 * coarse and fine gain values.  The result is a number
		 * that can be put into the lookup table to obtain the
		 * approximate cable length.
		 */
		cur_agc_index = (phy_data >> IGP02E1000_AGC_LENGTH_SHIFT) &
				IGP02E1000_AGC_LENGTH_MASK;

		/* Array index bound check. */
		if ((cur_agc_index >= ARRAY_SIZE(e1000_igp_2_cable_length_table)) ||
		    (cur_agc_index == 0)) {
			ret_val = -E1000_ERR_PHY;
			goto out;
		}

		/* Remove min & max AGC values from calculation. */
		if (e1000_igp_2_cable_length_table[min_agc_index] >
		    e1000_igp_2_cable_length_table[cur_agc_index])
			min_agc_index = cur_agc_index;
		if (e1000_igp_2_cable_length_table[max_agc_index] <
		    e1000_igp_2_cable_length_table[cur_agc_index])
			max_agc_index = cur_agc_index;

		agc_value += e1000_igp_2_cable_length_table[cur_agc_index];
	}

	agc_value -= (e1000_igp_2_cable_length_table[min_agc_index] +
		      e1000_igp_2_cable_length_table[max_agc_index]);
	agc_value /= (IGP02E1000_PHY_CHANNEL_NUM - 2);

	/* Calculate cable length with the error range of +/- 10 meters. */
	phy->min_cable_length = ((agc_value - IGP02E1000_AGC_RANGE) > 0) ?
				 (agc_value - IGP02E1000_AGC_RANGE) : 0;
	phy->max_cable_length = agc_value + IGP02E1000_AGC_RANGE;

	phy->cable_length = (phy->min_cable_length + phy->max_cable_length) / 2;

out:
	return ret_val;
}

/**
 *  igb_get_phy_info_m88 - Retrieve PHY information
 *  @hw: pointer to the HW structure
 *
 *  Valid for only copper links.  Read the PHY status register (sticky read)
 *  to verify that link is up.  Read the PHY special control register to
 *  determine the polarity and 10base-T extended distance.  Read the PHY
 *  special status register to determine MDI/MDIx and current speed.  If
 *  speed is 1000, then determine cable length, local and remote receiver.
 **/
s32 igb_get_phy_info_m88(struct e1000_hw *hw)
{
	struct e1000_phy_info *phy = &hw->phy;
	s32  ret_val;
	u16 phy_data;
	bool link;

	if (phy->media_type != e1000_media_type_copper) {
		hw_dbg("Phy info is only valid for copper media\n");
		ret_val = -E1000_ERR_CONFIG;
		goto out;
	}

	ret_val = igb_phy_has_link(hw, 1, 0, &link);
	if (ret_val)
		goto out;

	if (!link) {
		hw_dbg("Phy info is only valid if link is up\n");
		ret_val = -E1000_ERR_CONFIG;
		goto out;
	}

	ret_val = phy->ops.read_reg(hw, M88E1000_PHY_SPEC_CTRL, &phy_data);
	if (ret_val)
		goto out;

	phy->polarity_correction = (phy_data & M88E1000_PSCR_POLARITY_REVERSAL)
				   ? true : false;

	ret_val = igb_check_polarity_m88(hw);
	if (ret_val)
		goto out;

	ret_val = phy->ops.read_reg(hw, M88E1000_PHY_SPEC_STATUS, &phy_data);
	if (ret_val)
		goto out;

	phy->is_mdix = (phy_data & M88E1000_PSSR_MDIX) ? true : false;

	if ((phy_data & M88E1000_PSSR_SPEED) == M88E1000_PSSR_1000MBS) {
		ret_val = phy->ops.get_cable_length(hw);
		if (ret_val)
			goto out;

		ret_val = phy->ops.read_reg(hw, PHY_1000T_STATUS, &phy_data);
		if (ret_val)
			goto out;

		phy->local_rx = (phy_data & SR_1000T_LOCAL_RX_STATUS)
				? e1000_1000t_rx_status_ok
				: e1000_1000t_rx_status_not_ok;

		phy->remote_rx = (phy_data & SR_1000T_REMOTE_RX_STATUS)
				 ? e1000_1000t_rx_status_ok
				 : e1000_1000t_rx_status_not_ok;
	} else {
		/* Set values to "undefined" */
		phy->cable_length = E1000_CABLE_LENGTH_UNDEFINED;
		phy->local_rx = e1000_1000t_rx_status_undefined;
		phy->remote_rx = e1000_1000t_rx_status_undefined;
	}

out:
	return ret_val;
}

/**
 *  igb_get_phy_info_igp - Retrieve igp PHY information
 *  @hw: pointer to the HW structure
 *
 *  Read PHY status to determine if link is up.  If link is up, then
 *  set/determine 10base-T extended distance and polarity correction.  Read
 *  PHY port status to determine MDI/MDIx and speed.  Based on the speed,
 *  determine on the cable length, local and remote receiver.
 **/
s32 igb_get_phy_info_igp(struct e1000_hw *hw)
{
	struct e1000_phy_info *phy = &hw->phy;
	s32 ret_val;
	u16 data;
	bool link;

	ret_val = igb_phy_has_link(hw, 1, 0, &link);
	if (ret_val)
		goto out;

	if (!link) {
		hw_dbg("Phy info is only valid if link is up\n");
		ret_val = -E1000_ERR_CONFIG;
		goto out;
	}

	phy->polarity_correction = true;

	ret_val = igb_check_polarity_igp(hw);
	if (ret_val)
		goto out;

	ret_val = phy->ops.read_reg(hw, IGP01E1000_PHY_PORT_STATUS, &data);
	if (ret_val)
		goto out;

	phy->is_mdix = (data & IGP01E1000_PSSR_MDIX) ? true : false;

	if ((data & IGP01E1000_PSSR_SPEED_MASK) ==
	    IGP01E1000_PSSR_SPEED_1000MBPS) {
		ret_val = phy->ops.get_cable_length(hw);
		if (ret_val)
			goto out;

		ret_val = phy->ops.read_reg(hw, PHY_1000T_STATUS, &data);
		if (ret_val)
			goto out;

		phy->local_rx = (data & SR_1000T_LOCAL_RX_STATUS)
				? e1000_1000t_rx_status_ok
				: e1000_1000t_rx_status_not_ok;

		phy->remote_rx = (data & SR_1000T_REMOTE_RX_STATUS)
				 ? e1000_1000t_rx_status_ok
				 : e1000_1000t_rx_status_not_ok;
	} else {
		phy->cable_length = E1000_CABLE_LENGTH_UNDEFINED;
		phy->local_rx = e1000_1000t_rx_status_undefined;
		phy->remote_rx = e1000_1000t_rx_status_undefined;
	}

out:
	return ret_val;
}

/**
 *  igb_phy_sw_reset - PHY software reset
 *  @hw: pointer to the HW structure
 *
 *  Does a software reset of the PHY by reading the PHY control register and
 *  setting/write the control register reset bit to the PHY.
 **/
s32 igb_phy_sw_reset(struct e1000_hw *hw)
{
	s32 ret_val = 0;
	u16 phy_ctrl;

	if (!(hw->phy.ops.read_reg))
		goto out;

	ret_val = hw->phy.ops.read_reg(hw, PHY_CONTROL, &phy_ctrl);
	if (ret_val)
		goto out;

	phy_ctrl |= MII_CR_RESET;
	ret_val = hw->phy.ops.write_reg(hw, PHY_CONTROL, phy_ctrl);
	if (ret_val)
		goto out;

	udelay(1);

out:
	return ret_val;
}

/**
 *  igb_phy_hw_reset - PHY hardware reset
 *  @hw: pointer to the HW structure
 *
 *  Verify the reset block is not blocking us from resetting.  Acquire
 *  semaphore (if necessary) and read/set/write the device control reset
 *  bit in the PHY.  Wait the appropriate delay time for the device to
 *  reset and release the semaphore (if necessary).
 **/
s32 igb_phy_hw_reset(struct e1000_hw *hw)
{
	struct e1000_phy_info *phy = &hw->phy;
	s32  ret_val;
	u32 ctrl;

	ret_val = igb_check_reset_block(hw);
	if (ret_val) {
		ret_val = 0;
		goto out;
	}

	ret_val = phy->ops.acquire(hw);
	if (ret_val)
		goto out;

	ctrl = rd32(E1000_CTRL);
	wr32(E1000_CTRL, ctrl | E1000_CTRL_PHY_RST);
	wrfl();

	udelay(phy->reset_delay_us);

	wr32(E1000_CTRL, ctrl);
	wrfl();

	udelay(150);

	phy->ops.release(hw);

	ret_val = phy->ops.get_cfg_done(hw);

out:
	return ret_val;
}

/**
 *  igb_phy_init_script_igp3 - Inits the IGP3 PHY
 *  @hw: pointer to the HW structure
 *
 *  Initializes a Intel Gigabit PHY3 when an EEPROM is not present.
 **/
s32 igb_phy_init_script_igp3(struct e1000_hw *hw)
{
	hw_dbg("Running IGP 3 PHY init script\n");

	/* PHY init IGP 3 */
	/* Enable rise/fall, 10-mode work in class-A */
	hw->phy.ops.write_reg(hw, 0x2F5B, 0x9018);
	/* Remove all caps from Replica path filter */
	hw->phy.ops.write_reg(hw, 0x2F52, 0x0000);
	/* Bias trimming for ADC, AFE and Driver (Default) */
	hw->phy.ops.write_reg(hw, 0x2FB1, 0x8B24);
	/* Increase Hybrid poly bias */
	hw->phy.ops.write_reg(hw, 0x2FB2, 0xF8F0);
	/* Add 4% to TX amplitude in Giga mode */
	hw->phy.ops.write_reg(hw, 0x2010, 0x10B0);
	/* Disable trimming (TTT) */
	hw->phy.ops.write_reg(hw, 0x2011, 0x0000);
	/* Poly DC correction to 94.6% + 2% for all channels */
	hw->phy.ops.write_reg(hw, 0x20DD, 0x249A);
	/* ABS DC correction to 95.9% */
	hw->phy.ops.write_reg(hw, 0x20DE, 0x00D3);
	/* BG temp curve trim */
	hw->phy.ops.write_reg(hw, 0x28B4, 0x04CE);
	/* Increasing ADC OPAMP stage 1 currents to max */
	hw->phy.ops.write_reg(hw, 0x2F70, 0x29E4);
	/* Force 1000 ( required for enabling PHY regs configuration) */
	hw->phy.ops.write_reg(hw, 0x0000, 0x0140);
	/* Set upd_freq to 6 */
	hw->phy.ops.write_reg(hw, 0x1F30, 0x1606);
	/* Disable NPDFE */
	hw->phy.ops.write_reg(hw, 0x1F31, 0xB814);
	/* Disable adaptive fixed FFE (Default) */
	hw->phy.ops.write_reg(hw, 0x1F35, 0x002A);
	/* Enable FFE hysteresis */
	hw->phy.ops.write_reg(hw, 0x1F3E, 0x0067);
	/* Fixed FFE for short cable lengths */
	hw->phy.ops.write_reg(hw, 0x1F54, 0x0065);
	/* Fixed FFE for medium cable lengths */
	hw->phy.ops.write_reg(hw, 0x1F55, 0x002A);
	/* Fixed FFE for long cable lengths */
	hw->phy.ops.write_reg(hw, 0x1F56, 0x002A);
	/* Enable Adaptive Clip Threshold */
	hw->phy.ops.write_reg(hw, 0x1F72, 0x3FB0);
	/* AHT reset limit to 1 */
	hw->phy.ops.write_reg(hw, 0x1F76, 0xC0FF);
	/* Set AHT master delay to 127 msec */
	hw->phy.ops.write_reg(hw, 0x1F77, 0x1DEC);
	/* Set scan bits for AHT */
	hw->phy.ops.write_reg(hw, 0x1F78, 0xF9EF);
	/* Set AHT Preset bits */
	hw->phy.ops.write_reg(hw, 0x1F79, 0x0210);
	/* Change integ_factor of channel A to 3 */
	hw->phy.ops.write_reg(hw, 0x1895, 0x0003);
	/* Change prop_factor of channels BCD to 8 */
	hw->phy.ops.write_reg(hw, 0x1796, 0x0008);
	/* Change cg_icount + enable integbp for channels BCD */
	hw->phy.ops.write_reg(hw, 0x1798, 0xD008);
	/* Change cg_icount + enable integbp + change prop_factor_master
	 * to 8 for channel A
	 */
	hw->phy.ops.write_reg(hw, 0x1898, 0xD918);
	/* Disable AHT in Slave mode on channel A */
	hw->phy.ops.write_reg(hw, 0x187A, 0x0800);
	/* Enable LPLU and disable AN to 1000 in non-D0a states,
	 * Enable SPD+B2B
	 */
	hw->phy.ops.write_reg(hw, 0x0019, 0x008D);
	/* Enable restart AN on an1000_dis change */
	hw->phy.ops.write_reg(hw, 0x001B, 0x2080);
	/* Enable wh_fifo read clock in 10/100 modes */
	hw->phy.ops.write_reg(hw, 0x0014, 0x0045);
	/* Restart AN, Speed selection is 1000 */
	hw->phy.ops.write_reg(hw, 0x0000, 0x1340);

	return 0;
}

/**
 *  igb_initialize_M88E1512_phy - Initialize M88E1512 PHY
 *  @hw: pointer to the HW structure
 *
 *  Initialize Marvel 1512 to work correctly with Avoton.
 **/
s32 igb_initialize_M88E1512_phy(struct e1000_hw *hw)
{
	struct e1000_phy_info *phy = &hw->phy;
	s32 ret_val = 0;

	/* Switch to PHY page 0xFF. */
	ret_val = phy->ops.write_reg(hw, E1000_M88E1543_PAGE_ADDR, 0x00FF);
	if (ret_val)
		goto out;

	ret_val = phy->ops.write_reg(hw, E1000_M88E1512_CFG_REG_2, 0x214B);
	if (ret_val)
		goto out;

	ret_val = phy->ops.write_reg(hw, E1000_M88E1512_CFG_REG_1, 0x2144);
	if (ret_val)
		goto out;

	ret_val = phy->ops.write_reg(hw, E1000_M88E1512_CFG_REG_2, 0x0C28);
	if (ret_val)
		goto out;

	ret_val = phy->ops.write_reg(hw, E1000_M88E1512_CFG_REG_1, 0x2146);
	if (ret_val)
		goto out;

	ret_val = phy->ops.write_reg(hw, E1000_M88E1512_CFG_REG_2, 0xB233);
	if (ret_val)
		goto out;

	ret_val = phy->ops.write_reg(hw, E1000_M88E1512_CFG_REG_1, 0x214D);
	if (ret_val)
		goto out;

	ret_val = phy->ops.write_reg(hw, E1000_M88E1512_CFG_REG_2, 0xCC0C);
	if (ret_val)
		goto out;

	ret_val = phy->ops.write_reg(hw, E1000_M88E1512_CFG_REG_1, 0x2159);
	if (ret_val)
		goto out;

	/* Switch to PHY page 0xFB. */
	ret_val = phy->ops.write_reg(hw, E1000_M88E1543_PAGE_ADDR, 0x00FB);
	if (ret_val)
		goto out;

	ret_val = phy->ops.write_reg(hw, E1000_M88E1512_CFG_REG_3, 0x000D);
	if (ret_val)
		goto out;

	/* Switch to PHY page 0x12. */
	ret_val = phy->ops.write_reg(hw, E1000_M88E1543_PAGE_ADDR, 0x12);
	if (ret_val)
		goto out;

	/* Change mode to SGMII-to-Copper */
	ret_val = phy->ops.write_reg(hw, E1000_M88E1512_MODE, 0x8001);
	if (ret_val)
		goto out;

	/* Return the PHY to page 0. */
	ret_val = phy->ops.write_reg(hw, E1000_M88E1543_PAGE_ADDR, 0);
	if (ret_val)
		goto out;

	ret_val = igb_phy_sw_reset(hw);
	if (ret_val) {
		hw_dbg("Error committing the PHY changes\n");
		return ret_val;
	}

	/* msec_delay(1000); */
	usleep_range(1000, 2000);
out:
	return ret_val;
}

/**
 *  igb_initialize_M88E1543_phy - Initialize M88E1512 PHY
 *  @hw: pointer to the HW structure
 *
 *  Initialize Marvell 1543 to work correctly with Avoton.
 **/
s32 igb_initialize_M88E1543_phy(struct e1000_hw *hw)
{
	struct e1000_phy_info *phy = &hw->phy;
	s32 ret_val = 0;

	/* Switch to PHY page 0xFF. */
	ret_val = phy->ops.write_reg(hw, E1000_M88E1543_PAGE_ADDR, 0x00FF);
	if (ret_val)
		goto out;

	ret_val = phy->ops.write_reg(hw, E1000_M88E1512_CFG_REG_2, 0x214B);
	if (ret_val)
		goto out;

	ret_val = phy->ops.write_reg(hw, E1000_M88E1512_CFG_REG_1, 0x2144);
	if (ret_val)
		goto out;

	ret_val = phy->ops.write_reg(hw, E1000_M88E1512_CFG_REG_2, 0x0C28);
	if (ret_val)
		goto out;

	ret_val = phy->ops.write_reg(hw, E1000_M88E1512_CFG_REG_1, 0x2146);
	if (ret_val)
		goto out;

	ret_val = phy->ops.write_reg(hw, E1000_M88E1512_CFG_REG_2, 0xB233);
	if (ret_val)
		goto out;

	ret_val = phy->ops.write_reg(hw, E1000_M88E1512_CFG_REG_1, 0x214D);
	if (ret_val)
		goto out;

	ret_val = phy->ops.write_reg(hw, E1000_M88E1512_CFG_REG_2, 0xDC0C);
	if (ret_val)
		goto out;

	ret_val = phy->ops.write_reg(hw, E1000_M88E1512_CFG_REG_1, 0x2159);
	if (ret_val)
		goto out;

	/* Switch to PHY page 0xFB. */
	ret_val = phy->ops.write_reg(hw, E1000_M88E1543_PAGE_ADDR, 0x00FB);
	if (ret_val)
		goto out;

	ret_val = phy->ops.write_reg(hw, E1000_M88E1512_CFG_REG_3, 0x0C0D);
	if (ret_val)
		goto out;

	/* Switch to PHY page 0x12. */
	ret_val = phy->ops.write_reg(hw, E1000_M88E1543_PAGE_ADDR, 0x12);
	if (ret_val)
		goto out;

	/* Change mode to SGMII-to-Copper */
	ret_val = phy->ops.write_reg(hw, E1000_M88E1512_MODE, 0x8001);
	if (ret_val)
		goto out;

	/* Switch to PHY page 1. */
	ret_val = phy->ops.write_reg(hw, E1000_M88E1543_PAGE_ADDR, 0x1);
	if (ret_val)
		goto out;

	/* Change mode to 1000BASE-X/SGMII and autoneg enable */
	ret_val = phy->ops.write_reg(hw, E1000_M88E1543_FIBER_CTRL, 0x9140);
	if (ret_val)
		goto out;

	/* Return the PHY to page 0. */
	ret_val = phy->ops.write_reg(hw, E1000_M88E1543_PAGE_ADDR, 0);
	if (ret_val)
		goto out;

	ret_val = igb_phy_sw_reset(hw);
	if (ret_val) {
		hw_dbg("Error committing the PHY changes\n");
		return ret_val;
	}

	/* msec_delay(1000); */
	usleep_range(1000, 2000);
out:
	return ret_val;
}

/**
 * igb_power_up_phy_copper - Restore copper link in case of PHY power down
 * @hw: pointer to the HW structure
 *
 * In the case of a PHY power down to save power, or to turn off link during a
 * driver unload, restore the link to previous settings.
 **/
void igb_power_up_phy_copper(struct e1000_hw *hw)
{
	u16 mii_reg = 0;

	/* The PHY will retain its settings across a power down/up cycle */
	hw->phy.ops.read_reg(hw, PHY_CONTROL, &mii_reg);
	mii_reg &= ~MII_CR_POWER_DOWN;
	hw->phy.ops.write_reg(hw, PHY_CONTROL, mii_reg);
}

/**
 * igb_power_down_phy_copper - Power down copper PHY
 * @hw: pointer to the HW structure
 *
 * Power down PHY to save power when interface is down and wake on lan
 * is not enabled.
 **/
void igb_power_down_phy_copper(struct e1000_hw *hw)
{
	u16 mii_reg = 0;

	/* The PHY will retain its settings across a power down/up cycle */
	hw->phy.ops.read_reg(hw, PHY_CONTROL, &mii_reg);
	mii_reg |= MII_CR_POWER_DOWN;
	hw->phy.ops.write_reg(hw, PHY_CONTROL, mii_reg);
	usleep_range(1000, 2000);
}

/**
 *  igb_check_polarity_82580 - Checks the polarity.
 *  @hw: pointer to the HW structure
 *
 *  Success returns 0, Failure returns -E1000_ERR_PHY (-2)
 *
 *  Polarity is determined based on the PHY specific status register.
 **/
static s32 igb_check_polarity_82580(struct e1000_hw *hw)
{
	struct e1000_phy_info *phy = &hw->phy;
	s32 ret_val;
	u16 data;


	ret_val = phy->ops.read_reg(hw, I82580_PHY_STATUS_2, &data);

	if (!ret_val)
		phy->cable_polarity = (data & I82580_PHY_STATUS2_REV_POLARITY)
				      ? e1000_rev_polarity_reversed
				      : e1000_rev_polarity_normal;

	return ret_val;
}

/**
 *  igb_phy_force_speed_duplex_82580 - Force speed/duplex for I82580 PHY
 *  @hw: pointer to the HW structure
 *
 *  Calls the PHY setup function to force speed and duplex.  Clears the
 *  auto-crossover to force MDI manually.  Waits for link and returns
 *  successful if link up is successful, else -E1000_ERR_PHY (-2).
 **/
s32 igb_phy_force_speed_duplex_82580(struct e1000_hw *hw)
{
	struct e1000_phy_info *phy = &hw->phy;
	s32 ret_val;
	u16 phy_data;
	bool link;

	ret_val = phy->ops.read_reg(hw, PHY_CONTROL, &phy_data);
	if (ret_val)
		goto out;

	igb_phy_force_speed_duplex_setup(hw, &phy_data);

	ret_val = phy->ops.write_reg(hw, PHY_CONTROL, phy_data);
	if (ret_val)
		goto out;

	/* Clear Auto-Crossover to force MDI manually.  82580 requires MDI
	 * forced whenever speed and duplex are forced.
	 */
	ret_val = phy->ops.read_reg(hw, I82580_PHY_CTRL_2, &phy_data);
	if (ret_val)
		goto out;

	phy_data &= ~I82580_PHY_CTRL2_MDIX_CFG_MASK;

	ret_val = phy->ops.write_reg(hw, I82580_PHY_CTRL_2, phy_data);
	if (ret_val)
		goto out;

	hw_dbg("I82580_PHY_CTRL_2: %X\n", phy_data);

	udelay(1);

	if (phy->autoneg_wait_to_complete) {
		hw_dbg("Waiting for forced speed/duplex link on 82580 phy\n");

		ret_val = igb_phy_has_link(hw, PHY_FORCE_LIMIT, 100000, &link);
		if (ret_val)
			goto out;

		if (!link)
			hw_dbg("Link taking longer than expected.\n");

		/* Try once more */
		ret_val = igb_phy_has_link(hw, PHY_FORCE_LIMIT, 100000, &link);
		if (ret_val)
			goto out;
	}

out:
	return ret_val;
}

/**
 *  igb_get_phy_info_82580 - Retrieve I82580 PHY information
 *  @hw: pointer to the HW structure
 *
 *  Read PHY status to determine if link is up.  If link is up, then
 *  set/determine 10base-T extended distance and polarity correction.  Read
 *  PHY port status to determine MDI/MDIx and speed.  Based on the speed,
 *  determine on the cable length, local and remote receiver.
 **/
s32 igb_get_phy_info_82580(struct e1000_hw *hw)
{
	struct e1000_phy_info *phy = &hw->phy;
	s32 ret_val;
	u16 data;
	bool link;

	ret_val = igb_phy_has_link(hw, 1, 0, &link);
	if (ret_val)
		goto out;

	if (!link) {
		hw_dbg("Phy info is only valid if link is up\n");
		ret_val = -E1000_ERR_CONFIG;
		goto out;
	}

	phy->polarity_correction = true;

	ret_val = igb_check_polarity_82580(hw);
	if (ret_val)
		goto out;

	ret_val = phy->ops.read_reg(hw, I82580_PHY_STATUS_2, &data);
	if (ret_val)
		goto out;

	phy->is_mdix = (data & I82580_PHY_STATUS2_MDIX) ? true : false;

	if ((data & I82580_PHY_STATUS2_SPEED_MASK) ==
	    I82580_PHY_STATUS2_SPEED_1000MBPS) {
		ret_val = hw->phy.ops.get_cable_length(hw);
		if (ret_val)
			goto out;

		ret_val = phy->ops.read_reg(hw, PHY_1000T_STATUS, &data);
		if (ret_val)
			goto out;

		phy->local_rx = (data & SR_1000T_LOCAL_RX_STATUS)
				? e1000_1000t_rx_status_ok
				: e1000_1000t_rx_status_not_ok;

		phy->remote_rx = (data & SR_1000T_REMOTE_RX_STATUS)
				 ? e1000_1000t_rx_status_ok
				 : e1000_1000t_rx_status_not_ok;
	} else {
		phy->cable_length = E1000_CABLE_LENGTH_UNDEFINED;
		phy->local_rx = e1000_1000t_rx_status_undefined;
		phy->remote_rx = e1000_1000t_rx_status_undefined;
	}

out:
	return ret_val;
}

/**
 *  igb_get_cable_length_82580 - Determine cable length for 82580 PHY
 *  @hw: pointer to the HW structure
 *
 * Reads the diagnostic status register and verifies result is valid before
 * placing it in the phy_cable_length field.
 **/
s32 igb_get_cable_length_82580(struct e1000_hw *hw)
{
	struct e1000_phy_info *phy = &hw->phy;
	s32 ret_val;
	u16 phy_data, length;

	ret_val = phy->ops.read_reg(hw, I82580_PHY_DIAG_STATUS, &phy_data);
	if (ret_val)
		goto out;

	length = (phy_data & I82580_DSTATUS_CABLE_LENGTH) >>
		 I82580_DSTATUS_CABLE_LENGTH_SHIFT;

	if (length == E1000_CABLE_LENGTH_UNDEFINED)
		ret_val = -E1000_ERR_PHY;

	phy->cable_length = length;

out:
	return ret_val;
}

/**
 *  igb_set_master_slave_mode - Setup PHY for Master/slave mode
 *  @hw: pointer to the HW structure
 *
 *  Sets up Master/slave mode
 **/
static s32 igb_set_master_slave_mode(struct e1000_hw *hw)
{
	s32 ret_val;
	u16 phy_data;

	/* Resolve Master/Slave mode */
	ret_val = hw->phy.ops.read_reg(hw, PHY_1000T_CTRL, &phy_data);
	if (ret_val)
		return ret_val;

	/* load defaults for future use */
	hw->phy.original_ms_type = (phy_data & CR_1000T_MS_ENABLE) ?
				   ((phy_data & CR_1000T_MS_VALUE) ?
				    e1000_ms_force_master :
				    e1000_ms_force_slave) : e1000_ms_auto;

	switch (hw->phy.ms_type) {
	case e1000_ms_force_master:
		phy_data |= (CR_1000T_MS_ENABLE | CR_1000T_MS_VALUE);
		break;
	case e1000_ms_force_slave:
		phy_data |= CR_1000T_MS_ENABLE;
		phy_data &= ~(CR_1000T_MS_VALUE);
		break;
	case e1000_ms_auto:
		phy_data &= ~CR_1000T_MS_ENABLE;
		/* fall-through */
	default:
		break;
	}

	return hw->phy.ops.write_reg(hw, PHY_1000T_CTRL, phy_data);
}<|MERGE_RESOLUTION|>--- conflicted
+++ resolved
@@ -77,13 +77,8 @@
 	s32 ret_val = 0;
 	u16 phy_id;
 
-<<<<<<< HEAD
-	/* ensure phy page selection to fix misconfigured i210 */
-	if (hw->mac.type == e1000_i210)
-=======
 	/* ensure PHY page selection to fix misconfigured i210 */
 	if ((hw->mac.type == e1000_i210) || (hw->mac.type == e1000_i211))
->>>>>>> cf71110a
 		phy->ops.write_reg(hw, I347AT4_PAGE_SELECT, 0);
 
 	ret_val = phy->ops.read_reg(hw, PHY_ID1, &phy_id);
