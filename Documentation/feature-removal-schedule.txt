The following is a list of files and features that are going to be
removed in the kernel source tree.  Every entry should contain what
exactly is going away, why it is happening, and who is going to be doing
the work.  When the feature is removed from the kernel, it should also
be removed from this file.

---------------------------

What:	dev->power.power_state
When:	July 2007
Why:	Broken design for runtime control over driver power states, confusing
	driver-internal runtime power management with:  mechanisms to support
	system-wide sleep state transitions; event codes that distinguish
	different phases of swsusp "sleep" transitions; and userspace policy
	inputs.  This framework was never widely used, and most attempts to
	use it were broken.  Drivers should instead be exposing domain-specific
	interfaces either to kernel or to userspace.
Who:	Pavel Machek <pavel@suse.cz>

---------------------------

What:	old NCR53C9x driver
When:	October 2007
Why:	Replaced by the much better esp_scsi driver.  Actual low-level
	driver can be ported over almost trivially.
Who:	David Miller <davem@davemloft.net>
	Christoph Hellwig <hch@lst.de>

---------------------------

What:	Video4Linux API 1 ioctls and video_decoder.h from Video devices.
When:	December 2008
Files:	include/linux/video_decoder.h include/linux/videodev.h
Check:	include/linux/video_decoder.h include/linux/videodev.h
Why:	V4L1 AP1 was replaced by V4L2 API during migration from 2.4 to 2.6
	series. The old API have lots of drawbacks and don't provide enough
	means to work with all video and audio standards. The newer API is
	already available on the main drivers and should be used instead.
	Newer drivers should use v4l_compat_translate_ioctl function to handle
	old calls, replacing to newer ones.
	Decoder iocts are using internally to allow video drivers to
	communicate with video decoders. This should also be improved to allow
	V4L2 calls being translated into compatible internal ioctls.
	Compatibility ioctls will be provided, for a while, via 
	v4l1-compat module. 
Who:	Mauro Carvalho Chehab <mchehab@infradead.org>

---------------------------

What:	PCMCIA control ioctl (needed for pcmcia-cs [cardmgr, cardctl])
When:	November 2005
Files:	drivers/pcmcia/: pcmcia_ioctl.c
Why:	With the 16-bit PCMCIA subsystem now behaving (almost) like a
	normal hotpluggable bus, and with it using the default kernel
	infrastructure (hotplug, driver core, sysfs) keeping the PCMCIA
	control ioctl needed by cardmgr and cardctl from pcmcia-cs is
	unnecessary, and makes further cleanups and integration of the
	PCMCIA subsystem into the Linux kernel device driver model more
	difficult. The features provided by cardmgr and cardctl are either
	handled by the kernel itself now or are available in the new
	pcmciautils package available at
	http://kernel.org/pub/linux/utils/kernel/pcmcia/
Who:	Dominik Brodowski <linux@brodo.de>

---------------------------

What:	sys_sysctl
When:	September 2010
Option: CONFIG_SYSCTL_SYSCALL
Why:	The same information is available in a more convenient from
	/proc/sys, and none of the sysctl variables appear to be
	important performance wise.

	Binary sysctls are a long standing source of subtle kernel
	bugs and security issues.

	When I looked several months ago all I could find after
	searching several distributions were 5 user space programs and
	glibc (which falls back to /proc/sys) using this syscall.

	The man page for sysctl(2) documents it as unusable for user
	space programs.

	sysctl(2) is not generally ABI compatible to a 32bit user
	space application on a 64bit and a 32bit kernel.

	For the last several months the policy has been no new binary
	sysctls and no one has put forward an argument to use them.

	Binary sysctls issues seem to keep happening appearing so
	properly deprecating them (with a warning to user space) and a
	2 year grace warning period will mean eventually we can kill
	them and end the pain.

	In the mean time individual binary sysctls can be dealt with
	in a piecewise fashion.

Who:	Eric Biederman <ebiederm@xmission.com>

---------------------------

What:	remove EXPORT_SYMBOL(kernel_thread)
When:	August 2006
Files:	arch/*/kernel/*_ksyms.c
Check:	kernel_thread
Why:	kernel_thread is a low-level implementation detail.  Drivers should
        use the <linux/kthread.h> API instead which shields them from
	implementation details and provides a higherlevel interface that
	prevents bugs and code duplication
Who:	Christoph Hellwig <hch@lst.de>

---------------------------

What:   eepro100 network driver
When:   January 2007
Why:    replaced by the e100 driver
Who:    Adrian Bunk <bunk@stusta.de>

---------------------------

What:	Unused EXPORT_SYMBOL/EXPORT_SYMBOL_GPL exports
	(temporary transition config option provided until then)
	The transition config option will also be removed at the same time.
When:	before 2.6.19
Why:	Unused symbols are both increasing the size of the kernel binary
	and are often a sign of "wrong API"
Who:	Arjan van de Ven <arjan@linux.intel.com>

---------------------------

What:	PHYSDEVPATH, PHYSDEVBUS, PHYSDEVDRIVER in the uevent environment
When:	October 2008
Why:	The stacking of class devices makes these values misleading and
	inconsistent.
	Class devices should not carry any of these properties, and bus
	devices have SUBSYTEM and DRIVER as a replacement.
Who:	Kay Sievers <kay.sievers@suse.de>

---------------------------

What:	find_task_by_pid
When:	2.6.26
Why:	With pid namespaces, calling this funciton will return the
	wrong task when called from inside a namespace.

	The best way to save a task pid and find a task by this
	pid later, is to find this task's struct pid pointer (or get
	it directly from the task) and call pid_task() later.

	If someone really needs to get a task by its pid_t, then
	he most likely needs the find_task_by_vpid() to get the
	task from the same namespace as the current task is in, but
	this may be not so in general.

Who:	Pavel Emelyanov <xemul@openvz.org>

---------------------------

What:	ACPI procfs interface
When:	July 2008
Why:	ACPI sysfs conversion should be finished by January 2008.
	ACPI procfs interface will be removed in July 2008 so that
	there is enough time for the user space to catch up.
Who:	Zhang Rui <rui.zhang@intel.com>

---------------------------

What:	/proc/acpi/button
When:	August 2007
Why:	/proc/acpi/button has been replaced by events to the input layer
	since 2.6.20.
Who:	Len Brown <len.brown@intel.com>

---------------------------

What:	/proc/acpi/event
When:	February 2008
Why:	/proc/acpi/event has been replaced by events via the input layer
	and netlink since 2.6.23.
Who:	Len Brown <len.brown@intel.com>

---------------------------

What: libata spindown skipping and warning
When: Dec 2008
Why:  Some halt(8) implementations synchronize caches for and spin
      down libata disks because libata didn't use to spin down disk on
      system halt (only synchronized caches).
      Spin down on system halt is now implemented.  sysfs node
      /sys/class/scsi_disk/h:c:i:l/manage_start_stop is present if
      spin down support is available.
      Because issuing spin down command to an already spun down disk
      makes some disks spin up just to spin down again, libata tracks
      device spindown status to skip the extra spindown command and
      warn about it.
      This is to give userspace tools the time to get updated and will
      be removed after userspace is reasonably updated.
Who:  Tejun Heo <htejun@gmail.com>

---------------------------

What: The arch/ppc and include/asm-ppc directories
When: Jun 2008
Why:  The arch/powerpc tree is the merged architecture for ppc32 and ppc64
      platforms.  Currently there are efforts underway to port the remaining
      arch/ppc platforms to the merged tree.  New submissions to the arch/ppc
      tree have been frozen with the 2.6.22 kernel release and that tree will
      remain in bug-fix only mode until its scheduled removal.  Platforms
      that are not ported by June 2008 will be removed due to the lack of an
      interested maintainer.
Who:  linuxppc-dev@ozlabs.org

---------------------------

What:	i386/x86_64 bzImage symlinks
When:	April 2010

Why:	The i386/x86_64 merge provides a symlink to the old bzImage
	location so not yet updated user space tools, e.g. package
	scripts, do not break.
Who:	Thomas Gleixner <tglx@linutronix.de>

---------------------------

What:	i2c-i810, i2c-prosavage and i2c-savage4
When:	May 2008
Why:	These drivers are superseded by i810fb, intelfb and savagefb.
Who:	Jean Delvare <khali@linux-fr.org>

---------------------------

What (Why):
	- include/linux/netfilter_ipv4/ipt_TOS.h ipt_tos.h header files
	  (superseded by xt_TOS/xt_tos target & match)

	- "forwarding" header files like ipt_mac.h in
	  include/linux/netfilter_ipv4/ and include/linux/netfilter_ipv6/

	- xt_CONNMARK match revision 0
	  (superseded by xt_CONNMARK match revision 1)

	- xt_MARK target revisions 0 and 1
	  (superseded by xt_MARK match revision 2)

	- xt_connmark match revision 0
	  (superseded by xt_connmark match revision 1)

	- xt_conntrack match revision 0
	  (superseded by xt_conntrack match revision 1)

	- xt_iprange match revision 0,
	  include/linux/netfilter_ipv4/ipt_iprange.h
	  (superseded by xt_iprange match revision 1)

	- xt_mark match revision 0
	  (superseded by xt_mark match revision 1)

When:	January 2009 or Linux 2.7.0, whichever comes first
Why:	Superseded by newer revisions or modules
Who:	Jan Engelhardt <jengelh@computergmbh.de>

---------------------------

What:	b43 support for firmware revision < 410
When:	July 2008
Why:	The support code for the old firmware hurts code readability/maintainability
	and slightly hurts runtime performance. Bugfixes for the old firmware
	are not provided by Broadcom anymore.
Who:	Michael Buesch <mb@bu3sch.de>

---------------------------

What:	init_mm export
When:	2.6.26
Why:	Not used in-tree. The current out-of-tree users used it to
	work around problems in the CPA code which should be resolved
	by now. One usecase was described to provide verification code
	of the CPA operation. That's a good idea in general, but such
	code / infrastructure should be in the kernel and not in some
	out-of-tree driver.
Who:	Thomas Gleixner <tglx@linutronix.de>

----------------------------

What:	usedac i386 kernel parameter
When:	2.6.27
Why:	replaced by allowdac and no dac combination
Who:	Glauber Costa <gcosta@redhat.com>

---------------------------

What:	old style serial driver for ColdFire (CONFIG_SERIAL_COLDFIRE)
When:	2.6.28
Why:	This driver still uses the old interface and has been replaced
	by CONFIG_SERIAL_MCF.
Who:	Sebastian Siewior <sebastian@breakpoint.cc>

---------------------------

What:	/sys/o2cb symlink
When:	January 2010
Why:	/sys/fs/o2cb is the proper location for this information - /sys/o2cb
	exists as a symlink for backwards compatibility for old versions of
	ocfs2-tools. 2 years should be sufficient time to phase in new versions
	which know to look in /sys/fs/o2cb.
Who:	ocfs2-devel@oss.oracle.com

---------------------------

What:	asm/semaphore.h
When:	2.6.26
Why:	Implementation became generic; users should now include
	linux/semaphore.h instead.
Who:	Matthew Wilcox <willy@linux.intel.com>

---------------------------

<<<<<<< HEAD
What:	SCTP_GET_PEER_ADDRS_NUM_OLD, SCTP_GET_PEER_ADDRS_OLD,
	SCTP_GET_LOCAL_ADDRS_NUM_OLD, SCTP_GET_LOCAL_ADDRS_OLD
When: 	June 2009
Why:    A newer version of the options have been introduced in 2005 that
	removes the limitions of the old API.  The sctp library has been
        converted to use these new options at the same time.  Any user
	space app that directly uses the old options should convert to using
	the new options.
Who:	Vlad Yasevich <vladislav.yasevich@hp.com>
=======
What:	CONFIG_THERMAL_HWMON
When:	January 2009
Why:	This option was introduced just to allow older lm-sensors userspace
	to keep working over the upgrade to 2.6.26. At the scheduled time of
	removal fixed lm-sensors (2.x or 3.x) should be readily available.
Who:	Rene Herman <rene.herman@gmail.com>
>>>>>>> c5a78ac0
<|MERGE_RESOLUTION|>--- conflicted
+++ resolved
@@ -315,7 +315,6 @@
 
 ---------------------------
 
-<<<<<<< HEAD
 What:	SCTP_GET_PEER_ADDRS_NUM_OLD, SCTP_GET_PEER_ADDRS_OLD,
 	SCTP_GET_LOCAL_ADDRS_NUM_OLD, SCTP_GET_LOCAL_ADDRS_OLD
 When: 	June 2009
@@ -325,11 +324,12 @@
 	space app that directly uses the old options should convert to using
 	the new options.
 Who:	Vlad Yasevich <vladislav.yasevich@hp.com>
-=======
+
+---------------------------
+
 What:	CONFIG_THERMAL_HWMON
 When:	January 2009
 Why:	This option was introduced just to allow older lm-sensors userspace
 	to keep working over the upgrade to 2.6.26. At the scheduled time of
 	removal fixed lm-sensors (2.x or 3.x) should be readily available.
-Who:	Rene Herman <rene.herman@gmail.com>
->>>>>>> c5a78ac0
+Who:	Rene Herman <rene.herman@gmail.com>