--- conflicted
+++ resolved
@@ -3975,14 +3975,7 @@
 		break;
 	case S_IFDIR:
 		inode->i_fop = &btrfs_dir_file_operations;
-<<<<<<< HEAD
-		if (root == fs_info->tree_root)
-			inode->i_op = &btrfs_dir_ro_inode_operations;
-		else
-			inode->i_op = &btrfs_dir_inode_operations;
-=======
 		inode->i_op = &btrfs_dir_inode_operations;
->>>>>>> c8ea2f3b
 		break;
 	case S_IFLNK:
 		inode->i_op = &btrfs_symlink_inode_operations;
