/*
 * Copyright (C) 2007 Oracle.  All rights reserved.
 *
 * This program is free software; you can redistribute it and/or
 * modify it under the terms of the GNU General Public
 * License v2 as published by the Free Software Foundation.
 *
 * This program is distributed in the hope that it will be useful,
 * but WITHOUT ANY WARRANTY; without even the implied warranty of
 * MERCHANTABILITY or FITNESS FOR A PARTICULAR PURPOSE.  See the GNU
 * General Public License for more details.
 *
 * You should have received a copy of the GNU General Public
 * License along with this program; if not, write to the
 * Free Software Foundation, Inc., 59 Temple Place - Suite 330,
 * Boston, MA 021110-1307, USA.
 */

#include <linux/fs.h>
#include <linux/blkdev.h>
#include <linux/scatterlist.h>
#include <linux/swap.h>
#include <linux/radix-tree.h>
#include <linux/writeback.h>
#include <linux/buffer_head.h>
#include <linux/workqueue.h>
#include <linux/kthread.h>
#include <linux/freezer.h>
#include <linux/slab.h>
#include <linux/migrate.h>
#include <linux/ratelimit.h>
#include <linux/uuid.h>
#include <linux/semaphore.h>
#include <asm/unaligned.h>
#include "ctree.h"
#include "disk-io.h"
#include "hash.h"
#include "transaction.h"
#include "btrfs_inode.h"
#include "volumes.h"
#include "print-tree.h"
#include "locking.h"
#include "tree-log.h"
#include "free-space-cache.h"
#include "inode-map.h"
#include "check-integrity.h"
#include "rcu-string.h"
#include "dev-replace.h"
#include "raid56.h"
#include "sysfs.h"
#include "qgroup.h"

#ifdef CONFIG_X86
#include <asm/cpufeature.h>
#endif

static struct extent_io_ops btree_extent_io_ops;
static void end_workqueue_fn(struct btrfs_work *work);
static void free_fs_root(struct btrfs_root *root);
static int btrfs_check_super_valid(struct btrfs_fs_info *fs_info,
				    int read_only);
static void btrfs_destroy_ordered_extents(struct btrfs_root *root);
static int btrfs_destroy_delayed_refs(struct btrfs_transaction *trans,
				      struct btrfs_root *root);
static void btrfs_destroy_delalloc_inodes(struct btrfs_root *root);
static int btrfs_destroy_marked_extents(struct btrfs_root *root,
					struct extent_io_tree *dirty_pages,
					int mark);
static int btrfs_destroy_pinned_extent(struct btrfs_root *root,
				       struct extent_io_tree *pinned_extents);
static int btrfs_cleanup_transaction(struct btrfs_root *root);
static void btrfs_error_commit_super(struct btrfs_root *root);

/*
 * end_io_wq structs are used to do processing in task context when an IO is
 * complete.  This is used during reads to verify checksums, and it is used
 * by writes to insert metadata for new file extents after IO is complete.
 */
struct end_io_wq {
	struct bio *bio;
	bio_end_io_t *end_io;
	void *private;
	struct btrfs_fs_info *info;
	int error;
	int metadata;
	struct list_head list;
	struct btrfs_work work;
};

/*
 * async submit bios are used to offload expensive checksumming
 * onto the worker threads.  They checksum file and metadata bios
 * just before they are sent down the IO stack.
 */
struct async_submit_bio {
	struct inode *inode;
	struct bio *bio;
	struct list_head list;
	extent_submit_bio_hook_t *submit_bio_start;
	extent_submit_bio_hook_t *submit_bio_done;
	int rw;
	int mirror_num;
	unsigned long bio_flags;
	/*
	 * bio_offset is optional, can be used if the pages in the bio
	 * can't tell us where in the file the bio should go
	 */
	u64 bio_offset;
	struct btrfs_work work;
	int error;
};

/*
 * Lockdep class keys for extent_buffer->lock's in this root.  For a given
 * eb, the lockdep key is determined by the btrfs_root it belongs to and
 * the level the eb occupies in the tree.
 *
 * Different roots are used for different purposes and may nest inside each
 * other and they require separate keysets.  As lockdep keys should be
 * static, assign keysets according to the purpose of the root as indicated
 * by btrfs_root->objectid.  This ensures that all special purpose roots
 * have separate keysets.
 *
 * Lock-nesting across peer nodes is always done with the immediate parent
 * node locked thus preventing deadlock.  As lockdep doesn't know this, use
 * subclass to avoid triggering lockdep warning in such cases.
 *
 * The key is set by the readpage_end_io_hook after the buffer has passed
 * csum validation but before the pages are unlocked.  It is also set by
 * btrfs_init_new_buffer on freshly allocated blocks.
 *
 * We also add a check to make sure the highest level of the tree is the
 * same as our lockdep setup here.  If BTRFS_MAX_LEVEL changes, this code
 * needs update as well.
 */
#ifdef CONFIG_DEBUG_LOCK_ALLOC
# if BTRFS_MAX_LEVEL != 8
#  error
# endif

static struct btrfs_lockdep_keyset {
	u64			id;		/* root objectid */
	const char		*name_stem;	/* lock name stem */
	char			names[BTRFS_MAX_LEVEL + 1][20];
	struct lock_class_key	keys[BTRFS_MAX_LEVEL + 1];
} btrfs_lockdep_keysets[] = {
	{ .id = BTRFS_ROOT_TREE_OBJECTID,	.name_stem = "root"	},
	{ .id = BTRFS_EXTENT_TREE_OBJECTID,	.name_stem = "extent"	},
	{ .id = BTRFS_CHUNK_TREE_OBJECTID,	.name_stem = "chunk"	},
	{ .id = BTRFS_DEV_TREE_OBJECTID,	.name_stem = "dev"	},
	{ .id = BTRFS_FS_TREE_OBJECTID,		.name_stem = "fs"	},
	{ .id = BTRFS_CSUM_TREE_OBJECTID,	.name_stem = "csum"	},
	{ .id = BTRFS_QUOTA_TREE_OBJECTID,	.name_stem = "quota"	},
	{ .id = BTRFS_TREE_LOG_OBJECTID,	.name_stem = "log"	},
	{ .id = BTRFS_TREE_RELOC_OBJECTID,	.name_stem = "treloc"	},
	{ .id = BTRFS_DATA_RELOC_TREE_OBJECTID,	.name_stem = "dreloc"	},
	{ .id = BTRFS_UUID_TREE_OBJECTID,	.name_stem = "uuid"	},
	{ .id = 0,				.name_stem = "tree"	},
};

void __init btrfs_init_lockdep(void)
{
	int i, j;

	/* initialize lockdep class names */
	for (i = 0; i < ARRAY_SIZE(btrfs_lockdep_keysets); i++) {
		struct btrfs_lockdep_keyset *ks = &btrfs_lockdep_keysets[i];

		for (j = 0; j < ARRAY_SIZE(ks->names); j++)
			snprintf(ks->names[j], sizeof(ks->names[j]),
				 "btrfs-%s-%02d", ks->name_stem, j);
	}
}

void btrfs_set_buffer_lockdep_class(u64 objectid, struct extent_buffer *eb,
				    int level)
{
	struct btrfs_lockdep_keyset *ks;

	BUG_ON(level >= ARRAY_SIZE(ks->keys));

	/* find the matching keyset, id 0 is the default entry */
	for (ks = btrfs_lockdep_keysets; ks->id; ks++)
		if (ks->id == objectid)
			break;

	lockdep_set_class_and_name(&eb->lock,
				   &ks->keys[level], ks->names[level]);
}

#endif

/*
 * extents on the btree inode are pretty simple, there's one extent
 * that covers the entire device
 */
static struct extent_map *btree_get_extent(struct inode *inode,
		struct page *page, size_t pg_offset, u64 start, u64 len,
		int create)
{
	struct extent_map_tree *em_tree = &BTRFS_I(inode)->extent_tree;
	struct extent_map *em;
	int ret;

	read_lock(&em_tree->lock);
	em = lookup_extent_mapping(em_tree, start, len);
	if (em) {
		em->bdev =
			BTRFS_I(inode)->root->fs_info->fs_devices->latest_bdev;
		read_unlock(&em_tree->lock);
		goto out;
	}
	read_unlock(&em_tree->lock);

	em = alloc_extent_map();
	if (!em) {
		em = ERR_PTR(-ENOMEM);
		goto out;
	}
	em->start = 0;
	em->len = (u64)-1;
	em->block_len = (u64)-1;
	em->block_start = 0;
	em->bdev = BTRFS_I(inode)->root->fs_info->fs_devices->latest_bdev;

	write_lock(&em_tree->lock);
	ret = add_extent_mapping(em_tree, em, 0);
	if (ret == -EEXIST) {
		free_extent_map(em);
		em = lookup_extent_mapping(em_tree, start, len);
		if (!em)
			em = ERR_PTR(-EIO);
	} else if (ret) {
		free_extent_map(em);
		em = ERR_PTR(ret);
	}
	write_unlock(&em_tree->lock);

out:
	return em;
}

u32 btrfs_csum_data(char *data, u32 seed, size_t len)
{
	return btrfs_crc32c(seed, data, len);
}

void btrfs_csum_final(u32 crc, char *result)
{
	put_unaligned_le32(~crc, result);
}

/*
 * compute the csum for a btree block, and either verify it or write it
 * into the csum field of the block.
 */
static int csum_tree_block(struct btrfs_root *root, struct extent_buffer *buf,
			   int verify)
{
	u16 csum_size = btrfs_super_csum_size(root->fs_info->super_copy);
	char *result = NULL;
	unsigned long len;
	unsigned long cur_len;
	unsigned long offset = BTRFS_CSUM_SIZE;
	char *kaddr;
	unsigned long map_start;
	unsigned long map_len;
	int err;
	u32 crc = ~(u32)0;
	unsigned long inline_result;

	len = buf->len - offset;
	while (len > 0) {
		err = map_private_extent_buffer(buf, offset, 32,
					&kaddr, &map_start, &map_len);
		if (err)
			return 1;
		cur_len = min(len, map_len - (offset - map_start));
		crc = btrfs_csum_data(kaddr + offset - map_start,
				      crc, cur_len);
		len -= cur_len;
		offset += cur_len;
	}
	if (csum_size > sizeof(inline_result)) {
		result = kzalloc(csum_size * sizeof(char), GFP_NOFS);
		if (!result)
			return 1;
	} else {
		result = (char *)&inline_result;
	}

	btrfs_csum_final(crc, result);

	if (verify) {
		if (memcmp_extent_buffer(buf, result, 0, csum_size)) {
			u32 val;
			u32 found = 0;
			memcpy(&found, result, csum_size);

			read_extent_buffer(buf, &val, 0, csum_size);
			printk_ratelimited(KERN_INFO
				"BTRFS: %s checksum verify failed on %llu wanted %X found %X "
				"level %d\n",
				root->fs_info->sb->s_id, buf->start,
				val, found, btrfs_header_level(buf));
			if (result != (char *)&inline_result)
				kfree(result);
			return 1;
		}
	} else {
		write_extent_buffer(buf, result, 0, csum_size);
	}
	if (result != (char *)&inline_result)
		kfree(result);
	return 0;
}

/*
 * we can't consider a given block up to date unless the transid of the
 * block matches the transid in the parent node's pointer.  This is how we
 * detect blocks that either didn't get written at all or got written
 * in the wrong place.
 */
static int verify_parent_transid(struct extent_io_tree *io_tree,
				 struct extent_buffer *eb, u64 parent_transid,
				 int atomic)
{
	struct extent_state *cached_state = NULL;
	int ret;
	bool need_lock = (current->journal_info ==
			  (void *)BTRFS_SEND_TRANS_STUB);

	if (!parent_transid || btrfs_header_generation(eb) == parent_transid)
		return 0;

	if (atomic)
		return -EAGAIN;

	if (need_lock) {
		btrfs_tree_read_lock(eb);
		btrfs_set_lock_blocking_rw(eb, BTRFS_READ_LOCK);
	}

	lock_extent_bits(io_tree, eb->start, eb->start + eb->len - 1,
			 0, &cached_state);
	if (extent_buffer_uptodate(eb) &&
	    btrfs_header_generation(eb) == parent_transid) {
		ret = 0;
		goto out;
	}
	printk_ratelimited(KERN_INFO "BTRFS (device %s): parent transid verify failed on %llu wanted %llu found %llu\n",
			eb->fs_info->sb->s_id, eb->start,
			parent_transid, btrfs_header_generation(eb));
	ret = 1;

	/*
	 * Things reading via commit roots that don't have normal protection,
	 * like send, can have a really old block in cache that may point at a
	 * block that has been free'd and re-allocated.  So don't clear uptodate
	 * if we find an eb that is under IO (dirty/writeback) because we could
	 * end up reading in the stale data and then writing it back out and
	 * making everybody very sad.
	 */
	if (!extent_buffer_under_io(eb))
		clear_extent_buffer_uptodate(eb);
out:
	unlock_extent_cached(io_tree, eb->start, eb->start + eb->len - 1,
			     &cached_state, GFP_NOFS);
	if (need_lock)
		btrfs_tree_read_unlock_blocking(eb);
	return ret;
}

/*
 * Return 0 if the superblock checksum type matches the checksum value of that
 * algorithm. Pass the raw disk superblock data.
 */
static int btrfs_check_super_csum(char *raw_disk_sb)
{
	struct btrfs_super_block *disk_sb =
		(struct btrfs_super_block *)raw_disk_sb;
	u16 csum_type = btrfs_super_csum_type(disk_sb);
	int ret = 0;

	if (csum_type == BTRFS_CSUM_TYPE_CRC32) {
		u32 crc = ~(u32)0;
		const int csum_size = sizeof(crc);
		char result[csum_size];

		/*
		 * The super_block structure does not span the whole
		 * BTRFS_SUPER_INFO_SIZE range, we expect that the unused space
		 * is filled with zeros and is included in the checkum.
		 */
		crc = btrfs_csum_data(raw_disk_sb + BTRFS_CSUM_SIZE,
				crc, BTRFS_SUPER_INFO_SIZE - BTRFS_CSUM_SIZE);
		btrfs_csum_final(crc, result);

		if (memcmp(raw_disk_sb, result, csum_size))
			ret = 1;
	}

	if (csum_type >= ARRAY_SIZE(btrfs_csum_sizes)) {
		printk(KERN_ERR "BTRFS: unsupported checksum algorithm %u\n",
				csum_type);
		ret = 1;
	}

	return ret;
}

/*
 * helper to read a given tree block, doing retries as required when
 * the checksums don't match and we have alternate mirrors to try.
 */
static int btree_read_extent_buffer_pages(struct btrfs_root *root,
					  struct extent_buffer *eb,
					  u64 start, u64 parent_transid)
{
	struct extent_io_tree *io_tree;
	int failed = 0;
	int ret;
	int num_copies = 0;
	int mirror_num = 0;
	int failed_mirror = 0;

	clear_bit(EXTENT_BUFFER_CORRUPT, &eb->bflags);
	io_tree = &BTRFS_I(root->fs_info->btree_inode)->io_tree;
	while (1) {
		ret = read_extent_buffer_pages(io_tree, eb, start,
					       WAIT_COMPLETE,
					       btree_get_extent, mirror_num);
		if (!ret) {
			if (!verify_parent_transid(io_tree, eb,
						   parent_transid, 0))
				break;
			else
				ret = -EIO;
		}

		/*
		 * This buffer's crc is fine, but its contents are corrupted, so
		 * there is no reason to read the other copies, they won't be
		 * any less wrong.
		 */
		if (test_bit(EXTENT_BUFFER_CORRUPT, &eb->bflags))
			break;

		num_copies = btrfs_num_copies(root->fs_info,
					      eb->start, eb->len);
		if (num_copies == 1)
			break;

		if (!failed_mirror) {
			failed = 1;
			failed_mirror = eb->read_mirror;
		}

		mirror_num++;
		if (mirror_num == failed_mirror)
			mirror_num++;

		if (mirror_num > num_copies)
			break;
	}

	if (failed && !ret && failed_mirror)
		repair_eb_io_failure(root, eb, failed_mirror);

	return ret;
}

/*
 * checksum a dirty tree block before IO.  This has extra checks to make sure
 * we only fill in the checksum field in the first page of a multi-page block
 */

static int csum_dirty_buffer(struct btrfs_root *root, struct page *page)
{
	u64 start = page_offset(page);
	u64 found_start;
	struct extent_buffer *eb;

	eb = (struct extent_buffer *)page->private;
	if (page != eb->pages[0])
		return 0;
	found_start = btrfs_header_bytenr(eb);
	if (WARN_ON(found_start != start || !PageUptodate(page)))
		return 0;
	csum_tree_block(root, eb, 0);
	return 0;
}

static int check_tree_block_fsid(struct btrfs_root *root,
				 struct extent_buffer *eb)
{
	struct btrfs_fs_devices *fs_devices = root->fs_info->fs_devices;
	u8 fsid[BTRFS_UUID_SIZE];
	int ret = 1;

	read_extent_buffer(eb, fsid, btrfs_header_fsid(), BTRFS_FSID_SIZE);
	while (fs_devices) {
		if (!memcmp(fsid, fs_devices->fsid, BTRFS_FSID_SIZE)) {
			ret = 0;
			break;
		}
		fs_devices = fs_devices->seed;
	}
	return ret;
}

#define CORRUPT(reason, eb, root, slot)				\
	btrfs_crit(root->fs_info, "corrupt leaf, %s: block=%llu,"	\
		   "root=%llu, slot=%d", reason,			\
	       btrfs_header_bytenr(eb),	root->objectid, slot)

static noinline int check_leaf(struct btrfs_root *root,
			       struct extent_buffer *leaf)
{
	struct btrfs_key key;
	struct btrfs_key leaf_key;
	u32 nritems = btrfs_header_nritems(leaf);
	int slot;

	if (nritems == 0)
		return 0;

	/* Check the 0 item */
	if (btrfs_item_offset_nr(leaf, 0) + btrfs_item_size_nr(leaf, 0) !=
	    BTRFS_LEAF_DATA_SIZE(root)) {
		CORRUPT("invalid item offset size pair", leaf, root, 0);
		return -EIO;
	}

	/*
	 * Check to make sure each items keys are in the correct order and their
	 * offsets make sense.  We only have to loop through nritems-1 because
	 * we check the current slot against the next slot, which verifies the
	 * next slot's offset+size makes sense and that the current's slot
	 * offset is correct.
	 */
	for (slot = 0; slot < nritems - 1; slot++) {
		btrfs_item_key_to_cpu(leaf, &leaf_key, slot);
		btrfs_item_key_to_cpu(leaf, &key, slot + 1);

		/* Make sure the keys are in the right order */
		if (btrfs_comp_cpu_keys(&leaf_key, &key) >= 0) {
			CORRUPT("bad key order", leaf, root, slot);
			return -EIO;
		}

		/*
		 * Make sure the offset and ends are right, remember that the
		 * item data starts at the end of the leaf and grows towards the
		 * front.
		 */
		if (btrfs_item_offset_nr(leaf, slot) !=
			btrfs_item_end_nr(leaf, slot + 1)) {
			CORRUPT("slot offset bad", leaf, root, slot);
			return -EIO;
		}

		/*
		 * Check to make sure that we don't point outside of the leaf,
		 * just incase all the items are consistent to eachother, but
		 * all point outside of the leaf.
		 */
		if (btrfs_item_end_nr(leaf, slot) >
		    BTRFS_LEAF_DATA_SIZE(root)) {
			CORRUPT("slot end outside of leaf", leaf, root, slot);
			return -EIO;
		}
	}

	return 0;
}

static int btree_readpage_end_io_hook(struct btrfs_io_bio *io_bio,
				      u64 phy_offset, struct page *page,
				      u64 start, u64 end, int mirror)
{
	u64 found_start;
	int found_level;
	struct extent_buffer *eb;
	struct btrfs_root *root = BTRFS_I(page->mapping->host)->root;
	int ret = 0;
	int reads_done;

	if (!page->private)
		goto out;

	eb = (struct extent_buffer *)page->private;

	/* the pending IO might have been the only thing that kept this buffer
	 * in memory.  Make sure we have a ref for all this other checks
	 */
	extent_buffer_get(eb);

	reads_done = atomic_dec_and_test(&eb->io_pages);
	if (!reads_done)
		goto err;

	eb->read_mirror = mirror;
	if (test_bit(EXTENT_BUFFER_READ_ERR, &eb->bflags)) {
		ret = -EIO;
		goto err;
	}

	found_start = btrfs_header_bytenr(eb);
	if (found_start != eb->start) {
		printk_ratelimited(KERN_INFO "BTRFS (device %s): bad tree block start "
			       "%llu %llu\n",
			       eb->fs_info->sb->s_id, found_start, eb->start);
		ret = -EIO;
		goto err;
	}
	if (check_tree_block_fsid(root, eb)) {
		printk_ratelimited(KERN_INFO "BTRFS (device %s): bad fsid on block %llu\n",
			       eb->fs_info->sb->s_id, eb->start);
		ret = -EIO;
		goto err;
	}
	found_level = btrfs_header_level(eb);
	if (found_level >= BTRFS_MAX_LEVEL) {
		btrfs_info(root->fs_info, "bad tree block level %d",
			   (int)btrfs_header_level(eb));
		ret = -EIO;
		goto err;
	}

	btrfs_set_buffer_lockdep_class(btrfs_header_owner(eb),
				       eb, found_level);

	ret = csum_tree_block(root, eb, 1);
	if (ret) {
		ret = -EIO;
		goto err;
	}

	/*
	 * If this is a leaf block and it is corrupt, set the corrupt bit so
	 * that we don't try and read the other copies of this block, just
	 * return -EIO.
	 */
	if (found_level == 0 && check_leaf(root, eb)) {
		set_bit(EXTENT_BUFFER_CORRUPT, &eb->bflags);
		ret = -EIO;
	}

	if (!ret)
		set_extent_buffer_uptodate(eb);
err:
	if (reads_done &&
	    test_and_clear_bit(EXTENT_BUFFER_READAHEAD, &eb->bflags))
		btree_readahead_hook(root, eb, eb->start, ret);

	if (ret) {
		/*
		 * our io error hook is going to dec the io pages
		 * again, we have to make sure it has something
		 * to decrement
		 */
		atomic_inc(&eb->io_pages);
		clear_extent_buffer_uptodate(eb);
	}
	free_extent_buffer(eb);
out:
	return ret;
}

static int btree_io_failed_hook(struct page *page, int failed_mirror)
{
	struct extent_buffer *eb;
	struct btrfs_root *root = BTRFS_I(page->mapping->host)->root;

	eb = (struct extent_buffer *)page->private;
	set_bit(EXTENT_BUFFER_READ_ERR, &eb->bflags);
	eb->read_mirror = failed_mirror;
	atomic_dec(&eb->io_pages);
	if (test_and_clear_bit(EXTENT_BUFFER_READAHEAD, &eb->bflags))
		btree_readahead_hook(root, eb, eb->start, -EIO);
	return -EIO;	/* we fixed nothing */
}

static void end_workqueue_bio(struct bio *bio, int err)
{
	struct end_io_wq *end_io_wq = bio->bi_private;
	struct btrfs_fs_info *fs_info;
	struct btrfs_workqueue *wq;
	btrfs_work_func_t func;

	fs_info = end_io_wq->info;
	end_io_wq->error = err;

	if (bio->bi_rw & REQ_WRITE) {
		if (end_io_wq->metadata == BTRFS_WQ_ENDIO_METADATA) {
			wq = fs_info->endio_meta_write_workers;
			func = btrfs_endio_meta_write_helper;
		} else if (end_io_wq->metadata == BTRFS_WQ_ENDIO_FREE_SPACE) {
			wq = fs_info->endio_freespace_worker;
			func = btrfs_freespace_write_helper;
		} else if (end_io_wq->metadata == BTRFS_WQ_ENDIO_RAID56) {
			wq = fs_info->endio_raid56_workers;
			func = btrfs_endio_raid56_helper;
		} else {
			wq = fs_info->endio_write_workers;
			func = btrfs_endio_write_helper;
		}
	} else {
<<<<<<< HEAD
		if (end_io_wq->metadata == BTRFS_WQ_ENDIO_RAID56) {
=======
		if (unlikely(end_io_wq->metadata ==
			     BTRFS_WQ_ENDIO_DIO_REPAIR)) {
			wq = fs_info->endio_repair_workers;
			func = btrfs_endio_repair_helper;
		} else if (end_io_wq->metadata == BTRFS_WQ_ENDIO_RAID56) {
>>>>>>> fd612e5e
			wq = fs_info->endio_raid56_workers;
			func = btrfs_endio_raid56_helper;
		} else if (end_io_wq->metadata) {
			wq = fs_info->endio_meta_workers;
			func = btrfs_endio_meta_helper;
		} else {
			wq = fs_info->endio_workers;
			func = btrfs_endio_helper;
		}
	}

	btrfs_init_work(&end_io_wq->work, func, end_workqueue_fn, NULL, NULL);
	btrfs_queue_work(wq, &end_io_wq->work);
}

/*
 * For the metadata arg you want
 *
 * 0 - if data
 * 1 - if normal metadta
 * 2 - if writing to the free space cache area
 * 3 - raid parity work
 */
int btrfs_bio_wq_end_io(struct btrfs_fs_info *info, struct bio *bio,
			int metadata)
{
	struct end_io_wq *end_io_wq;

	end_io_wq = kmalloc(sizeof(*end_io_wq), GFP_NOFS);
	if (!end_io_wq)
		return -ENOMEM;

	end_io_wq->private = bio->bi_private;
	end_io_wq->end_io = bio->bi_end_io;
	end_io_wq->info = info;
	end_io_wq->error = 0;
	end_io_wq->bio = bio;
	end_io_wq->metadata = metadata;

	bio->bi_private = end_io_wq;
	bio->bi_end_io = end_workqueue_bio;
	return 0;
}

unsigned long btrfs_async_submit_limit(struct btrfs_fs_info *info)
{
	unsigned long limit = min_t(unsigned long,
				    info->thread_pool_size,
				    info->fs_devices->open_devices);
	return 256 * limit;
}

static void run_one_async_start(struct btrfs_work *work)
{
	struct async_submit_bio *async;
	int ret;

	async = container_of(work, struct  async_submit_bio, work);
	ret = async->submit_bio_start(async->inode, async->rw, async->bio,
				      async->mirror_num, async->bio_flags,
				      async->bio_offset);
	if (ret)
		async->error = ret;
}

static void run_one_async_done(struct btrfs_work *work)
{
	struct btrfs_fs_info *fs_info;
	struct async_submit_bio *async;
	int limit;

	async = container_of(work, struct  async_submit_bio, work);
	fs_info = BTRFS_I(async->inode)->root->fs_info;

	limit = btrfs_async_submit_limit(fs_info);
	limit = limit * 2 / 3;

	if (atomic_dec_return(&fs_info->nr_async_submits) < limit &&
	    waitqueue_active(&fs_info->async_submit_wait))
		wake_up(&fs_info->async_submit_wait);

	/* If an error occured we just want to clean up the bio and move on */
	if (async->error) {
		bio_endio(async->bio, async->error);
		return;
	}

	async->submit_bio_done(async->inode, async->rw, async->bio,
			       async->mirror_num, async->bio_flags,
			       async->bio_offset);
}

static void run_one_async_free(struct btrfs_work *work)
{
	struct async_submit_bio *async;

	async = container_of(work, struct  async_submit_bio, work);
	kfree(async);
}

int btrfs_wq_submit_bio(struct btrfs_fs_info *fs_info, struct inode *inode,
			int rw, struct bio *bio, int mirror_num,
			unsigned long bio_flags,
			u64 bio_offset,
			extent_submit_bio_hook_t *submit_bio_start,
			extent_submit_bio_hook_t *submit_bio_done)
{
	struct async_submit_bio *async;

	async = kmalloc(sizeof(*async), GFP_NOFS);
	if (!async)
		return -ENOMEM;

	async->inode = inode;
	async->rw = rw;
	async->bio = bio;
	async->mirror_num = mirror_num;
	async->submit_bio_start = submit_bio_start;
	async->submit_bio_done = submit_bio_done;

	btrfs_init_work(&async->work, btrfs_worker_helper, run_one_async_start,
			run_one_async_done, run_one_async_free);

	async->bio_flags = bio_flags;
	async->bio_offset = bio_offset;

	async->error = 0;

	atomic_inc(&fs_info->nr_async_submits);

	if (rw & REQ_SYNC)
		btrfs_set_work_high_priority(&async->work);

	btrfs_queue_work(fs_info->workers, &async->work);

	while (atomic_read(&fs_info->async_submit_draining) &&
	      atomic_read(&fs_info->nr_async_submits)) {
		wait_event(fs_info->async_submit_wait,
			   (atomic_read(&fs_info->nr_async_submits) == 0));
	}

	return 0;
}

static int btree_csum_one_bio(struct bio *bio)
{
	struct bio_vec *bvec;
	struct btrfs_root *root;
	int i, ret = 0;

	bio_for_each_segment_all(bvec, bio, i) {
		root = BTRFS_I(bvec->bv_page->mapping->host)->root;
		ret = csum_dirty_buffer(root, bvec->bv_page);
		if (ret)
			break;
	}

	return ret;
}

static int __btree_submit_bio_start(struct inode *inode, int rw,
				    struct bio *bio, int mirror_num,
				    unsigned long bio_flags,
				    u64 bio_offset)
{
	/*
	 * when we're called for a write, we're already in the async
	 * submission context.  Just jump into btrfs_map_bio
	 */
	return btree_csum_one_bio(bio);
}

static int __btree_submit_bio_done(struct inode *inode, int rw, struct bio *bio,
				 int mirror_num, unsigned long bio_flags,
				 u64 bio_offset)
{
	int ret;

	/*
	 * when we're called for a write, we're already in the async
	 * submission context.  Just jump into btrfs_map_bio
	 */
	ret = btrfs_map_bio(BTRFS_I(inode)->root, rw, bio, mirror_num, 1);
	if (ret)
		bio_endio(bio, ret);
	return ret;
}

static int check_async_write(struct inode *inode, unsigned long bio_flags)
{
	if (bio_flags & EXTENT_BIO_TREE_LOG)
		return 0;
#ifdef CONFIG_X86
	if (cpu_has_xmm4_2)
		return 0;
#endif
	return 1;
}

static int btree_submit_bio_hook(struct inode *inode, int rw, struct bio *bio,
				 int mirror_num, unsigned long bio_flags,
				 u64 bio_offset)
{
	int async = check_async_write(inode, bio_flags);
	int ret;

	if (!(rw & REQ_WRITE)) {
		/*
		 * called for a read, do the setup so that checksum validation
		 * can happen in the async kernel threads
		 */
		ret = btrfs_bio_wq_end_io(BTRFS_I(inode)->root->fs_info,
					  bio, 1);
		if (ret)
			goto out_w_error;
		ret = btrfs_map_bio(BTRFS_I(inode)->root, rw, bio,
				    mirror_num, 0);
	} else if (!async) {
		ret = btree_csum_one_bio(bio);
		if (ret)
			goto out_w_error;
		ret = btrfs_map_bio(BTRFS_I(inode)->root, rw, bio,
				    mirror_num, 0);
	} else {
		/*
		 * kthread helpers are used to submit writes so that
		 * checksumming can happen in parallel across all CPUs
		 */
		ret = btrfs_wq_submit_bio(BTRFS_I(inode)->root->fs_info,
					  inode, rw, bio, mirror_num, 0,
					  bio_offset,
					  __btree_submit_bio_start,
					  __btree_submit_bio_done);
	}

	if (ret) {
out_w_error:
		bio_endio(bio, ret);
	}
	return ret;
}

#ifdef CONFIG_MIGRATION
static int btree_migratepage(struct address_space *mapping,
			struct page *newpage, struct page *page,
			enum migrate_mode mode)
{
	/*
	 * we can't safely write a btree page from here,
	 * we haven't done the locking hook
	 */
	if (PageDirty(page))
		return -EAGAIN;
	/*
	 * Buffers may be managed in a filesystem specific way.
	 * We must have no buffers or drop them.
	 */
	if (page_has_private(page) &&
	    !try_to_release_page(page, GFP_KERNEL))
		return -EAGAIN;
	return migrate_page(mapping, newpage, page, mode);
}
#endif


static int btree_writepages(struct address_space *mapping,
			    struct writeback_control *wbc)
{
	struct btrfs_fs_info *fs_info;
	int ret;

	if (wbc->sync_mode == WB_SYNC_NONE) {

		if (wbc->for_kupdate)
			return 0;

		fs_info = BTRFS_I(mapping->host)->root->fs_info;
		/* this is a bit racy, but that's ok */
		ret = percpu_counter_compare(&fs_info->dirty_metadata_bytes,
					     BTRFS_DIRTY_METADATA_THRESH);
		if (ret < 0)
			return 0;
	}
	return btree_write_cache_pages(mapping, wbc);
}

static int btree_readpage(struct file *file, struct page *page)
{
	struct extent_io_tree *tree;
	tree = &BTRFS_I(page->mapping->host)->io_tree;
	return extent_read_full_page(tree, page, btree_get_extent, 0);
}

static int btree_releasepage(struct page *page, gfp_t gfp_flags)
{
	if (PageWriteback(page) || PageDirty(page))
		return 0;

	return try_release_extent_buffer(page);
}

static void btree_invalidatepage(struct page *page, unsigned int offset,
				 unsigned int length)
{
	struct extent_io_tree *tree;
	tree = &BTRFS_I(page->mapping->host)->io_tree;
	extent_invalidatepage(tree, page, offset);
	btree_releasepage(page, GFP_NOFS);
	if (PagePrivate(page)) {
		btrfs_warn(BTRFS_I(page->mapping->host)->root->fs_info,
			   "page private not zero on page %llu",
			   (unsigned long long)page_offset(page));
		ClearPagePrivate(page);
		set_page_private(page, 0);
		page_cache_release(page);
	}
}

static int btree_set_page_dirty(struct page *page)
{
#ifdef DEBUG
	struct extent_buffer *eb;

	BUG_ON(!PagePrivate(page));
	eb = (struct extent_buffer *)page->private;
	BUG_ON(!eb);
	BUG_ON(!test_bit(EXTENT_BUFFER_DIRTY, &eb->bflags));
	BUG_ON(!atomic_read(&eb->refs));
	btrfs_assert_tree_locked(eb);
#endif
	return __set_page_dirty_nobuffers(page);
}

static const struct address_space_operations btree_aops = {
	.readpage	= btree_readpage,
	.writepages	= btree_writepages,
	.releasepage	= btree_releasepage,
	.invalidatepage = btree_invalidatepage,
#ifdef CONFIG_MIGRATION
	.migratepage	= btree_migratepage,
#endif
	.set_page_dirty = btree_set_page_dirty,
};

int readahead_tree_block(struct btrfs_root *root, u64 bytenr, u32 blocksize,
			 u64 parent_transid)
{
	struct extent_buffer *buf = NULL;
	struct inode *btree_inode = root->fs_info->btree_inode;
	int ret = 0;

	buf = btrfs_find_create_tree_block(root, bytenr, blocksize);
	if (!buf)
		return 0;
	read_extent_buffer_pages(&BTRFS_I(btree_inode)->io_tree,
				 buf, 0, WAIT_NONE, btree_get_extent, 0);
	free_extent_buffer(buf);
	return ret;
}

int reada_tree_block_flagged(struct btrfs_root *root, u64 bytenr, u32 blocksize,
			 int mirror_num, struct extent_buffer **eb)
{
	struct extent_buffer *buf = NULL;
	struct inode *btree_inode = root->fs_info->btree_inode;
	struct extent_io_tree *io_tree = &BTRFS_I(btree_inode)->io_tree;
	int ret;

	buf = btrfs_find_create_tree_block(root, bytenr, blocksize);
	if (!buf)
		return 0;

	set_bit(EXTENT_BUFFER_READAHEAD, &buf->bflags);

	ret = read_extent_buffer_pages(io_tree, buf, 0, WAIT_PAGE_LOCK,
				       btree_get_extent, mirror_num);
	if (ret) {
		free_extent_buffer(buf);
		return ret;
	}

	if (test_bit(EXTENT_BUFFER_CORRUPT, &buf->bflags)) {
		free_extent_buffer(buf);
		return -EIO;
	} else if (extent_buffer_uptodate(buf)) {
		*eb = buf;
	} else {
		free_extent_buffer(buf);
	}
	return 0;
}

struct extent_buffer *btrfs_find_tree_block(struct btrfs_root *root,
					    u64 bytenr, u32 blocksize)
{
	return find_extent_buffer(root->fs_info, bytenr);
}

struct extent_buffer *btrfs_find_create_tree_block(struct btrfs_root *root,
						 u64 bytenr, u32 blocksize)
{
#ifdef CONFIG_BTRFS_FS_RUN_SANITY_TESTS
	if (unlikely(test_bit(BTRFS_ROOT_DUMMY_ROOT, &root->state)))
		return alloc_test_extent_buffer(root->fs_info, bytenr,
						blocksize);
#endif
	return alloc_extent_buffer(root->fs_info, bytenr, blocksize);
}


int btrfs_write_tree_block(struct extent_buffer *buf)
{
	return filemap_fdatawrite_range(buf->pages[0]->mapping, buf->start,
					buf->start + buf->len - 1);
}

int btrfs_wait_tree_block_writeback(struct extent_buffer *buf)
{
	return filemap_fdatawait_range(buf->pages[0]->mapping,
				       buf->start, buf->start + buf->len - 1);
}

struct extent_buffer *read_tree_block(struct btrfs_root *root, u64 bytenr,
				      u32 blocksize, u64 parent_transid)
{
	struct extent_buffer *buf = NULL;
	int ret;

	buf = btrfs_find_create_tree_block(root, bytenr, blocksize);
	if (!buf)
		return NULL;

	ret = btree_read_extent_buffer_pages(root, buf, 0, parent_transid);
	if (ret) {
		free_extent_buffer(buf);
		return NULL;
	}
	return buf;

}

void clean_tree_block(struct btrfs_trans_handle *trans, struct btrfs_root *root,
		      struct extent_buffer *buf)
{
	struct btrfs_fs_info *fs_info = root->fs_info;

	if (btrfs_header_generation(buf) ==
	    fs_info->running_transaction->transid) {
		btrfs_assert_tree_locked(buf);

		if (test_and_clear_bit(EXTENT_BUFFER_DIRTY, &buf->bflags)) {
			__percpu_counter_add(&fs_info->dirty_metadata_bytes,
					     -buf->len,
					     fs_info->dirty_metadata_batch);
			/* ugh, clear_extent_buffer_dirty needs to lock the page */
			btrfs_set_lock_blocking(buf);
			clear_extent_buffer_dirty(buf);
		}
	}
}

static struct btrfs_subvolume_writers *btrfs_alloc_subvolume_writers(void)
{
	struct btrfs_subvolume_writers *writers;
	int ret;

	writers = kmalloc(sizeof(*writers), GFP_NOFS);
	if (!writers)
		return ERR_PTR(-ENOMEM);

	ret = percpu_counter_init(&writers->counter, 0);
	if (ret < 0) {
		kfree(writers);
		return ERR_PTR(ret);
	}

	init_waitqueue_head(&writers->wait);
	return writers;
}

static void
btrfs_free_subvolume_writers(struct btrfs_subvolume_writers *writers)
{
	percpu_counter_destroy(&writers->counter);
	kfree(writers);
}

static void __setup_root(u32 nodesize, u32 sectorsize, u32 stripesize,
			 struct btrfs_root *root, struct btrfs_fs_info *fs_info,
			 u64 objectid)
{
	root->node = NULL;
	root->commit_root = NULL;
	root->sectorsize = sectorsize;
	root->nodesize = nodesize;
	root->stripesize = stripesize;
	root->state = 0;
	root->orphan_cleanup_state = 0;

	root->objectid = objectid;
	root->last_trans = 0;
	root->highest_objectid = 0;
	root->nr_delalloc_inodes = 0;
	root->nr_ordered_extents = 0;
	root->name = NULL;
	root->inode_tree = RB_ROOT;
	INIT_RADIX_TREE(&root->delayed_nodes_tree, GFP_ATOMIC);
	root->block_rsv = NULL;
	root->orphan_block_rsv = NULL;

	INIT_LIST_HEAD(&root->dirty_list);
	INIT_LIST_HEAD(&root->root_list);
	INIT_LIST_HEAD(&root->delalloc_inodes);
	INIT_LIST_HEAD(&root->delalloc_root);
	INIT_LIST_HEAD(&root->ordered_extents);
	INIT_LIST_HEAD(&root->ordered_root);
	INIT_LIST_HEAD(&root->logged_list[0]);
	INIT_LIST_HEAD(&root->logged_list[1]);
	spin_lock_init(&root->orphan_lock);
	spin_lock_init(&root->inode_lock);
	spin_lock_init(&root->delalloc_lock);
	spin_lock_init(&root->ordered_extent_lock);
	spin_lock_init(&root->accounting_lock);
	spin_lock_init(&root->log_extents_lock[0]);
	spin_lock_init(&root->log_extents_lock[1]);
	mutex_init(&root->objectid_mutex);
	mutex_init(&root->log_mutex);
	mutex_init(&root->ordered_extent_mutex);
	mutex_init(&root->delalloc_mutex);
	init_waitqueue_head(&root->log_writer_wait);
	init_waitqueue_head(&root->log_commit_wait[0]);
	init_waitqueue_head(&root->log_commit_wait[1]);
	INIT_LIST_HEAD(&root->log_ctxs[0]);
	INIT_LIST_HEAD(&root->log_ctxs[1]);
	atomic_set(&root->log_commit[0], 0);
	atomic_set(&root->log_commit[1], 0);
	atomic_set(&root->log_writers, 0);
	atomic_set(&root->log_batch, 0);
	atomic_set(&root->orphan_inodes, 0);
	atomic_set(&root->refs, 1);
	atomic_set(&root->will_be_snapshoted, 0);
	root->log_transid = 0;
	root->log_transid_committed = -1;
	root->last_log_commit = 0;
	if (fs_info)
		extent_io_tree_init(&root->dirty_log_pages,
				     fs_info->btree_inode->i_mapping);

	memset(&root->root_key, 0, sizeof(root->root_key));
	memset(&root->root_item, 0, sizeof(root->root_item));
	memset(&root->defrag_progress, 0, sizeof(root->defrag_progress));
	memset(&root->root_kobj, 0, sizeof(root->root_kobj));
	if (fs_info)
		root->defrag_trans_start = fs_info->generation;
	else
		root->defrag_trans_start = 0;
	init_completion(&root->kobj_unregister);
	root->root_key.objectid = objectid;
	root->anon_dev = 0;

	spin_lock_init(&root->root_item_lock);
}

static struct btrfs_root *btrfs_alloc_root(struct btrfs_fs_info *fs_info)
{
	struct btrfs_root *root = kzalloc(sizeof(*root), GFP_NOFS);
	if (root)
		root->fs_info = fs_info;
	return root;
}

#ifdef CONFIG_BTRFS_FS_RUN_SANITY_TESTS
/* Should only be used by the testing infrastructure */
struct btrfs_root *btrfs_alloc_dummy_root(void)
{
	struct btrfs_root *root;

	root = btrfs_alloc_root(NULL);
	if (!root)
		return ERR_PTR(-ENOMEM);
	__setup_root(4096, 4096, 4096, root, NULL, 1);
	set_bit(BTRFS_ROOT_DUMMY_ROOT, &root->state);
	root->alloc_bytenr = 0;

	return root;
}
#endif

struct btrfs_root *btrfs_create_tree(struct btrfs_trans_handle *trans,
				     struct btrfs_fs_info *fs_info,
				     u64 objectid)
{
	struct extent_buffer *leaf;
	struct btrfs_root *tree_root = fs_info->tree_root;
	struct btrfs_root *root;
	struct btrfs_key key;
	int ret = 0;
	uuid_le uuid;

	root = btrfs_alloc_root(fs_info);
	if (!root)
		return ERR_PTR(-ENOMEM);

	__setup_root(tree_root->nodesize, tree_root->sectorsize,
		tree_root->stripesize, root, fs_info, objectid);
	root->root_key.objectid = objectid;
	root->root_key.type = BTRFS_ROOT_ITEM_KEY;
	root->root_key.offset = 0;

	leaf = btrfs_alloc_free_block(trans, root, root->nodesize,
				      0, objectid, NULL, 0, 0, 0);
	if (IS_ERR(leaf)) {
		ret = PTR_ERR(leaf);
		leaf = NULL;
		goto fail;
	}

	memset_extent_buffer(leaf, 0, 0, sizeof(struct btrfs_header));
	btrfs_set_header_bytenr(leaf, leaf->start);
	btrfs_set_header_generation(leaf, trans->transid);
	btrfs_set_header_backref_rev(leaf, BTRFS_MIXED_BACKREF_REV);
	btrfs_set_header_owner(leaf, objectid);
	root->node = leaf;

	write_extent_buffer(leaf, fs_info->fsid, btrfs_header_fsid(),
			    BTRFS_FSID_SIZE);
	write_extent_buffer(leaf, fs_info->chunk_tree_uuid,
			    btrfs_header_chunk_tree_uuid(leaf),
			    BTRFS_UUID_SIZE);
	btrfs_mark_buffer_dirty(leaf);

	root->commit_root = btrfs_root_node(root);
	set_bit(BTRFS_ROOT_TRACK_DIRTY, &root->state);

	root->root_item.flags = 0;
	root->root_item.byte_limit = 0;
	btrfs_set_root_bytenr(&root->root_item, leaf->start);
	btrfs_set_root_generation(&root->root_item, trans->transid);
	btrfs_set_root_level(&root->root_item, 0);
	btrfs_set_root_refs(&root->root_item, 1);
	btrfs_set_root_used(&root->root_item, leaf->len);
	btrfs_set_root_last_snapshot(&root->root_item, 0);
	btrfs_set_root_dirid(&root->root_item, 0);
	uuid_le_gen(&uuid);
	memcpy(root->root_item.uuid, uuid.b, BTRFS_UUID_SIZE);
	root->root_item.drop_level = 0;

	key.objectid = objectid;
	key.type = BTRFS_ROOT_ITEM_KEY;
	key.offset = 0;
	ret = btrfs_insert_root(trans, tree_root, &key, &root->root_item);
	if (ret)
		goto fail;

	btrfs_tree_unlock(leaf);

	return root;

fail:
	if (leaf) {
		btrfs_tree_unlock(leaf);
		free_extent_buffer(root->commit_root);
		free_extent_buffer(leaf);
	}
	kfree(root);

	return ERR_PTR(ret);
}

static struct btrfs_root *alloc_log_tree(struct btrfs_trans_handle *trans,
					 struct btrfs_fs_info *fs_info)
{
	struct btrfs_root *root;
	struct btrfs_root *tree_root = fs_info->tree_root;
	struct extent_buffer *leaf;

	root = btrfs_alloc_root(fs_info);
	if (!root)
		return ERR_PTR(-ENOMEM);

	__setup_root(tree_root->nodesize, tree_root->sectorsize,
		     tree_root->stripesize, root, fs_info,
		     BTRFS_TREE_LOG_OBJECTID);

	root->root_key.objectid = BTRFS_TREE_LOG_OBJECTID;
	root->root_key.type = BTRFS_ROOT_ITEM_KEY;
	root->root_key.offset = BTRFS_TREE_LOG_OBJECTID;

	/*
	 * DON'T set REF_COWS for log trees
	 *
	 * log trees do not get reference counted because they go away
	 * before a real commit is actually done.  They do store pointers
	 * to file data extents, and those reference counts still get
	 * updated (along with back refs to the log tree).
	 */

	leaf = btrfs_alloc_free_block(trans, root, root->nodesize, 0,
				      BTRFS_TREE_LOG_OBJECTID, NULL,
				      0, 0, 0);
	if (IS_ERR(leaf)) {
		kfree(root);
		return ERR_CAST(leaf);
	}

	memset_extent_buffer(leaf, 0, 0, sizeof(struct btrfs_header));
	btrfs_set_header_bytenr(leaf, leaf->start);
	btrfs_set_header_generation(leaf, trans->transid);
	btrfs_set_header_backref_rev(leaf, BTRFS_MIXED_BACKREF_REV);
	btrfs_set_header_owner(leaf, BTRFS_TREE_LOG_OBJECTID);
	root->node = leaf;

	write_extent_buffer(root->node, root->fs_info->fsid,
			    btrfs_header_fsid(), BTRFS_FSID_SIZE);
	btrfs_mark_buffer_dirty(root->node);
	btrfs_tree_unlock(root->node);
	return root;
}

int btrfs_init_log_root_tree(struct btrfs_trans_handle *trans,
			     struct btrfs_fs_info *fs_info)
{
	struct btrfs_root *log_root;

	log_root = alloc_log_tree(trans, fs_info);
	if (IS_ERR(log_root))
		return PTR_ERR(log_root);
	WARN_ON(fs_info->log_root_tree);
	fs_info->log_root_tree = log_root;
	return 0;
}

int btrfs_add_log_tree(struct btrfs_trans_handle *trans,
		       struct btrfs_root *root)
{
	struct btrfs_root *log_root;
	struct btrfs_inode_item *inode_item;

	log_root = alloc_log_tree(trans, root->fs_info);
	if (IS_ERR(log_root))
		return PTR_ERR(log_root);

	log_root->last_trans = trans->transid;
	log_root->root_key.offset = root->root_key.objectid;

	inode_item = &log_root->root_item.inode;
	btrfs_set_stack_inode_generation(inode_item, 1);
	btrfs_set_stack_inode_size(inode_item, 3);
	btrfs_set_stack_inode_nlink(inode_item, 1);
	btrfs_set_stack_inode_nbytes(inode_item, root->nodesize);
	btrfs_set_stack_inode_mode(inode_item, S_IFDIR | 0755);

	btrfs_set_root_node(&log_root->root_item, log_root->node);

	WARN_ON(root->log_root);
	root->log_root = log_root;
	root->log_transid = 0;
	root->log_transid_committed = -1;
	root->last_log_commit = 0;
	return 0;
}

static struct btrfs_root *btrfs_read_tree_root(struct btrfs_root *tree_root,
					       struct btrfs_key *key)
{
	struct btrfs_root *root;
	struct btrfs_fs_info *fs_info = tree_root->fs_info;
	struct btrfs_path *path;
	u64 generation;
	u32 blocksize;
	int ret;

	path = btrfs_alloc_path();
	if (!path)
		return ERR_PTR(-ENOMEM);

	root = btrfs_alloc_root(fs_info);
	if (!root) {
		ret = -ENOMEM;
		goto alloc_fail;
	}

	__setup_root(tree_root->nodesize, tree_root->sectorsize,
		tree_root->stripesize, root, fs_info, key->objectid);

	ret = btrfs_find_root(tree_root, key, path,
			      &root->root_item, &root->root_key);
	if (ret) {
		if (ret > 0)
			ret = -ENOENT;
		goto find_fail;
	}

	generation = btrfs_root_generation(&root->root_item);
	blocksize = root->nodesize;
	root->node = read_tree_block(root, btrfs_root_bytenr(&root->root_item),
				     blocksize, generation);
	if (!root->node) {
		ret = -ENOMEM;
		goto find_fail;
	} else if (!btrfs_buffer_uptodate(root->node, generation, 0)) {
		ret = -EIO;
		goto read_fail;
	}
	root->commit_root = btrfs_root_node(root);
out:
	btrfs_free_path(path);
	return root;

read_fail:
	free_extent_buffer(root->node);
find_fail:
	kfree(root);
alloc_fail:
	root = ERR_PTR(ret);
	goto out;
}

struct btrfs_root *btrfs_read_fs_root(struct btrfs_root *tree_root,
				      struct btrfs_key *location)
{
	struct btrfs_root *root;

	root = btrfs_read_tree_root(tree_root, location);
	if (IS_ERR(root))
		return root;

	if (root->root_key.objectid != BTRFS_TREE_LOG_OBJECTID) {
		set_bit(BTRFS_ROOT_REF_COWS, &root->state);
		btrfs_check_and_init_root_item(&root->root_item);
	}

	return root;
}

int btrfs_init_fs_root(struct btrfs_root *root)
{
	int ret;
	struct btrfs_subvolume_writers *writers;

	root->free_ino_ctl = kzalloc(sizeof(*root->free_ino_ctl), GFP_NOFS);
	root->free_ino_pinned = kzalloc(sizeof(*root->free_ino_pinned),
					GFP_NOFS);
	if (!root->free_ino_pinned || !root->free_ino_ctl) {
		ret = -ENOMEM;
		goto fail;
	}

	writers = btrfs_alloc_subvolume_writers();
	if (IS_ERR(writers)) {
		ret = PTR_ERR(writers);
		goto fail;
	}
	root->subv_writers = writers;

	btrfs_init_free_ino_ctl(root);
	spin_lock_init(&root->ino_cache_lock);
	init_waitqueue_head(&root->ino_cache_wait);

	ret = get_anon_bdev(&root->anon_dev);
	if (ret)
		goto free_writers;
	return 0;

free_writers:
	btrfs_free_subvolume_writers(root->subv_writers);
fail:
	kfree(root->free_ino_ctl);
	kfree(root->free_ino_pinned);
	return ret;
}

static struct btrfs_root *btrfs_lookup_fs_root(struct btrfs_fs_info *fs_info,
					       u64 root_id)
{
	struct btrfs_root *root;

	spin_lock(&fs_info->fs_roots_radix_lock);
	root = radix_tree_lookup(&fs_info->fs_roots_radix,
				 (unsigned long)root_id);
	spin_unlock(&fs_info->fs_roots_radix_lock);
	return root;
}

int btrfs_insert_fs_root(struct btrfs_fs_info *fs_info,
			 struct btrfs_root *root)
{
	int ret;

	ret = radix_tree_preload(GFP_NOFS & ~__GFP_HIGHMEM);
	if (ret)
		return ret;

	spin_lock(&fs_info->fs_roots_radix_lock);
	ret = radix_tree_insert(&fs_info->fs_roots_radix,
				(unsigned long)root->root_key.objectid,
				root);
	if (ret == 0)
		set_bit(BTRFS_ROOT_IN_RADIX, &root->state);
	spin_unlock(&fs_info->fs_roots_radix_lock);
	radix_tree_preload_end();

	return ret;
}

struct btrfs_root *btrfs_get_fs_root(struct btrfs_fs_info *fs_info,
				     struct btrfs_key *location,
				     bool check_ref)
{
	struct btrfs_root *root;
	int ret;

	if (location->objectid == BTRFS_ROOT_TREE_OBJECTID)
		return fs_info->tree_root;
	if (location->objectid == BTRFS_EXTENT_TREE_OBJECTID)
		return fs_info->extent_root;
	if (location->objectid == BTRFS_CHUNK_TREE_OBJECTID)
		return fs_info->chunk_root;
	if (location->objectid == BTRFS_DEV_TREE_OBJECTID)
		return fs_info->dev_root;
	if (location->objectid == BTRFS_CSUM_TREE_OBJECTID)
		return fs_info->csum_root;
	if (location->objectid == BTRFS_QUOTA_TREE_OBJECTID)
		return fs_info->quota_root ? fs_info->quota_root :
					     ERR_PTR(-ENOENT);
	if (location->objectid == BTRFS_UUID_TREE_OBJECTID)
		return fs_info->uuid_root ? fs_info->uuid_root :
					    ERR_PTR(-ENOENT);
again:
	root = btrfs_lookup_fs_root(fs_info, location->objectid);
	if (root) {
		if (check_ref && btrfs_root_refs(&root->root_item) == 0)
			return ERR_PTR(-ENOENT);
		return root;
	}

	root = btrfs_read_fs_root(fs_info->tree_root, location);
	if (IS_ERR(root))
		return root;

	if (check_ref && btrfs_root_refs(&root->root_item) == 0) {
		ret = -ENOENT;
		goto fail;
	}

	ret = btrfs_init_fs_root(root);
	if (ret)
		goto fail;

	ret = btrfs_find_item(fs_info->tree_root, NULL, BTRFS_ORPHAN_OBJECTID,
			location->objectid, BTRFS_ORPHAN_ITEM_KEY, NULL);
	if (ret < 0)
		goto fail;
	if (ret == 0)
		set_bit(BTRFS_ROOT_ORPHAN_ITEM_INSERTED, &root->state);

	ret = btrfs_insert_fs_root(fs_info, root);
	if (ret) {
		if (ret == -EEXIST) {
			free_fs_root(root);
			goto again;
		}
		goto fail;
	}
	return root;
fail:
	free_fs_root(root);
	return ERR_PTR(ret);
}

static int btrfs_congested_fn(void *congested_data, int bdi_bits)
{
	struct btrfs_fs_info *info = (struct btrfs_fs_info *)congested_data;
	int ret = 0;
	struct btrfs_device *device;
	struct backing_dev_info *bdi;

	rcu_read_lock();
	list_for_each_entry_rcu(device, &info->fs_devices->devices, dev_list) {
		if (!device->bdev)
			continue;
		bdi = blk_get_backing_dev_info(device->bdev);
		if (bdi && bdi_congested(bdi, bdi_bits)) {
			ret = 1;
			break;
		}
	}
	rcu_read_unlock();
	return ret;
}

static int setup_bdi(struct btrfs_fs_info *info, struct backing_dev_info *bdi)
{
	int err;

	bdi->capabilities = BDI_CAP_MAP_COPY;
	err = bdi_setup_and_register(bdi, "btrfs", BDI_CAP_MAP_COPY);
	if (err)
		return err;

	bdi->ra_pages	= default_backing_dev_info.ra_pages;
	bdi->congested_fn	= btrfs_congested_fn;
	bdi->congested_data	= info;
	return 0;
}

/*
 * called by the kthread helper functions to finally call the bio end_io
 * functions.  This is where read checksum verification actually happens
 */
static void end_workqueue_fn(struct btrfs_work *work)
{
	struct bio *bio;
	struct end_io_wq *end_io_wq;
	int error;

	end_io_wq = container_of(work, struct end_io_wq, work);
	bio = end_io_wq->bio;

	error = end_io_wq->error;
	bio->bi_private = end_io_wq->private;
	bio->bi_end_io = end_io_wq->end_io;
	kfree(end_io_wq);
	bio_endio_nodec(bio, error);
}

static int cleaner_kthread(void *arg)
{
	struct btrfs_root *root = arg;
	int again;

	do {
		again = 0;

		/* Make the cleaner go to sleep early. */
		if (btrfs_need_cleaner_sleep(root))
			goto sleep;

		if (!mutex_trylock(&root->fs_info->cleaner_mutex))
			goto sleep;

		/*
		 * Avoid the problem that we change the status of the fs
		 * during the above check and trylock.
		 */
		if (btrfs_need_cleaner_sleep(root)) {
			mutex_unlock(&root->fs_info->cleaner_mutex);
			goto sleep;
		}

		btrfs_run_delayed_iputs(root);
		btrfs_delete_unused_bgs(root->fs_info);
		again = btrfs_clean_one_deleted_snapshot(root);
		mutex_unlock(&root->fs_info->cleaner_mutex);

		/*
		 * The defragger has dealt with the R/O remount and umount,
		 * needn't do anything special here.
		 */
		btrfs_run_defrag_inodes(root->fs_info);
sleep:
		if (!try_to_freeze() && !again) {
			set_current_state(TASK_INTERRUPTIBLE);
			if (!kthread_should_stop())
				schedule();
			__set_current_state(TASK_RUNNING);
		}
	} while (!kthread_should_stop());
	return 0;
}

static int transaction_kthread(void *arg)
{
	struct btrfs_root *root = arg;
	struct btrfs_trans_handle *trans;
	struct btrfs_transaction *cur;
	u64 transid;
	unsigned long now;
	unsigned long delay;
	bool cannot_commit;

	do {
		cannot_commit = false;
		delay = HZ * root->fs_info->commit_interval;
		mutex_lock(&root->fs_info->transaction_kthread_mutex);

		spin_lock(&root->fs_info->trans_lock);
		cur = root->fs_info->running_transaction;
		if (!cur) {
			spin_unlock(&root->fs_info->trans_lock);
			goto sleep;
		}

		now = get_seconds();
		if (cur->state < TRANS_STATE_BLOCKED &&
		    (now < cur->start_time ||
		     now - cur->start_time < root->fs_info->commit_interval)) {
			spin_unlock(&root->fs_info->trans_lock);
			delay = HZ * 5;
			goto sleep;
		}
		transid = cur->transid;
		spin_unlock(&root->fs_info->trans_lock);

		/* If the file system is aborted, this will always fail. */
		trans = btrfs_attach_transaction(root);
		if (IS_ERR(trans)) {
			if (PTR_ERR(trans) != -ENOENT)
				cannot_commit = true;
			goto sleep;
		}
		if (transid == trans->transid) {
			btrfs_commit_transaction(trans, root);
		} else {
			btrfs_end_transaction(trans, root);
		}
sleep:
		wake_up_process(root->fs_info->cleaner_kthread);
		mutex_unlock(&root->fs_info->transaction_kthread_mutex);

		if (unlikely(test_bit(BTRFS_FS_STATE_ERROR,
				      &root->fs_info->fs_state)))
			btrfs_cleanup_transaction(root);
		if (!try_to_freeze()) {
			set_current_state(TASK_INTERRUPTIBLE);
			if (!kthread_should_stop() &&
			    (!btrfs_transaction_blocked(root->fs_info) ||
			     cannot_commit))
				schedule_timeout(delay);
			__set_current_state(TASK_RUNNING);
		}
	} while (!kthread_should_stop());
	return 0;
}

/*
 * this will find the highest generation in the array of
 * root backups.  The index of the highest array is returned,
 * or -1 if we can't find anything.
 *
 * We check to make sure the array is valid by comparing the
 * generation of the latest  root in the array with the generation
 * in the super block.  If they don't match we pitch it.
 */
static int find_newest_super_backup(struct btrfs_fs_info *info, u64 newest_gen)
{
	u64 cur;
	int newest_index = -1;
	struct btrfs_root_backup *root_backup;
	int i;

	for (i = 0; i < BTRFS_NUM_BACKUP_ROOTS; i++) {
		root_backup = info->super_copy->super_roots + i;
		cur = btrfs_backup_tree_root_gen(root_backup);
		if (cur == newest_gen)
			newest_index = i;
	}

	/* check to see if we actually wrapped around */
	if (newest_index == BTRFS_NUM_BACKUP_ROOTS - 1) {
		root_backup = info->super_copy->super_roots;
		cur = btrfs_backup_tree_root_gen(root_backup);
		if (cur == newest_gen)
			newest_index = 0;
	}
	return newest_index;
}


/*
 * find the oldest backup so we know where to store new entries
 * in the backup array.  This will set the backup_root_index
 * field in the fs_info struct
 */
static void find_oldest_super_backup(struct btrfs_fs_info *info,
				     u64 newest_gen)
{
	int newest_index = -1;

	newest_index = find_newest_super_backup(info, newest_gen);
	/* if there was garbage in there, just move along */
	if (newest_index == -1) {
		info->backup_root_index = 0;
	} else {
		info->backup_root_index = (newest_index + 1) % BTRFS_NUM_BACKUP_ROOTS;
	}
}

/*
 * copy all the root pointers into the super backup array.
 * this will bump the backup pointer by one when it is
 * done
 */
static void backup_super_roots(struct btrfs_fs_info *info)
{
	int next_backup;
	struct btrfs_root_backup *root_backup;
	int last_backup;

	next_backup = info->backup_root_index;
	last_backup = (next_backup + BTRFS_NUM_BACKUP_ROOTS - 1) %
		BTRFS_NUM_BACKUP_ROOTS;

	/*
	 * just overwrite the last backup if we're at the same generation
	 * this happens only at umount
	 */
	root_backup = info->super_for_commit->super_roots + last_backup;
	if (btrfs_backup_tree_root_gen(root_backup) ==
	    btrfs_header_generation(info->tree_root->node))
		next_backup = last_backup;

	root_backup = info->super_for_commit->super_roots + next_backup;

	/*
	 * make sure all of our padding and empty slots get zero filled
	 * regardless of which ones we use today
	 */
	memset(root_backup, 0, sizeof(*root_backup));

	info->backup_root_index = (next_backup + 1) % BTRFS_NUM_BACKUP_ROOTS;

	btrfs_set_backup_tree_root(root_backup, info->tree_root->node->start);
	btrfs_set_backup_tree_root_gen(root_backup,
			       btrfs_header_generation(info->tree_root->node));

	btrfs_set_backup_tree_root_level(root_backup,
			       btrfs_header_level(info->tree_root->node));

	btrfs_set_backup_chunk_root(root_backup, info->chunk_root->node->start);
	btrfs_set_backup_chunk_root_gen(root_backup,
			       btrfs_header_generation(info->chunk_root->node));
	btrfs_set_backup_chunk_root_level(root_backup,
			       btrfs_header_level(info->chunk_root->node));

	btrfs_set_backup_extent_root(root_backup, info->extent_root->node->start);
	btrfs_set_backup_extent_root_gen(root_backup,
			       btrfs_header_generation(info->extent_root->node));
	btrfs_set_backup_extent_root_level(root_backup,
			       btrfs_header_level(info->extent_root->node));

	/*
	 * we might commit during log recovery, which happens before we set
	 * the fs_root.  Make sure it is valid before we fill it in.
	 */
	if (info->fs_root && info->fs_root->node) {
		btrfs_set_backup_fs_root(root_backup,
					 info->fs_root->node->start);
		btrfs_set_backup_fs_root_gen(root_backup,
			       btrfs_header_generation(info->fs_root->node));
		btrfs_set_backup_fs_root_level(root_backup,
			       btrfs_header_level(info->fs_root->node));
	}

	btrfs_set_backup_dev_root(root_backup, info->dev_root->node->start);
	btrfs_set_backup_dev_root_gen(root_backup,
			       btrfs_header_generation(info->dev_root->node));
	btrfs_set_backup_dev_root_level(root_backup,
				       btrfs_header_level(info->dev_root->node));

	btrfs_set_backup_csum_root(root_backup, info->csum_root->node->start);
	btrfs_set_backup_csum_root_gen(root_backup,
			       btrfs_header_generation(info->csum_root->node));
	btrfs_set_backup_csum_root_level(root_backup,
			       btrfs_header_level(info->csum_root->node));

	btrfs_set_backup_total_bytes(root_backup,
			     btrfs_super_total_bytes(info->super_copy));
	btrfs_set_backup_bytes_used(root_backup,
			     btrfs_super_bytes_used(info->super_copy));
	btrfs_set_backup_num_devices(root_backup,
			     btrfs_super_num_devices(info->super_copy));

	/*
	 * if we don't copy this out to the super_copy, it won't get remembered
	 * for the next commit
	 */
	memcpy(&info->super_copy->super_roots,
	       &info->super_for_commit->super_roots,
	       sizeof(*root_backup) * BTRFS_NUM_BACKUP_ROOTS);
}

/*
 * this copies info out of the root backup array and back into
 * the in-memory super block.  It is meant to help iterate through
 * the array, so you send it the number of backups you've already
 * tried and the last backup index you used.
 *
 * this returns -1 when it has tried all the backups
 */
static noinline int next_root_backup(struct btrfs_fs_info *info,
				     struct btrfs_super_block *super,
				     int *num_backups_tried, int *backup_index)
{
	struct btrfs_root_backup *root_backup;
	int newest = *backup_index;

	if (*num_backups_tried == 0) {
		u64 gen = btrfs_super_generation(super);

		newest = find_newest_super_backup(info, gen);
		if (newest == -1)
			return -1;

		*backup_index = newest;
		*num_backups_tried = 1;
	} else if (*num_backups_tried == BTRFS_NUM_BACKUP_ROOTS) {
		/* we've tried all the backups, all done */
		return -1;
	} else {
		/* jump to the next oldest backup */
		newest = (*backup_index + BTRFS_NUM_BACKUP_ROOTS - 1) %
			BTRFS_NUM_BACKUP_ROOTS;
		*backup_index = newest;
		*num_backups_tried += 1;
	}
	root_backup = super->super_roots + newest;

	btrfs_set_super_generation(super,
				   btrfs_backup_tree_root_gen(root_backup));
	btrfs_set_super_root(super, btrfs_backup_tree_root(root_backup));
	btrfs_set_super_root_level(super,
				   btrfs_backup_tree_root_level(root_backup));
	btrfs_set_super_bytes_used(super, btrfs_backup_bytes_used(root_backup));

	/*
	 * fixme: the total bytes and num_devices need to match or we should
	 * need a fsck
	 */
	btrfs_set_super_total_bytes(super, btrfs_backup_total_bytes(root_backup));
	btrfs_set_super_num_devices(super, btrfs_backup_num_devices(root_backup));
	return 0;
}

/* helper to cleanup workers */
static void btrfs_stop_all_workers(struct btrfs_fs_info *fs_info)
{
	btrfs_destroy_workqueue(fs_info->fixup_workers);
	btrfs_destroy_workqueue(fs_info->delalloc_workers);
	btrfs_destroy_workqueue(fs_info->workers);
	btrfs_destroy_workqueue(fs_info->endio_workers);
	btrfs_destroy_workqueue(fs_info->endio_meta_workers);
	btrfs_destroy_workqueue(fs_info->endio_raid56_workers);
	btrfs_destroy_workqueue(fs_info->endio_repair_workers);
	btrfs_destroy_workqueue(fs_info->rmw_workers);
	btrfs_destroy_workqueue(fs_info->endio_meta_write_workers);
	btrfs_destroy_workqueue(fs_info->endio_write_workers);
	btrfs_destroy_workqueue(fs_info->endio_freespace_worker);
	btrfs_destroy_workqueue(fs_info->submit_workers);
	btrfs_destroy_workqueue(fs_info->delayed_workers);
	btrfs_destroy_workqueue(fs_info->caching_workers);
	btrfs_destroy_workqueue(fs_info->readahead_workers);
	btrfs_destroy_workqueue(fs_info->flush_workers);
	btrfs_destroy_workqueue(fs_info->qgroup_rescan_workers);
	btrfs_destroy_workqueue(fs_info->extent_workers);
}

static void free_root_extent_buffers(struct btrfs_root *root)
{
	if (root) {
		free_extent_buffer(root->node);
		free_extent_buffer(root->commit_root);
		root->node = NULL;
		root->commit_root = NULL;
	}
}

/* helper to cleanup tree roots */
static void free_root_pointers(struct btrfs_fs_info *info, int chunk_root)
{
	free_root_extent_buffers(info->tree_root);

	free_root_extent_buffers(info->dev_root);
	free_root_extent_buffers(info->extent_root);
	free_root_extent_buffers(info->csum_root);
	free_root_extent_buffers(info->quota_root);
	free_root_extent_buffers(info->uuid_root);
	if (chunk_root)
		free_root_extent_buffers(info->chunk_root);
}

void btrfs_free_fs_roots(struct btrfs_fs_info *fs_info)
{
	int ret;
	struct btrfs_root *gang[8];
	int i;

	while (!list_empty(&fs_info->dead_roots)) {
		gang[0] = list_entry(fs_info->dead_roots.next,
				     struct btrfs_root, root_list);
		list_del(&gang[0]->root_list);

		if (test_bit(BTRFS_ROOT_IN_RADIX, &gang[0]->state)) {
			btrfs_drop_and_free_fs_root(fs_info, gang[0]);
		} else {
			free_extent_buffer(gang[0]->node);
			free_extent_buffer(gang[0]->commit_root);
			btrfs_put_fs_root(gang[0]);
		}
	}

	while (1) {
		ret = radix_tree_gang_lookup(&fs_info->fs_roots_radix,
					     (void **)gang, 0,
					     ARRAY_SIZE(gang));
		if (!ret)
			break;
		for (i = 0; i < ret; i++)
			btrfs_drop_and_free_fs_root(fs_info, gang[i]);
	}

	if (test_bit(BTRFS_FS_STATE_ERROR, &fs_info->fs_state)) {
		btrfs_free_log_root_tree(NULL, fs_info);
		btrfs_destroy_pinned_extent(fs_info->tree_root,
					    fs_info->pinned_extents);
	}
}

int open_ctree(struct super_block *sb,
	       struct btrfs_fs_devices *fs_devices,
	       char *options)
{
	u32 sectorsize;
	u32 nodesize;
	u32 blocksize;
	u32 stripesize;
	u64 generation;
	u64 features;
	struct btrfs_key location;
	struct buffer_head *bh;
	struct btrfs_super_block *disk_super;
	struct btrfs_fs_info *fs_info = btrfs_sb(sb);
	struct btrfs_root *tree_root;
	struct btrfs_root *extent_root;
	struct btrfs_root *csum_root;
	struct btrfs_root *chunk_root;
	struct btrfs_root *dev_root;
	struct btrfs_root *quota_root;
	struct btrfs_root *uuid_root;
	struct btrfs_root *log_tree_root;
	int ret;
	int err = -EINVAL;
	int num_backups_tried = 0;
	int backup_index = 0;
	int max_active;
	int flags = WQ_MEM_RECLAIM | WQ_FREEZABLE | WQ_UNBOUND;
	bool create_uuid_tree;
	bool check_uuid_tree;

	tree_root = fs_info->tree_root = btrfs_alloc_root(fs_info);
	chunk_root = fs_info->chunk_root = btrfs_alloc_root(fs_info);
	if (!tree_root || !chunk_root) {
		err = -ENOMEM;
		goto fail;
	}

	ret = init_srcu_struct(&fs_info->subvol_srcu);
	if (ret) {
		err = ret;
		goto fail;
	}

	ret = setup_bdi(fs_info, &fs_info->bdi);
	if (ret) {
		err = ret;
		goto fail_srcu;
	}

	ret = percpu_counter_init(&fs_info->dirty_metadata_bytes, 0);
	if (ret) {
		err = ret;
		goto fail_bdi;
	}
	fs_info->dirty_metadata_batch = PAGE_CACHE_SIZE *
					(1 + ilog2(nr_cpu_ids));

	ret = percpu_counter_init(&fs_info->delalloc_bytes, 0);
	if (ret) {
		err = ret;
		goto fail_dirty_metadata_bytes;
	}

	ret = percpu_counter_init(&fs_info->bio_counter, 0);
	if (ret) {
		err = ret;
		goto fail_delalloc_bytes;
	}

	fs_info->btree_inode = new_inode(sb);
	if (!fs_info->btree_inode) {
		err = -ENOMEM;
		goto fail_bio_counter;
	}

	mapping_set_gfp_mask(fs_info->btree_inode->i_mapping, GFP_NOFS);

	INIT_RADIX_TREE(&fs_info->fs_roots_radix, GFP_ATOMIC);
	INIT_RADIX_TREE(&fs_info->buffer_radix, GFP_ATOMIC);
	INIT_LIST_HEAD(&fs_info->trans_list);
	INIT_LIST_HEAD(&fs_info->dead_roots);
	INIT_LIST_HEAD(&fs_info->delayed_iputs);
	INIT_LIST_HEAD(&fs_info->delalloc_roots);
	INIT_LIST_HEAD(&fs_info->caching_block_groups);
	spin_lock_init(&fs_info->delalloc_root_lock);
	spin_lock_init(&fs_info->trans_lock);
	spin_lock_init(&fs_info->fs_roots_radix_lock);
	spin_lock_init(&fs_info->delayed_iput_lock);
	spin_lock_init(&fs_info->defrag_inodes_lock);
	spin_lock_init(&fs_info->free_chunk_lock);
	spin_lock_init(&fs_info->tree_mod_seq_lock);
	spin_lock_init(&fs_info->super_lock);
	spin_lock_init(&fs_info->qgroup_op_lock);
	spin_lock_init(&fs_info->buffer_lock);
	spin_lock_init(&fs_info->unused_bgs_lock);
	rwlock_init(&fs_info->tree_mod_log_lock);
	mutex_init(&fs_info->reloc_mutex);
	mutex_init(&fs_info->delalloc_root_mutex);
	seqlock_init(&fs_info->profiles_lock);

	init_completion(&fs_info->kobj_unregister);
	INIT_LIST_HEAD(&fs_info->dirty_cowonly_roots);
	INIT_LIST_HEAD(&fs_info->space_info);
	INIT_LIST_HEAD(&fs_info->tree_mod_seq_list);
	INIT_LIST_HEAD(&fs_info->unused_bgs);
	btrfs_mapping_init(&fs_info->mapping_tree);
	btrfs_init_block_rsv(&fs_info->global_block_rsv,
			     BTRFS_BLOCK_RSV_GLOBAL);
	btrfs_init_block_rsv(&fs_info->delalloc_block_rsv,
			     BTRFS_BLOCK_RSV_DELALLOC);
	btrfs_init_block_rsv(&fs_info->trans_block_rsv, BTRFS_BLOCK_RSV_TRANS);
	btrfs_init_block_rsv(&fs_info->chunk_block_rsv, BTRFS_BLOCK_RSV_CHUNK);
	btrfs_init_block_rsv(&fs_info->empty_block_rsv, BTRFS_BLOCK_RSV_EMPTY);
	btrfs_init_block_rsv(&fs_info->delayed_block_rsv,
			     BTRFS_BLOCK_RSV_DELOPS);
	atomic_set(&fs_info->nr_async_submits, 0);
	atomic_set(&fs_info->async_delalloc_pages, 0);
	atomic_set(&fs_info->async_submit_draining, 0);
	atomic_set(&fs_info->nr_async_bios, 0);
	atomic_set(&fs_info->defrag_running, 0);
	atomic_set(&fs_info->qgroup_op_seq, 0);
	atomic64_set(&fs_info->tree_mod_seq, 0);
	fs_info->sb = sb;
	fs_info->max_inline = 8192 * 1024;
	fs_info->metadata_ratio = 0;
	fs_info->defrag_inodes = RB_ROOT;
	fs_info->free_chunk_space = 0;
	fs_info->tree_mod_log = RB_ROOT;
	fs_info->commit_interval = BTRFS_DEFAULT_COMMIT_INTERVAL;
	fs_info->avg_delayed_ref_runtime = div64_u64(NSEC_PER_SEC, 64);
	/* readahead state */
	INIT_RADIX_TREE(&fs_info->reada_tree, GFP_NOFS & ~__GFP_WAIT);
	spin_lock_init(&fs_info->reada_lock);

	fs_info->thread_pool_size = min_t(unsigned long,
					  num_online_cpus() + 2, 8);

	INIT_LIST_HEAD(&fs_info->ordered_roots);
	spin_lock_init(&fs_info->ordered_root_lock);
	fs_info->delayed_root = kmalloc(sizeof(struct btrfs_delayed_root),
					GFP_NOFS);
	if (!fs_info->delayed_root) {
		err = -ENOMEM;
		goto fail_iput;
	}
	btrfs_init_delayed_root(fs_info->delayed_root);

	mutex_init(&fs_info->scrub_lock);
	atomic_set(&fs_info->scrubs_running, 0);
	atomic_set(&fs_info->scrub_pause_req, 0);
	atomic_set(&fs_info->scrubs_paused, 0);
	atomic_set(&fs_info->scrub_cancel_req, 0);
	init_waitqueue_head(&fs_info->replace_wait);
	init_waitqueue_head(&fs_info->scrub_pause_wait);
	fs_info->scrub_workers_refcnt = 0;
#ifdef CONFIG_BTRFS_FS_CHECK_INTEGRITY
	fs_info->check_integrity_print_mask = 0;
#endif

	spin_lock_init(&fs_info->balance_lock);
	mutex_init(&fs_info->balance_mutex);
	atomic_set(&fs_info->balance_running, 0);
	atomic_set(&fs_info->balance_pause_req, 0);
	atomic_set(&fs_info->balance_cancel_req, 0);
	fs_info->balance_ctl = NULL;
	init_waitqueue_head(&fs_info->balance_wait_q);
	btrfs_init_async_reclaim_work(&fs_info->async_reclaim_work);

	sb->s_blocksize = 4096;
	sb->s_blocksize_bits = blksize_bits(4096);
	sb->s_bdi = &fs_info->bdi;

	fs_info->btree_inode->i_ino = BTRFS_BTREE_INODE_OBJECTID;
	set_nlink(fs_info->btree_inode, 1);
	/*
	 * we set the i_size on the btree inode to the max possible int.
	 * the real end of the address space is determined by all of
	 * the devices in the system
	 */
	fs_info->btree_inode->i_size = OFFSET_MAX;
	fs_info->btree_inode->i_mapping->a_ops = &btree_aops;
	fs_info->btree_inode->i_mapping->backing_dev_info = &fs_info->bdi;

	RB_CLEAR_NODE(&BTRFS_I(fs_info->btree_inode)->rb_node);
	extent_io_tree_init(&BTRFS_I(fs_info->btree_inode)->io_tree,
			     fs_info->btree_inode->i_mapping);
	BTRFS_I(fs_info->btree_inode)->io_tree.track_uptodate = 0;
	extent_map_tree_init(&BTRFS_I(fs_info->btree_inode)->extent_tree);

	BTRFS_I(fs_info->btree_inode)->io_tree.ops = &btree_extent_io_ops;

	BTRFS_I(fs_info->btree_inode)->root = tree_root;
	memset(&BTRFS_I(fs_info->btree_inode)->location, 0,
	       sizeof(struct btrfs_key));
	set_bit(BTRFS_INODE_DUMMY,
		&BTRFS_I(fs_info->btree_inode)->runtime_flags);
	btrfs_insert_inode_hash(fs_info->btree_inode);

	spin_lock_init(&fs_info->block_group_cache_lock);
	fs_info->block_group_cache_tree = RB_ROOT;
	fs_info->first_logical_byte = (u64)-1;

	extent_io_tree_init(&fs_info->freed_extents[0],
			     fs_info->btree_inode->i_mapping);
	extent_io_tree_init(&fs_info->freed_extents[1],
			     fs_info->btree_inode->i_mapping);
	fs_info->pinned_extents = &fs_info->freed_extents[0];
	fs_info->do_barriers = 1;


	mutex_init(&fs_info->ordered_operations_mutex);
	mutex_init(&fs_info->ordered_extent_flush_mutex);
	mutex_init(&fs_info->tree_log_mutex);
	mutex_init(&fs_info->chunk_mutex);
	mutex_init(&fs_info->transaction_kthread_mutex);
	mutex_init(&fs_info->cleaner_mutex);
	mutex_init(&fs_info->volume_mutex);
	init_rwsem(&fs_info->commit_root_sem);
	init_rwsem(&fs_info->cleanup_work_sem);
	init_rwsem(&fs_info->subvol_sem);
	sema_init(&fs_info->uuid_tree_rescan_sem, 1);
	fs_info->dev_replace.lock_owner = 0;
	atomic_set(&fs_info->dev_replace.nesting_level, 0);
	mutex_init(&fs_info->dev_replace.lock_finishing_cancel_unmount);
	mutex_init(&fs_info->dev_replace.lock_management_lock);
	mutex_init(&fs_info->dev_replace.lock);

	spin_lock_init(&fs_info->qgroup_lock);
	mutex_init(&fs_info->qgroup_ioctl_lock);
	fs_info->qgroup_tree = RB_ROOT;
	fs_info->qgroup_op_tree = RB_ROOT;
	INIT_LIST_HEAD(&fs_info->dirty_qgroups);
	fs_info->qgroup_seq = 1;
	fs_info->quota_enabled = 0;
	fs_info->pending_quota_state = 0;
	fs_info->qgroup_ulist = NULL;
	mutex_init(&fs_info->qgroup_rescan_lock);

	btrfs_init_free_cluster(&fs_info->meta_alloc_cluster);
	btrfs_init_free_cluster(&fs_info->data_alloc_cluster);

	init_waitqueue_head(&fs_info->transaction_throttle);
	init_waitqueue_head(&fs_info->transaction_wait);
	init_waitqueue_head(&fs_info->transaction_blocked_wait);
	init_waitqueue_head(&fs_info->async_submit_wait);

	ret = btrfs_alloc_stripe_hash_table(fs_info);
	if (ret) {
		err = ret;
		goto fail_alloc;
	}

	__setup_root(4096, 4096, 4096, tree_root,
		     fs_info, BTRFS_ROOT_TREE_OBJECTID);

	invalidate_bdev(fs_devices->latest_bdev);

	/*
	 * Read super block and check the signature bytes only
	 */
	bh = btrfs_read_dev_super(fs_devices->latest_bdev);
	if (!bh) {
		err = -EINVAL;
		goto fail_alloc;
	}

	/*
	 * super_copy is zeroed at allocation time and we never touch the
	 * following bytes up to INFO_SIZE, the checksum is calculated from
	 * the whole block of INFO_SIZE
	 */
	memcpy(fs_info->super_copy, bh->b_data, sizeof(*fs_info->super_copy));
	memcpy(fs_info->super_for_commit, fs_info->super_copy,
	       sizeof(*fs_info->super_for_commit));
	brelse(bh);

	memcpy(fs_info->fsid, fs_info->super_copy->fsid, BTRFS_FSID_SIZE);

	ret = btrfs_check_super_valid(fs_info, sb->s_flags & MS_RDONLY);
	if (ret) {
		printk(KERN_ERR "BTRFS: superblock contains fatal errors\n");
		err = -EINVAL;
		goto fail_alloc;
	}

	disk_super = fs_info->super_copy;
	if (!btrfs_super_root(disk_super))
		goto fail_alloc;

	/* check FS state, whether FS is broken. */
	if (btrfs_super_flags(disk_super) & BTRFS_SUPER_FLAG_ERROR)
		set_bit(BTRFS_FS_STATE_ERROR, &fs_info->fs_state);

	/*
	 * run through our array of backup supers and setup
	 * our ring pointer to the oldest one
	 */
	generation = btrfs_super_generation(disk_super);
	find_oldest_super_backup(fs_info, generation);

	/*
	 * In the long term, we'll store the compression type in the super
	 * block, and it'll be used for per file compression control.
	 */
	fs_info->compress_type = BTRFS_COMPRESS_ZLIB;

	ret = btrfs_parse_options(tree_root, options);
	if (ret) {
		err = ret;
		goto fail_alloc;
	}

	features = btrfs_super_incompat_flags(disk_super) &
		~BTRFS_FEATURE_INCOMPAT_SUPP;
	if (features) {
		printk(KERN_ERR "BTRFS: couldn't mount because of "
		       "unsupported optional features (%Lx).\n",
		       features);
		err = -EINVAL;
		goto fail_alloc;
	}

	/*
	 * Leafsize and nodesize were always equal, this is only a sanity check.
	 */
	if (le32_to_cpu(disk_super->__unused_leafsize) !=
	    btrfs_super_nodesize(disk_super)) {
		printk(KERN_ERR "BTRFS: couldn't mount because metadata "
		       "blocksizes don't match.  node %d leaf %d\n",
		       btrfs_super_nodesize(disk_super),
		       le32_to_cpu(disk_super->__unused_leafsize));
		err = -EINVAL;
		goto fail_alloc;
	}
	if (btrfs_super_nodesize(disk_super) > BTRFS_MAX_METADATA_BLOCKSIZE) {
		printk(KERN_ERR "BTRFS: couldn't mount because metadata "
		       "blocksize (%d) was too large\n",
		       btrfs_super_nodesize(disk_super));
		err = -EINVAL;
		goto fail_alloc;
	}

	features = btrfs_super_incompat_flags(disk_super);
	features |= BTRFS_FEATURE_INCOMPAT_MIXED_BACKREF;
	if (tree_root->fs_info->compress_type == BTRFS_COMPRESS_LZO)
		features |= BTRFS_FEATURE_INCOMPAT_COMPRESS_LZO;

	if (features & BTRFS_FEATURE_INCOMPAT_SKINNY_METADATA)
		printk(KERN_ERR "BTRFS: has skinny extents\n");

	/*
	 * flag our filesystem as having big metadata blocks if
	 * they are bigger than the page size
	 */
	if (btrfs_super_nodesize(disk_super) > PAGE_CACHE_SIZE) {
		if (!(features & BTRFS_FEATURE_INCOMPAT_BIG_METADATA))
			printk(KERN_INFO "BTRFS: flagging fs with big metadata feature\n");
		features |= BTRFS_FEATURE_INCOMPAT_BIG_METADATA;
	}

	nodesize = btrfs_super_nodesize(disk_super);
	sectorsize = btrfs_super_sectorsize(disk_super);
	stripesize = btrfs_super_stripesize(disk_super);
	fs_info->dirty_metadata_batch = nodesize * (1 + ilog2(nr_cpu_ids));
	fs_info->delalloc_batch = sectorsize * 512 * (1 + ilog2(nr_cpu_ids));

	/*
	 * mixed block groups end up with duplicate but slightly offset
	 * extent buffers for the same range.  It leads to corruptions
	 */
	if ((features & BTRFS_FEATURE_INCOMPAT_MIXED_GROUPS) &&
	    (sectorsize != nodesize)) {
		printk(KERN_WARNING "BTRFS: unequal leaf/node/sector sizes "
				"are not allowed for mixed block groups on %s\n",
				sb->s_id);
		goto fail_alloc;
	}

	/*
	 * Needn't use the lock because there is no other task which will
	 * update the flag.
	 */
	btrfs_set_super_incompat_flags(disk_super, features);

	features = btrfs_super_compat_ro_flags(disk_super) &
		~BTRFS_FEATURE_COMPAT_RO_SUPP;
	if (!(sb->s_flags & MS_RDONLY) && features) {
		printk(KERN_ERR "BTRFS: couldn't mount RDWR because of "
		       "unsupported option features (%Lx).\n",
		       features);
		err = -EINVAL;
		goto fail_alloc;
	}

	max_active = fs_info->thread_pool_size;

	fs_info->workers =
		btrfs_alloc_workqueue("worker", flags | WQ_HIGHPRI,
				      max_active, 16);

	fs_info->delalloc_workers =
		btrfs_alloc_workqueue("delalloc", flags, max_active, 2);

	fs_info->flush_workers =
		btrfs_alloc_workqueue("flush_delalloc", flags, max_active, 0);

	fs_info->caching_workers =
		btrfs_alloc_workqueue("cache", flags, max_active, 0);

	/*
	 * a higher idle thresh on the submit workers makes it much more
	 * likely that bios will be send down in a sane order to the
	 * devices
	 */
	fs_info->submit_workers =
		btrfs_alloc_workqueue("submit", flags,
				      min_t(u64, fs_devices->num_devices,
					    max_active), 64);

	fs_info->fixup_workers =
		btrfs_alloc_workqueue("fixup", flags, 1, 0);

	/*
	 * endios are largely parallel and should have a very
	 * low idle thresh
	 */
	fs_info->endio_workers =
		btrfs_alloc_workqueue("endio", flags, max_active, 4);
	fs_info->endio_meta_workers =
		btrfs_alloc_workqueue("endio-meta", flags, max_active, 4);
	fs_info->endio_meta_write_workers =
		btrfs_alloc_workqueue("endio-meta-write", flags, max_active, 2);
	fs_info->endio_raid56_workers =
		btrfs_alloc_workqueue("endio-raid56", flags, max_active, 4);
	fs_info->endio_repair_workers =
		btrfs_alloc_workqueue("endio-repair", flags, 1, 0);
	fs_info->rmw_workers =
		btrfs_alloc_workqueue("rmw", flags, max_active, 2);
	fs_info->endio_write_workers =
		btrfs_alloc_workqueue("endio-write", flags, max_active, 2);
	fs_info->endio_freespace_worker =
		btrfs_alloc_workqueue("freespace-write", flags, max_active, 0);
	fs_info->delayed_workers =
		btrfs_alloc_workqueue("delayed-meta", flags, max_active, 0);
	fs_info->readahead_workers =
		btrfs_alloc_workqueue("readahead", flags, max_active, 2);
	fs_info->qgroup_rescan_workers =
		btrfs_alloc_workqueue("qgroup-rescan", flags, 1, 0);
	fs_info->extent_workers =
		btrfs_alloc_workqueue("extent-refs", flags,
				      min_t(u64, fs_devices->num_devices,
					    max_active), 8);

	if (!(fs_info->workers && fs_info->delalloc_workers &&
	      fs_info->submit_workers && fs_info->flush_workers &&
	      fs_info->endio_workers && fs_info->endio_meta_workers &&
	      fs_info->endio_meta_write_workers &&
	      fs_info->endio_repair_workers &&
	      fs_info->endio_write_workers && fs_info->endio_raid56_workers &&
	      fs_info->endio_freespace_worker && fs_info->rmw_workers &&
	      fs_info->caching_workers && fs_info->readahead_workers &&
	      fs_info->fixup_workers && fs_info->delayed_workers &&
	      fs_info->extent_workers &&
	      fs_info->qgroup_rescan_workers)) {
		err = -ENOMEM;
		goto fail_sb_buffer;
	}

	fs_info->bdi.ra_pages *= btrfs_super_num_devices(disk_super);
	fs_info->bdi.ra_pages = max(fs_info->bdi.ra_pages,
				    4 * 1024 * 1024 / PAGE_CACHE_SIZE);

	tree_root->nodesize = nodesize;
	tree_root->sectorsize = sectorsize;
	tree_root->stripesize = stripesize;

	sb->s_blocksize = sectorsize;
	sb->s_blocksize_bits = blksize_bits(sectorsize);

	if (btrfs_super_magic(disk_super) != BTRFS_MAGIC) {
		printk(KERN_INFO "BTRFS: valid FS not found on %s\n", sb->s_id);
		goto fail_sb_buffer;
	}

	if (sectorsize != PAGE_SIZE) {
		printk(KERN_WARNING "BTRFS: Incompatible sector size(%lu) "
		       "found on %s\n", (unsigned long)sectorsize, sb->s_id);
		goto fail_sb_buffer;
	}

	mutex_lock(&fs_info->chunk_mutex);
	ret = btrfs_read_sys_array(tree_root);
	mutex_unlock(&fs_info->chunk_mutex);
	if (ret) {
		printk(KERN_WARNING "BTRFS: failed to read the system "
		       "array on %s\n", sb->s_id);
		goto fail_sb_buffer;
	}

	blocksize = tree_root->nodesize;
	generation = btrfs_super_chunk_root_generation(disk_super);

	__setup_root(nodesize, sectorsize, stripesize, chunk_root,
		     fs_info, BTRFS_CHUNK_TREE_OBJECTID);

	chunk_root->node = read_tree_block(chunk_root,
					   btrfs_super_chunk_root(disk_super),
					   blocksize, generation);
	if (!chunk_root->node ||
	    !test_bit(EXTENT_BUFFER_UPTODATE, &chunk_root->node->bflags)) {
		printk(KERN_WARNING "BTRFS: failed to read chunk root on %s\n",
		       sb->s_id);
		goto fail_tree_roots;
	}
	btrfs_set_root_node(&chunk_root->root_item, chunk_root->node);
	chunk_root->commit_root = btrfs_root_node(chunk_root);

	read_extent_buffer(chunk_root->node, fs_info->chunk_tree_uuid,
	   btrfs_header_chunk_tree_uuid(chunk_root->node), BTRFS_UUID_SIZE);

	ret = btrfs_read_chunk_tree(chunk_root);
	if (ret) {
		printk(KERN_WARNING "BTRFS: failed to read chunk tree on %s\n",
		       sb->s_id);
		goto fail_tree_roots;
	}

	/*
	 * keep the device that is marked to be the target device for the
	 * dev_replace procedure
	 */
	btrfs_close_extra_devices(fs_info, fs_devices, 0);

	if (!fs_devices->latest_bdev) {
		printk(KERN_CRIT "BTRFS: failed to read devices on %s\n",
		       sb->s_id);
		goto fail_tree_roots;
	}

retry_root_backup:
	blocksize = tree_root->nodesize;
	generation = btrfs_super_generation(disk_super);

	tree_root->node = read_tree_block(tree_root,
					  btrfs_super_root(disk_super),
					  blocksize, generation);
	if (!tree_root->node ||
	    !test_bit(EXTENT_BUFFER_UPTODATE, &tree_root->node->bflags)) {
		printk(KERN_WARNING "BTRFS: failed to read tree root on %s\n",
		       sb->s_id);

		goto recovery_tree_root;
	}

	btrfs_set_root_node(&tree_root->root_item, tree_root->node);
	tree_root->commit_root = btrfs_root_node(tree_root);
	btrfs_set_root_refs(&tree_root->root_item, 1);

	location.objectid = BTRFS_EXTENT_TREE_OBJECTID;
	location.type = BTRFS_ROOT_ITEM_KEY;
	location.offset = 0;

	extent_root = btrfs_read_tree_root(tree_root, &location);
	if (IS_ERR(extent_root)) {
		ret = PTR_ERR(extent_root);
		goto recovery_tree_root;
	}
	set_bit(BTRFS_ROOT_TRACK_DIRTY, &extent_root->state);
	fs_info->extent_root = extent_root;

	location.objectid = BTRFS_DEV_TREE_OBJECTID;
	dev_root = btrfs_read_tree_root(tree_root, &location);
	if (IS_ERR(dev_root)) {
		ret = PTR_ERR(dev_root);
		goto recovery_tree_root;
	}
	set_bit(BTRFS_ROOT_TRACK_DIRTY, &dev_root->state);
	fs_info->dev_root = dev_root;
	btrfs_init_devices_late(fs_info);

	location.objectid = BTRFS_CSUM_TREE_OBJECTID;
	csum_root = btrfs_read_tree_root(tree_root, &location);
	if (IS_ERR(csum_root)) {
		ret = PTR_ERR(csum_root);
		goto recovery_tree_root;
	}
	set_bit(BTRFS_ROOT_TRACK_DIRTY, &csum_root->state);
	fs_info->csum_root = csum_root;

	location.objectid = BTRFS_QUOTA_TREE_OBJECTID;
	quota_root = btrfs_read_tree_root(tree_root, &location);
	if (!IS_ERR(quota_root)) {
		set_bit(BTRFS_ROOT_TRACK_DIRTY, &quota_root->state);
		fs_info->quota_enabled = 1;
		fs_info->pending_quota_state = 1;
		fs_info->quota_root = quota_root;
	}

	location.objectid = BTRFS_UUID_TREE_OBJECTID;
	uuid_root = btrfs_read_tree_root(tree_root, &location);
	if (IS_ERR(uuid_root)) {
		ret = PTR_ERR(uuid_root);
		if (ret != -ENOENT)
			goto recovery_tree_root;
		create_uuid_tree = true;
		check_uuid_tree = false;
	} else {
		set_bit(BTRFS_ROOT_TRACK_DIRTY, &uuid_root->state);
		fs_info->uuid_root = uuid_root;
		create_uuid_tree = false;
		check_uuid_tree =
		    generation != btrfs_super_uuid_tree_generation(disk_super);
	}

	fs_info->generation = generation;
	fs_info->last_trans_committed = generation;

	ret = btrfs_recover_balance(fs_info);
	if (ret) {
		printk(KERN_WARNING "BTRFS: failed to recover balance\n");
		goto fail_block_groups;
	}

	ret = btrfs_init_dev_stats(fs_info);
	if (ret) {
		printk(KERN_ERR "BTRFS: failed to init dev_stats: %d\n",
		       ret);
		goto fail_block_groups;
	}

	ret = btrfs_init_dev_replace(fs_info);
	if (ret) {
		pr_err("BTRFS: failed to init dev_replace: %d\n", ret);
		goto fail_block_groups;
	}

	btrfs_close_extra_devices(fs_info, fs_devices, 1);

	ret = btrfs_sysfs_add_one(fs_info);
	if (ret) {
		pr_err("BTRFS: failed to init sysfs interface: %d\n", ret);
		goto fail_block_groups;
	}

	ret = btrfs_init_space_info(fs_info);
	if (ret) {
		printk(KERN_ERR "BTRFS: Failed to initial space info: %d\n", ret);
		goto fail_sysfs;
	}

	ret = btrfs_read_block_groups(extent_root);
	if (ret) {
		printk(KERN_ERR "BTRFS: Failed to read block groups: %d\n", ret);
		goto fail_sysfs;
	}
	fs_info->num_tolerated_disk_barrier_failures =
		btrfs_calc_num_tolerated_disk_barrier_failures(fs_info);
	if (fs_info->fs_devices->missing_devices >
	     fs_info->num_tolerated_disk_barrier_failures &&
	    !(sb->s_flags & MS_RDONLY)) {
		printk(KERN_WARNING "BTRFS: "
			"too many missing devices, writeable mount is not allowed\n");
		goto fail_sysfs;
	}

	fs_info->cleaner_kthread = kthread_run(cleaner_kthread, tree_root,
					       "btrfs-cleaner");
	if (IS_ERR(fs_info->cleaner_kthread))
		goto fail_sysfs;

	fs_info->transaction_kthread = kthread_run(transaction_kthread,
						   tree_root,
						   "btrfs-transaction");
	if (IS_ERR(fs_info->transaction_kthread))
		goto fail_cleaner;

	if (!btrfs_test_opt(tree_root, SSD) &&
	    !btrfs_test_opt(tree_root, NOSSD) &&
	    !fs_info->fs_devices->rotating) {
		printk(KERN_INFO "BTRFS: detected SSD devices, enabling SSD "
		       "mode\n");
		btrfs_set_opt(fs_info->mount_opt, SSD);
	}

	/* Set the real inode map cache flag */
	if (btrfs_test_opt(tree_root, CHANGE_INODE_CACHE))
		btrfs_set_opt(tree_root->fs_info->mount_opt, INODE_MAP_CACHE);

#ifdef CONFIG_BTRFS_FS_CHECK_INTEGRITY
	if (btrfs_test_opt(tree_root, CHECK_INTEGRITY)) {
		ret = btrfsic_mount(tree_root, fs_devices,
				    btrfs_test_opt(tree_root,
					CHECK_INTEGRITY_INCLUDING_EXTENT_DATA) ?
				    1 : 0,
				    fs_info->check_integrity_print_mask);
		if (ret)
			printk(KERN_WARNING "BTRFS: failed to initialize"
			       " integrity check module %s\n", sb->s_id);
	}
#endif
	ret = btrfs_read_qgroup_config(fs_info);
	if (ret)
		goto fail_trans_kthread;

	/* do not make disk changes in broken FS */
	if (btrfs_super_log_root(disk_super) != 0) {
		u64 bytenr = btrfs_super_log_root(disk_super);

		if (fs_devices->rw_devices == 0) {
			printk(KERN_WARNING "BTRFS: log replay required "
			       "on RO media\n");
			err = -EIO;
			goto fail_qgroup;
		}
		blocksize = tree_root->nodesize;

		log_tree_root = btrfs_alloc_root(fs_info);
		if (!log_tree_root) {
			err = -ENOMEM;
			goto fail_qgroup;
		}

		__setup_root(nodesize, sectorsize, stripesize,
			     log_tree_root, fs_info, BTRFS_TREE_LOG_OBJECTID);

		log_tree_root->node = read_tree_block(tree_root, bytenr,
						      blocksize,
						      generation + 1);
		if (!log_tree_root->node ||
		    !extent_buffer_uptodate(log_tree_root->node)) {
			printk(KERN_ERR "BTRFS: failed to read log tree\n");
			free_extent_buffer(log_tree_root->node);
			kfree(log_tree_root);
			goto fail_qgroup;
		}
		/* returns with log_tree_root freed on success */
		ret = btrfs_recover_log_trees(log_tree_root);
		if (ret) {
			btrfs_error(tree_root->fs_info, ret,
				    "Failed to recover log tree");
			free_extent_buffer(log_tree_root->node);
			kfree(log_tree_root);
			goto fail_qgroup;
		}

		if (sb->s_flags & MS_RDONLY) {
			ret = btrfs_commit_super(tree_root);
			if (ret)
				goto fail_qgroup;
		}
	}

	ret = btrfs_find_orphan_roots(tree_root);
	if (ret)
		goto fail_qgroup;

	if (!(sb->s_flags & MS_RDONLY)) {
		ret = btrfs_cleanup_fs_roots(fs_info);
		if (ret)
			goto fail_qgroup;

		mutex_lock(&fs_info->cleaner_mutex);
		ret = btrfs_recover_relocation(tree_root);
		mutex_unlock(&fs_info->cleaner_mutex);
		if (ret < 0) {
			printk(KERN_WARNING
			       "BTRFS: failed to recover relocation\n");
			err = -EINVAL;
			goto fail_qgroup;
		}
	}

	location.objectid = BTRFS_FS_TREE_OBJECTID;
	location.type = BTRFS_ROOT_ITEM_KEY;
	location.offset = 0;

	fs_info->fs_root = btrfs_read_fs_root_no_name(fs_info, &location);
	if (IS_ERR(fs_info->fs_root)) {
		err = PTR_ERR(fs_info->fs_root);
		goto fail_qgroup;
	}

	if (sb->s_flags & MS_RDONLY)
		return 0;

	down_read(&fs_info->cleanup_work_sem);
	if ((ret = btrfs_orphan_cleanup(fs_info->fs_root)) ||
	    (ret = btrfs_orphan_cleanup(fs_info->tree_root))) {
		up_read(&fs_info->cleanup_work_sem);
		close_ctree(tree_root);
		return ret;
	}
	up_read(&fs_info->cleanup_work_sem);

	ret = btrfs_resume_balance_async(fs_info);
	if (ret) {
		printk(KERN_WARNING "BTRFS: failed to resume balance\n");
		close_ctree(tree_root);
		return ret;
	}

	ret = btrfs_resume_dev_replace_async(fs_info);
	if (ret) {
		pr_warn("BTRFS: failed to resume dev_replace\n");
		close_ctree(tree_root);
		return ret;
	}

	btrfs_qgroup_rescan_resume(fs_info);

	if (create_uuid_tree) {
		pr_info("BTRFS: creating UUID tree\n");
		ret = btrfs_create_uuid_tree(fs_info);
		if (ret) {
			pr_warn("BTRFS: failed to create the UUID tree %d\n",
				ret);
			close_ctree(tree_root);
			return ret;
		}
	} else if (check_uuid_tree ||
		   btrfs_test_opt(tree_root, RESCAN_UUID_TREE)) {
		pr_info("BTRFS: checking UUID tree\n");
		ret = btrfs_check_uuid_tree(fs_info);
		if (ret) {
			pr_warn("BTRFS: failed to check the UUID tree %d\n",
				ret);
			close_ctree(tree_root);
			return ret;
		}
	} else {
		fs_info->update_uuid_tree_gen = 1;
	}

	fs_info->open = 1;

	return 0;

fail_qgroup:
	btrfs_free_qgroup_config(fs_info);
fail_trans_kthread:
	kthread_stop(fs_info->transaction_kthread);
	btrfs_cleanup_transaction(fs_info->tree_root);
	btrfs_free_fs_roots(fs_info);
fail_cleaner:
	kthread_stop(fs_info->cleaner_kthread);

	/*
	 * make sure we're done with the btree inode before we stop our
	 * kthreads
	 */
	filemap_write_and_wait(fs_info->btree_inode->i_mapping);

fail_sysfs:
	btrfs_sysfs_remove_one(fs_info);

fail_block_groups:
	btrfs_put_block_group_cache(fs_info);
	btrfs_free_block_groups(fs_info);

fail_tree_roots:
	free_root_pointers(fs_info, 1);
	invalidate_inode_pages2(fs_info->btree_inode->i_mapping);

fail_sb_buffer:
	btrfs_stop_all_workers(fs_info);
fail_alloc:
fail_iput:
	btrfs_mapping_tree_free(&fs_info->mapping_tree);

	iput(fs_info->btree_inode);
fail_bio_counter:
	percpu_counter_destroy(&fs_info->bio_counter);
fail_delalloc_bytes:
	percpu_counter_destroy(&fs_info->delalloc_bytes);
fail_dirty_metadata_bytes:
	percpu_counter_destroy(&fs_info->dirty_metadata_bytes);
fail_bdi:
	bdi_destroy(&fs_info->bdi);
fail_srcu:
	cleanup_srcu_struct(&fs_info->subvol_srcu);
fail:
	btrfs_free_stripe_hash_table(fs_info);
	btrfs_close_devices(fs_info->fs_devices);
	return err;

recovery_tree_root:
	if (!btrfs_test_opt(tree_root, RECOVERY))
		goto fail_tree_roots;

	free_root_pointers(fs_info, 0);

	/* don't use the log in recovery mode, it won't be valid */
	btrfs_set_super_log_root(disk_super, 0);

	/* we can't trust the free space cache either */
	btrfs_set_opt(fs_info->mount_opt, CLEAR_CACHE);

	ret = next_root_backup(fs_info, fs_info->super_copy,
			       &num_backups_tried, &backup_index);
	if (ret == -1)
		goto fail_block_groups;
	goto retry_root_backup;
}

static void btrfs_end_buffer_write_sync(struct buffer_head *bh, int uptodate)
{
	if (uptodate) {
		set_buffer_uptodate(bh);
	} else {
		struct btrfs_device *device = (struct btrfs_device *)
			bh->b_private;

		printk_ratelimited_in_rcu(KERN_WARNING "BTRFS: lost page write due to "
					  "I/O error on %s\n",
					  rcu_str_deref(device->name));
		/* note, we dont' set_buffer_write_io_error because we have
		 * our own ways of dealing with the IO errors
		 */
		clear_buffer_uptodate(bh);
		btrfs_dev_stat_inc_and_print(device, BTRFS_DEV_STAT_WRITE_ERRS);
	}
	unlock_buffer(bh);
	put_bh(bh);
}

struct buffer_head *btrfs_read_dev_super(struct block_device *bdev)
{
	struct buffer_head *bh;
	struct buffer_head *latest = NULL;
	struct btrfs_super_block *super;
	int i;
	u64 transid = 0;
	u64 bytenr;

	/*
	 * We check the first superblock first.
	 * 1) If first superblock's magic is not btrfs magic
	 *    This means this is not a btrfs fs, just exit.
	 * 2) If first superblock's magic is good but csum mismatch
	 *    This means first superblock is corrupted, use backup if possible
	 */
	for (i = 0; i < BTRFS_SUPER_MIRROR_MAX; i++) {
		bytenr = btrfs_sb_offset(i);
		if (bytenr + BTRFS_SUPER_INFO_SIZE >=
					i_size_read(bdev->bd_inode))
			break;
		bh = __bread(bdev, bytenr / 4096,
					BTRFS_SUPER_INFO_SIZE);
		if (!bh)
			continue;

		super = (struct btrfs_super_block *)bh->b_data;
		/*
		 * First superblock needs special check routine,
		 * to avoid btrfs mount succeeding after a mkfs from a
		 * different FS.
		 */
		if (i == 0) {
			if (btrfs_super_magic(super) != BTRFS_MAGIC) {
				brelse(bh);
				break;
			}
		}
		if (btrfs_check_super_csum(bh->b_data)) {
			pr_warn("BTRFS: superblock %d checksum mismatch\n", i);
			brelse(bh);
			continue;
		}
		if (btrfs_super_bytenr(super) != bytenr ||
		    btrfs_super_magic(super) != BTRFS_MAGIC) {
			brelse(bh);
			continue;
		}

		if (!latest || btrfs_super_generation(super) > transid) {
			brelse(latest);
			latest = bh;
			transid = btrfs_super_generation(super);
		} else {
			brelse(bh);
		}
	}
	if (!latest)
		pr_err("BTRFS: No valid btrfs superblock found or all superblocks are corrupted\n");
	return latest;
}

/*
 * this should be called twice, once with wait == 0 and
 * once with wait == 1.  When wait == 0 is done, all the buffer heads
 * we write are pinned.
 *
 * They are released when wait == 1 is done.
 * max_mirrors must be the same for both runs, and it indicates how
 * many supers on this one device should be written.
 *
 * max_mirrors == 0 means to write them all.
 */
static int write_dev_supers(struct btrfs_device *device,
			    struct btrfs_super_block *sb,
			    int do_barriers, int wait, int max_mirrors)
{
	struct buffer_head *bh;
	int i;
	int ret;
	int errors = 0;
	u32 crc;
	u64 bytenr;

	if (max_mirrors == 0)
		max_mirrors = BTRFS_SUPER_MIRROR_MAX;

	for (i = 0; i < max_mirrors; i++) {
		bytenr = btrfs_sb_offset(i);
		if (bytenr + BTRFS_SUPER_INFO_SIZE >=
		    device->commit_total_bytes)
			break;

		if (wait) {
			bh = __find_get_block(device->bdev, bytenr / 4096,
					      BTRFS_SUPER_INFO_SIZE);
			if (!bh) {
				errors++;
				continue;
			}
			wait_on_buffer(bh);
			if (!buffer_uptodate(bh))
				errors++;

			/* drop our reference */
			brelse(bh);

			/* drop the reference from the wait == 0 run */
			brelse(bh);
			continue;
		} else {
			btrfs_set_super_bytenr(sb, bytenr);

			crc = ~(u32)0;
			crc = btrfs_csum_data((char *)sb +
					      BTRFS_CSUM_SIZE, crc,
					      BTRFS_SUPER_INFO_SIZE -
					      BTRFS_CSUM_SIZE);
			btrfs_csum_final(crc, sb->csum);

			/*
			 * one reference for us, and we leave it for the
			 * caller
			 */
			bh = __getblk(device->bdev, bytenr / 4096,
				      BTRFS_SUPER_INFO_SIZE);
			if (!bh) {
				printk(KERN_ERR "BTRFS: couldn't get super "
				       "buffer head for bytenr %Lu\n", bytenr);
				errors++;
				continue;
			}

			memcpy(bh->b_data, sb, BTRFS_SUPER_INFO_SIZE);

			/* one reference for submit_bh */
			get_bh(bh);

			set_buffer_uptodate(bh);
			lock_buffer(bh);
			bh->b_end_io = btrfs_end_buffer_write_sync;
			bh->b_private = device;
		}

		/*
		 * we fua the first super.  The others we allow
		 * to go down lazy.
		 */
		if (i == 0)
			ret = btrfsic_submit_bh(WRITE_FUA, bh);
		else
			ret = btrfsic_submit_bh(WRITE_SYNC, bh);
		if (ret)
			errors++;
	}
	return errors < i ? 0 : -1;
}

/*
 * endio for the write_dev_flush, this will wake anyone waiting
 * for the barrier when it is done
 */
static void btrfs_end_empty_barrier(struct bio *bio, int err)
{
	if (err) {
		if (err == -EOPNOTSUPP)
			set_bit(BIO_EOPNOTSUPP, &bio->bi_flags);
		clear_bit(BIO_UPTODATE, &bio->bi_flags);
	}
	if (bio->bi_private)
		complete(bio->bi_private);
	bio_put(bio);
}

/*
 * trigger flushes for one the devices.  If you pass wait == 0, the flushes are
 * sent down.  With wait == 1, it waits for the previous flush.
 *
 * any device where the flush fails with eopnotsupp are flagged as not-barrier
 * capable
 */
static int write_dev_flush(struct btrfs_device *device, int wait)
{
	struct bio *bio;
	int ret = 0;

	if (device->nobarriers)
		return 0;

	if (wait) {
		bio = device->flush_bio;
		if (!bio)
			return 0;

		wait_for_completion(&device->flush_wait);

		if (bio_flagged(bio, BIO_EOPNOTSUPP)) {
			printk_in_rcu("BTRFS: disabling barriers on dev %s\n",
				      rcu_str_deref(device->name));
			device->nobarriers = 1;
		} else if (!bio_flagged(bio, BIO_UPTODATE)) {
			ret = -EIO;
			btrfs_dev_stat_inc_and_print(device,
				BTRFS_DEV_STAT_FLUSH_ERRS);
		}

		/* drop the reference from the wait == 0 run */
		bio_put(bio);
		device->flush_bio = NULL;

		return ret;
	}

	/*
	 * one reference for us, and we leave it for the
	 * caller
	 */
	device->flush_bio = NULL;
	bio = btrfs_io_bio_alloc(GFP_NOFS, 0);
	if (!bio)
		return -ENOMEM;

	bio->bi_end_io = btrfs_end_empty_barrier;
	bio->bi_bdev = device->bdev;
	init_completion(&device->flush_wait);
	bio->bi_private = &device->flush_wait;
	device->flush_bio = bio;

	bio_get(bio);
	btrfsic_submit_bio(WRITE_FLUSH, bio);

	return 0;
}

/*
 * send an empty flush down to each device in parallel,
 * then wait for them
 */
static int barrier_all_devices(struct btrfs_fs_info *info)
{
	struct list_head *head;
	struct btrfs_device *dev;
	int errors_send = 0;
	int errors_wait = 0;
	int ret;

	/* send down all the barriers */
	head = &info->fs_devices->devices;
	list_for_each_entry_rcu(dev, head, dev_list) {
		if (dev->missing)
			continue;
		if (!dev->bdev) {
			errors_send++;
			continue;
		}
		if (!dev->in_fs_metadata || !dev->writeable)
			continue;

		ret = write_dev_flush(dev, 0);
		if (ret)
			errors_send++;
	}

	/* wait for all the barriers */
	list_for_each_entry_rcu(dev, head, dev_list) {
		if (dev->missing)
			continue;
		if (!dev->bdev) {
			errors_wait++;
			continue;
		}
		if (!dev->in_fs_metadata || !dev->writeable)
			continue;

		ret = write_dev_flush(dev, 1);
		if (ret)
			errors_wait++;
	}
	if (errors_send > info->num_tolerated_disk_barrier_failures ||
	    errors_wait > info->num_tolerated_disk_barrier_failures)
		return -EIO;
	return 0;
}

int btrfs_calc_num_tolerated_disk_barrier_failures(
	struct btrfs_fs_info *fs_info)
{
	struct btrfs_ioctl_space_info space;
	struct btrfs_space_info *sinfo;
	u64 types[] = {BTRFS_BLOCK_GROUP_DATA,
		       BTRFS_BLOCK_GROUP_SYSTEM,
		       BTRFS_BLOCK_GROUP_METADATA,
		       BTRFS_BLOCK_GROUP_DATA | BTRFS_BLOCK_GROUP_METADATA};
	int num_types = 4;
	int i;
	int c;
	int num_tolerated_disk_barrier_failures =
		(int)fs_info->fs_devices->num_devices;

	for (i = 0; i < num_types; i++) {
		struct btrfs_space_info *tmp;

		sinfo = NULL;
		rcu_read_lock();
		list_for_each_entry_rcu(tmp, &fs_info->space_info, list) {
			if (tmp->flags == types[i]) {
				sinfo = tmp;
				break;
			}
		}
		rcu_read_unlock();

		if (!sinfo)
			continue;

		down_read(&sinfo->groups_sem);
		for (c = 0; c < BTRFS_NR_RAID_TYPES; c++) {
			if (!list_empty(&sinfo->block_groups[c])) {
				u64 flags;

				btrfs_get_block_group_info(
					&sinfo->block_groups[c], &space);
				if (space.total_bytes == 0 ||
				    space.used_bytes == 0)
					continue;
				flags = space.flags;
				/*
				 * return
				 * 0: if dup, single or RAID0 is configured for
				 *    any of metadata, system or data, else
				 * 1: if RAID5 is configured, or if RAID1 or
				 *    RAID10 is configured and only two mirrors
				 *    are used, else
				 * 2: if RAID6 is configured, else
				 * num_mirrors - 1: if RAID1 or RAID10 is
				 *                  configured and more than
				 *                  2 mirrors are used.
				 */
				if (num_tolerated_disk_barrier_failures > 0 &&
				    ((flags & (BTRFS_BLOCK_GROUP_DUP |
					       BTRFS_BLOCK_GROUP_RAID0)) ||
				     ((flags & BTRFS_BLOCK_GROUP_PROFILE_MASK)
				      == 0)))
					num_tolerated_disk_barrier_failures = 0;
				else if (num_tolerated_disk_barrier_failures > 1) {
					if (flags & (BTRFS_BLOCK_GROUP_RAID1 |
					    BTRFS_BLOCK_GROUP_RAID5 |
					    BTRFS_BLOCK_GROUP_RAID10)) {
						num_tolerated_disk_barrier_failures = 1;
					} else if (flags &
						   BTRFS_BLOCK_GROUP_RAID6) {
						num_tolerated_disk_barrier_failures = 2;
					}
				}
			}
		}
		up_read(&sinfo->groups_sem);
	}

	return num_tolerated_disk_barrier_failures;
}

static int write_all_supers(struct btrfs_root *root, int max_mirrors)
{
	struct list_head *head;
	struct btrfs_device *dev;
	struct btrfs_super_block *sb;
	struct btrfs_dev_item *dev_item;
	int ret;
	int do_barriers;
	int max_errors;
	int total_errors = 0;
	u64 flags;

	do_barriers = !btrfs_test_opt(root, NOBARRIER);
	backup_super_roots(root->fs_info);

	sb = root->fs_info->super_for_commit;
	dev_item = &sb->dev_item;

	mutex_lock(&root->fs_info->fs_devices->device_list_mutex);
	head = &root->fs_info->fs_devices->devices;
	max_errors = btrfs_super_num_devices(root->fs_info->super_copy) - 1;

	if (do_barriers) {
		ret = barrier_all_devices(root->fs_info);
		if (ret) {
			mutex_unlock(
				&root->fs_info->fs_devices->device_list_mutex);
			btrfs_error(root->fs_info, ret,
				    "errors while submitting device barriers.");
			return ret;
		}
	}

	list_for_each_entry_rcu(dev, head, dev_list) {
		if (!dev->bdev) {
			total_errors++;
			continue;
		}
		if (!dev->in_fs_metadata || !dev->writeable)
			continue;

		btrfs_set_stack_device_generation(dev_item, 0);
		btrfs_set_stack_device_type(dev_item, dev->type);
		btrfs_set_stack_device_id(dev_item, dev->devid);
		btrfs_set_stack_device_total_bytes(dev_item,
						   dev->commit_total_bytes);
		btrfs_set_stack_device_bytes_used(dev_item,
						  dev->commit_bytes_used);
		btrfs_set_stack_device_io_align(dev_item, dev->io_align);
		btrfs_set_stack_device_io_width(dev_item, dev->io_width);
		btrfs_set_stack_device_sector_size(dev_item, dev->sector_size);
		memcpy(dev_item->uuid, dev->uuid, BTRFS_UUID_SIZE);
		memcpy(dev_item->fsid, dev->fs_devices->fsid, BTRFS_UUID_SIZE);

		flags = btrfs_super_flags(sb);
		btrfs_set_super_flags(sb, flags | BTRFS_HEADER_FLAG_WRITTEN);

		ret = write_dev_supers(dev, sb, do_barriers, 0, max_mirrors);
		if (ret)
			total_errors++;
	}
	if (total_errors > max_errors) {
		btrfs_err(root->fs_info, "%d errors while writing supers",
		       total_errors);
		mutex_unlock(&root->fs_info->fs_devices->device_list_mutex);

		/* FUA is masked off if unsupported and can't be the reason */
		btrfs_error(root->fs_info, -EIO,
			    "%d errors while writing supers", total_errors);
		return -EIO;
	}

	total_errors = 0;
	list_for_each_entry_rcu(dev, head, dev_list) {
		if (!dev->bdev)
			continue;
		if (!dev->in_fs_metadata || !dev->writeable)
			continue;

		ret = write_dev_supers(dev, sb, do_barriers, 1, max_mirrors);
		if (ret)
			total_errors++;
	}
	mutex_unlock(&root->fs_info->fs_devices->device_list_mutex);
	if (total_errors > max_errors) {
		btrfs_error(root->fs_info, -EIO,
			    "%d errors while writing supers", total_errors);
		return -EIO;
	}
	return 0;
}

int write_ctree_super(struct btrfs_trans_handle *trans,
		      struct btrfs_root *root, int max_mirrors)
{
	return write_all_supers(root, max_mirrors);
}

/* Drop a fs root from the radix tree and free it. */
void btrfs_drop_and_free_fs_root(struct btrfs_fs_info *fs_info,
				  struct btrfs_root *root)
{
	spin_lock(&fs_info->fs_roots_radix_lock);
	radix_tree_delete(&fs_info->fs_roots_radix,
			  (unsigned long)root->root_key.objectid);
	spin_unlock(&fs_info->fs_roots_radix_lock);

	if (btrfs_root_refs(&root->root_item) == 0)
		synchronize_srcu(&fs_info->subvol_srcu);

	if (test_bit(BTRFS_FS_STATE_ERROR, &fs_info->fs_state))
		btrfs_free_log(NULL, root);

	if (root->free_ino_pinned)
		__btrfs_remove_free_space_cache(root->free_ino_pinned);
	if (root->free_ino_ctl)
		__btrfs_remove_free_space_cache(root->free_ino_ctl);
	free_fs_root(root);
}

static void free_fs_root(struct btrfs_root *root)
{
	iput(root->ino_cache_inode);
	WARN_ON(!RB_EMPTY_ROOT(&root->inode_tree));
	btrfs_free_block_rsv(root, root->orphan_block_rsv);
	root->orphan_block_rsv = NULL;
	if (root->anon_dev)
		free_anon_bdev(root->anon_dev);
	if (root->subv_writers)
		btrfs_free_subvolume_writers(root->subv_writers);
	free_extent_buffer(root->node);
	free_extent_buffer(root->commit_root);
	kfree(root->free_ino_ctl);
	kfree(root->free_ino_pinned);
	kfree(root->name);
	btrfs_put_fs_root(root);
}

void btrfs_free_fs_root(struct btrfs_root *root)
{
	free_fs_root(root);
}

int btrfs_cleanup_fs_roots(struct btrfs_fs_info *fs_info)
{
	u64 root_objectid = 0;
	struct btrfs_root *gang[8];
	int i = 0;
	int err = 0;
	unsigned int ret = 0;
	int index;

	while (1) {
		index = srcu_read_lock(&fs_info->subvol_srcu);
		ret = radix_tree_gang_lookup(&fs_info->fs_roots_radix,
					     (void **)gang, root_objectid,
					     ARRAY_SIZE(gang));
		if (!ret) {
			srcu_read_unlock(&fs_info->subvol_srcu, index);
			break;
		}
		root_objectid = gang[ret - 1]->root_key.objectid + 1;

		for (i = 0; i < ret; i++) {
			/* Avoid to grab roots in dead_roots */
			if (btrfs_root_refs(&gang[i]->root_item) == 0) {
				gang[i] = NULL;
				continue;
			}
			/* grab all the search result for later use */
			gang[i] = btrfs_grab_fs_root(gang[i]);
		}
		srcu_read_unlock(&fs_info->subvol_srcu, index);

		for (i = 0; i < ret; i++) {
			if (!gang[i])
				continue;
			root_objectid = gang[i]->root_key.objectid;
			err = btrfs_orphan_cleanup(gang[i]);
			if (err)
				break;
			btrfs_put_fs_root(gang[i]);
		}
		root_objectid++;
	}

	/* release the uncleaned roots due to error */
	for (; i < ret; i++) {
		if (gang[i])
			btrfs_put_fs_root(gang[i]);
	}
	return err;
}

int btrfs_commit_super(struct btrfs_root *root)
{
	struct btrfs_trans_handle *trans;

	mutex_lock(&root->fs_info->cleaner_mutex);
	btrfs_run_delayed_iputs(root);
	mutex_unlock(&root->fs_info->cleaner_mutex);
	wake_up_process(root->fs_info->cleaner_kthread);

	/* wait until ongoing cleanup work done */
	down_write(&root->fs_info->cleanup_work_sem);
	up_write(&root->fs_info->cleanup_work_sem);

	trans = btrfs_join_transaction(root);
	if (IS_ERR(trans))
		return PTR_ERR(trans);
	return btrfs_commit_transaction(trans, root);
}

void close_ctree(struct btrfs_root *root)
{
	struct btrfs_fs_info *fs_info = root->fs_info;
	int ret;

	fs_info->closing = 1;
	smp_mb();

	/* wait for the uuid_scan task to finish */
	down(&fs_info->uuid_tree_rescan_sem);
	/* avoid complains from lockdep et al., set sem back to initial state */
	up(&fs_info->uuid_tree_rescan_sem);

	/* pause restriper - we want to resume on mount */
	btrfs_pause_balance(fs_info);

	btrfs_dev_replace_suspend_for_unmount(fs_info);

	btrfs_scrub_cancel(fs_info);

	/* wait for any defraggers to finish */
	wait_event(fs_info->transaction_wait,
		   (atomic_read(&fs_info->defrag_running) == 0));

	/* clear out the rbtree of defraggable inodes */
	btrfs_cleanup_defrag_inodes(fs_info);

	cancel_work_sync(&fs_info->async_reclaim_work);

	if (!(fs_info->sb->s_flags & MS_RDONLY)) {
		ret = btrfs_commit_super(root);
		if (ret)
			btrfs_err(root->fs_info, "commit super ret %d", ret);
	}

	if (test_bit(BTRFS_FS_STATE_ERROR, &fs_info->fs_state))
		btrfs_error_commit_super(root);

	kthread_stop(fs_info->transaction_kthread);
	kthread_stop(fs_info->cleaner_kthread);

	fs_info->closing = 2;
	smp_mb();

	btrfs_free_qgroup_config(root->fs_info);

	if (percpu_counter_sum(&fs_info->delalloc_bytes)) {
		btrfs_info(root->fs_info, "at unmount delalloc count %lld",
		       percpu_counter_sum(&fs_info->delalloc_bytes));
	}

	btrfs_sysfs_remove_one(fs_info);

	btrfs_free_fs_roots(fs_info);

	btrfs_put_block_group_cache(fs_info);

	btrfs_free_block_groups(fs_info);

	/*
	 * we must make sure there is not any read request to
	 * submit after we stopping all workers.
	 */
	invalidate_inode_pages2(fs_info->btree_inode->i_mapping);
	btrfs_stop_all_workers(fs_info);

	fs_info->open = 0;
	free_root_pointers(fs_info, 1);

	iput(fs_info->btree_inode);

#ifdef CONFIG_BTRFS_FS_CHECK_INTEGRITY
	if (btrfs_test_opt(root, CHECK_INTEGRITY))
		btrfsic_unmount(root, fs_info->fs_devices);
#endif

	btrfs_close_devices(fs_info->fs_devices);
	btrfs_mapping_tree_free(&fs_info->mapping_tree);

	percpu_counter_destroy(&fs_info->dirty_metadata_bytes);
	percpu_counter_destroy(&fs_info->delalloc_bytes);
	percpu_counter_destroy(&fs_info->bio_counter);
	bdi_destroy(&fs_info->bdi);
	cleanup_srcu_struct(&fs_info->subvol_srcu);

	btrfs_free_stripe_hash_table(fs_info);

	btrfs_free_block_rsv(root, root->orphan_block_rsv);
	root->orphan_block_rsv = NULL;
}

int btrfs_buffer_uptodate(struct extent_buffer *buf, u64 parent_transid,
			  int atomic)
{
	int ret;
	struct inode *btree_inode = buf->pages[0]->mapping->host;

	ret = extent_buffer_uptodate(buf);
	if (!ret)
		return ret;

	ret = verify_parent_transid(&BTRFS_I(btree_inode)->io_tree, buf,
				    parent_transid, atomic);
	if (ret == -EAGAIN)
		return ret;
	return !ret;
}

int btrfs_set_buffer_uptodate(struct extent_buffer *buf)
{
	return set_extent_buffer_uptodate(buf);
}

void btrfs_mark_buffer_dirty(struct extent_buffer *buf)
{
	struct btrfs_root *root;
	u64 transid = btrfs_header_generation(buf);
	int was_dirty;

#ifdef CONFIG_BTRFS_FS_RUN_SANITY_TESTS
	/*
	 * This is a fast path so only do this check if we have sanity tests
	 * enabled.  Normal people shouldn't be marking dummy buffers as dirty
	 * outside of the sanity tests.
	 */
	if (unlikely(test_bit(EXTENT_BUFFER_DUMMY, &buf->bflags)))
		return;
#endif
	root = BTRFS_I(buf->pages[0]->mapping->host)->root;
	btrfs_assert_tree_locked(buf);
	if (transid != root->fs_info->generation)
		WARN(1, KERN_CRIT "btrfs transid mismatch buffer %llu, "
		       "found %llu running %llu\n",
			buf->start, transid, root->fs_info->generation);
	was_dirty = set_extent_buffer_dirty(buf);
	if (!was_dirty)
		__percpu_counter_add(&root->fs_info->dirty_metadata_bytes,
				     buf->len,
				     root->fs_info->dirty_metadata_batch);
#ifdef CONFIG_BTRFS_FS_CHECK_INTEGRITY
	if (btrfs_header_level(buf) == 0 && check_leaf(root, buf)) {
		btrfs_print_leaf(root, buf);
		ASSERT(0);
	}
#endif
}

static void __btrfs_btree_balance_dirty(struct btrfs_root *root,
					int flush_delayed)
{
	/*
	 * looks as though older kernels can get into trouble with
	 * this code, they end up stuck in balance_dirty_pages forever
	 */
	int ret;

	if (current->flags & PF_MEMALLOC)
		return;

	if (flush_delayed)
		btrfs_balance_delayed_items(root);

	ret = percpu_counter_compare(&root->fs_info->dirty_metadata_bytes,
				     BTRFS_DIRTY_METADATA_THRESH);
	if (ret > 0) {
		balance_dirty_pages_ratelimited(
				   root->fs_info->btree_inode->i_mapping);
	}
	return;
}

void btrfs_btree_balance_dirty(struct btrfs_root *root)
{
	__btrfs_btree_balance_dirty(root, 1);
}

void btrfs_btree_balance_dirty_nodelay(struct btrfs_root *root)
{
	__btrfs_btree_balance_dirty(root, 0);
}

int btrfs_read_buffer(struct extent_buffer *buf, u64 parent_transid)
{
	struct btrfs_root *root = BTRFS_I(buf->pages[0]->mapping->host)->root;
	return btree_read_extent_buffer_pages(root, buf, 0, parent_transid);
}

static int btrfs_check_super_valid(struct btrfs_fs_info *fs_info,
			      int read_only)
{
	struct btrfs_super_block *sb = fs_info->super_copy;
	int ret = 0;

	if (sb->root_level > BTRFS_MAX_LEVEL) {
		printk(KERN_ERR "BTRFS: tree_root level too big: %d > %d\n",
				sb->root_level, BTRFS_MAX_LEVEL);
		ret = -EINVAL;
	}
	if (sb->chunk_root_level > BTRFS_MAX_LEVEL) {
		printk(KERN_ERR "BTRFS: chunk_root level too big: %d > %d\n",
				sb->chunk_root_level, BTRFS_MAX_LEVEL);
		ret = -EINVAL;
	}
	if (sb->log_root_level > BTRFS_MAX_LEVEL) {
		printk(KERN_ERR "BTRFS: log_root level too big: %d > %d\n",
				sb->log_root_level, BTRFS_MAX_LEVEL);
		ret = -EINVAL;
	}

	/*
	 * The common minimum, we don't know if we can trust the nodesize/sectorsize
	 * items yet, they'll be verified later. Issue just a warning.
	 */
	if (!IS_ALIGNED(sb->root, 4096))
		printk(KERN_WARNING "BTRFS: tree_root block unaligned: %llu\n",
				sb->root);
	if (!IS_ALIGNED(sb->chunk_root, 4096))
		printk(KERN_WARNING "BTRFS: tree_root block unaligned: %llu\n",
				sb->chunk_root);
	if (!IS_ALIGNED(sb->log_root, 4096))
		printk(KERN_WARNING "BTRFS: tree_root block unaligned: %llu\n",
				sb->log_root);

	if (memcmp(fs_info->fsid, sb->dev_item.fsid, BTRFS_UUID_SIZE) != 0) {
		printk(KERN_ERR "BTRFS: dev_item UUID does not match fsid: %pU != %pU\n",
				fs_info->fsid, sb->dev_item.fsid);
		ret = -EINVAL;
	}

	/*
	 * Hint to catch really bogus numbers, bitflips or so, more exact checks are
	 * done later
	 */
	if (sb->num_devices > (1UL << 31))
		printk(KERN_WARNING "BTRFS: suspicious number of devices: %llu\n",
				sb->num_devices);

	if (sb->bytenr != BTRFS_SUPER_INFO_OFFSET) {
		printk(KERN_ERR "BTRFS: super offset mismatch %llu != %u\n",
				sb->bytenr, BTRFS_SUPER_INFO_OFFSET);
		ret = -EINVAL;
	}

	/*
	 * The generation is a global counter, we'll trust it more than the others
	 * but it's still possible that it's the one that's wrong.
	 */
	if (sb->generation < sb->chunk_root_generation)
		printk(KERN_WARNING
			"BTRFS: suspicious: generation < chunk_root_generation: %llu < %llu\n",
			sb->generation, sb->chunk_root_generation);
	if (sb->generation < sb->cache_generation && sb->cache_generation != (u64)-1)
		printk(KERN_WARNING
			"BTRFS: suspicious: generation < cache_generation: %llu < %llu\n",
			sb->generation, sb->cache_generation);

	return ret;
}

static void btrfs_error_commit_super(struct btrfs_root *root)
{
	mutex_lock(&root->fs_info->cleaner_mutex);
	btrfs_run_delayed_iputs(root);
	mutex_unlock(&root->fs_info->cleaner_mutex);

	down_write(&root->fs_info->cleanup_work_sem);
	up_write(&root->fs_info->cleanup_work_sem);

	/* cleanup FS via transaction */
	btrfs_cleanup_transaction(root);
}

static void btrfs_destroy_ordered_extents(struct btrfs_root *root)
{
	struct btrfs_ordered_extent *ordered;

	spin_lock(&root->ordered_extent_lock);
	/*
	 * This will just short circuit the ordered completion stuff which will
	 * make sure the ordered extent gets properly cleaned up.
	 */
	list_for_each_entry(ordered, &root->ordered_extents,
			    root_extent_list)
		set_bit(BTRFS_ORDERED_IOERR, &ordered->flags);
	spin_unlock(&root->ordered_extent_lock);
}

static void btrfs_destroy_all_ordered_extents(struct btrfs_fs_info *fs_info)
{
	struct btrfs_root *root;
	struct list_head splice;

	INIT_LIST_HEAD(&splice);

	spin_lock(&fs_info->ordered_root_lock);
	list_splice_init(&fs_info->ordered_roots, &splice);
	while (!list_empty(&splice)) {
		root = list_first_entry(&splice, struct btrfs_root,
					ordered_root);
		list_move_tail(&root->ordered_root,
			       &fs_info->ordered_roots);

		spin_unlock(&fs_info->ordered_root_lock);
		btrfs_destroy_ordered_extents(root);

		cond_resched();
		spin_lock(&fs_info->ordered_root_lock);
	}
	spin_unlock(&fs_info->ordered_root_lock);
}

static int btrfs_destroy_delayed_refs(struct btrfs_transaction *trans,
				      struct btrfs_root *root)
{
	struct rb_node *node;
	struct btrfs_delayed_ref_root *delayed_refs;
	struct btrfs_delayed_ref_node *ref;
	int ret = 0;

	delayed_refs = &trans->delayed_refs;

	spin_lock(&delayed_refs->lock);
	if (atomic_read(&delayed_refs->num_entries) == 0) {
		spin_unlock(&delayed_refs->lock);
		btrfs_info(root->fs_info, "delayed_refs has NO entry");
		return ret;
	}

	while ((node = rb_first(&delayed_refs->href_root)) != NULL) {
		struct btrfs_delayed_ref_head *head;
		bool pin_bytes = false;

		head = rb_entry(node, struct btrfs_delayed_ref_head,
				href_node);
		if (!mutex_trylock(&head->mutex)) {
			atomic_inc(&head->node.refs);
			spin_unlock(&delayed_refs->lock);

			mutex_lock(&head->mutex);
			mutex_unlock(&head->mutex);
			btrfs_put_delayed_ref(&head->node);
			spin_lock(&delayed_refs->lock);
			continue;
		}
		spin_lock(&head->lock);
		while ((node = rb_first(&head->ref_root)) != NULL) {
			ref = rb_entry(node, struct btrfs_delayed_ref_node,
				       rb_node);
			ref->in_tree = 0;
			rb_erase(&ref->rb_node, &head->ref_root);
			atomic_dec(&delayed_refs->num_entries);
			btrfs_put_delayed_ref(ref);
		}
		if (head->must_insert_reserved)
			pin_bytes = true;
		btrfs_free_delayed_extent_op(head->extent_op);
		delayed_refs->num_heads--;
		if (head->processing == 0)
			delayed_refs->num_heads_ready--;
		atomic_dec(&delayed_refs->num_entries);
		head->node.in_tree = 0;
		rb_erase(&head->href_node, &delayed_refs->href_root);
		spin_unlock(&head->lock);
		spin_unlock(&delayed_refs->lock);
		mutex_unlock(&head->mutex);

		if (pin_bytes)
			btrfs_pin_extent(root, head->node.bytenr,
					 head->node.num_bytes, 1);
		btrfs_put_delayed_ref(&head->node);
		cond_resched();
		spin_lock(&delayed_refs->lock);
	}

	spin_unlock(&delayed_refs->lock);

	return ret;
}

static void btrfs_destroy_delalloc_inodes(struct btrfs_root *root)
{
	struct btrfs_inode *btrfs_inode;
	struct list_head splice;

	INIT_LIST_HEAD(&splice);

	spin_lock(&root->delalloc_lock);
	list_splice_init(&root->delalloc_inodes, &splice);

	while (!list_empty(&splice)) {
		btrfs_inode = list_first_entry(&splice, struct btrfs_inode,
					       delalloc_inodes);

		list_del_init(&btrfs_inode->delalloc_inodes);
		clear_bit(BTRFS_INODE_IN_DELALLOC_LIST,
			  &btrfs_inode->runtime_flags);
		spin_unlock(&root->delalloc_lock);

		btrfs_invalidate_inodes(btrfs_inode->root);

		spin_lock(&root->delalloc_lock);
	}

	spin_unlock(&root->delalloc_lock);
}

static void btrfs_destroy_all_delalloc_inodes(struct btrfs_fs_info *fs_info)
{
	struct btrfs_root *root;
	struct list_head splice;

	INIT_LIST_HEAD(&splice);

	spin_lock(&fs_info->delalloc_root_lock);
	list_splice_init(&fs_info->delalloc_roots, &splice);
	while (!list_empty(&splice)) {
		root = list_first_entry(&splice, struct btrfs_root,
					 delalloc_root);
		list_del_init(&root->delalloc_root);
		root = btrfs_grab_fs_root(root);
		BUG_ON(!root);
		spin_unlock(&fs_info->delalloc_root_lock);

		btrfs_destroy_delalloc_inodes(root);
		btrfs_put_fs_root(root);

		spin_lock(&fs_info->delalloc_root_lock);
	}
	spin_unlock(&fs_info->delalloc_root_lock);
}

static int btrfs_destroy_marked_extents(struct btrfs_root *root,
					struct extent_io_tree *dirty_pages,
					int mark)
{
	int ret;
	struct extent_buffer *eb;
	u64 start = 0;
	u64 end;

	while (1) {
		ret = find_first_extent_bit(dirty_pages, start, &start, &end,
					    mark, NULL);
		if (ret)
			break;

		clear_extent_bits(dirty_pages, start, end, mark, GFP_NOFS);
		while (start <= end) {
			eb = btrfs_find_tree_block(root, start,
						   root->nodesize);
			start += root->nodesize;
			if (!eb)
				continue;
			wait_on_extent_buffer_writeback(eb);

			if (test_and_clear_bit(EXTENT_BUFFER_DIRTY,
					       &eb->bflags))
				clear_extent_buffer_dirty(eb);
			free_extent_buffer_stale(eb);
		}
	}

	return ret;
}

static int btrfs_destroy_pinned_extent(struct btrfs_root *root,
				       struct extent_io_tree *pinned_extents)
{
	struct extent_io_tree *unpin;
	u64 start;
	u64 end;
	int ret;
	bool loop = true;

	unpin = pinned_extents;
again:
	while (1) {
		ret = find_first_extent_bit(unpin, 0, &start, &end,
					    EXTENT_DIRTY, NULL);
		if (ret)
			break;

		/* opt_discard */
		if (btrfs_test_opt(root, DISCARD))
			ret = btrfs_error_discard_extent(root, start,
							 end + 1 - start,
							 NULL);

		clear_extent_dirty(unpin, start, end, GFP_NOFS);
		btrfs_error_unpin_extent_range(root, start, end);
		cond_resched();
	}

	if (loop) {
		if (unpin == &root->fs_info->freed_extents[0])
			unpin = &root->fs_info->freed_extents[1];
		else
			unpin = &root->fs_info->freed_extents[0];
		loop = false;
		goto again;
	}

	return 0;
}

void btrfs_cleanup_one_transaction(struct btrfs_transaction *cur_trans,
				   struct btrfs_root *root)
{
	btrfs_destroy_delayed_refs(cur_trans, root);

	cur_trans->state = TRANS_STATE_COMMIT_START;
	wake_up(&root->fs_info->transaction_blocked_wait);

	cur_trans->state = TRANS_STATE_UNBLOCKED;
	wake_up(&root->fs_info->transaction_wait);

	btrfs_destroy_delayed_inodes(root);
	btrfs_assert_delayed_root_empty(root);

	btrfs_destroy_marked_extents(root, &cur_trans->dirty_pages,
				     EXTENT_DIRTY);
	btrfs_destroy_pinned_extent(root,
				    root->fs_info->pinned_extents);

	cur_trans->state =TRANS_STATE_COMPLETED;
	wake_up(&cur_trans->commit_wait);

	/*
	memset(cur_trans, 0, sizeof(*cur_trans));
	kmem_cache_free(btrfs_transaction_cachep, cur_trans);
	*/
}

static int btrfs_cleanup_transaction(struct btrfs_root *root)
{
	struct btrfs_transaction *t;

	mutex_lock(&root->fs_info->transaction_kthread_mutex);

	spin_lock(&root->fs_info->trans_lock);
	while (!list_empty(&root->fs_info->trans_list)) {
		t = list_first_entry(&root->fs_info->trans_list,
				     struct btrfs_transaction, list);
		if (t->state >= TRANS_STATE_COMMIT_START) {
			atomic_inc(&t->use_count);
			spin_unlock(&root->fs_info->trans_lock);
			btrfs_wait_for_commit(root, t->transid);
			btrfs_put_transaction(t);
			spin_lock(&root->fs_info->trans_lock);
			continue;
		}
		if (t == root->fs_info->running_transaction) {
			t->state = TRANS_STATE_COMMIT_DOING;
			spin_unlock(&root->fs_info->trans_lock);
			/*
			 * We wait for 0 num_writers since we don't hold a trans
			 * handle open currently for this transaction.
			 */
			wait_event(t->writer_wait,
				   atomic_read(&t->num_writers) == 0);
		} else {
			spin_unlock(&root->fs_info->trans_lock);
		}
		btrfs_cleanup_one_transaction(t, root);

		spin_lock(&root->fs_info->trans_lock);
		if (t == root->fs_info->running_transaction)
			root->fs_info->running_transaction = NULL;
		list_del_init(&t->list);
		spin_unlock(&root->fs_info->trans_lock);

		btrfs_put_transaction(t);
		trace_btrfs_transaction_commit(root);
		spin_lock(&root->fs_info->trans_lock);
	}
	spin_unlock(&root->fs_info->trans_lock);
	btrfs_destroy_all_ordered_extents(root->fs_info);
	btrfs_destroy_delayed_inodes(root);
	btrfs_assert_delayed_root_empty(root);
	btrfs_destroy_pinned_extent(root, root->fs_info->pinned_extents);
	btrfs_destroy_all_delalloc_inodes(root->fs_info);
	mutex_unlock(&root->fs_info->transaction_kthread_mutex);

	return 0;
}

static struct extent_io_ops btree_extent_io_ops = {
	.readpage_end_io_hook = btree_readpage_end_io_hook,
	.readpage_io_failed_hook = btree_io_failed_hook,
	.submit_bio_hook = btree_submit_bio_hook,
	/* note we're sharing with inode.c for the merge bio hook */
	.merge_bio_hook = btrfs_merge_bio_hook,
};<|MERGE_RESOLUTION|>--- conflicted
+++ resolved
@@ -707,15 +707,11 @@
 			func = btrfs_endio_write_helper;
 		}
 	} else {
-<<<<<<< HEAD
-		if (end_io_wq->metadata == BTRFS_WQ_ENDIO_RAID56) {
-=======
 		if (unlikely(end_io_wq->metadata ==
 			     BTRFS_WQ_ENDIO_DIO_REPAIR)) {
 			wq = fs_info->endio_repair_workers;
 			func = btrfs_endio_repair_helper;
 		} else if (end_io_wq->metadata == BTRFS_WQ_ENDIO_RAID56) {
->>>>>>> fd612e5e
 			wq = fs_info->endio_raid56_workers;
 			func = btrfs_endio_raid56_helper;
 		} else if (end_io_wq->metadata) {
