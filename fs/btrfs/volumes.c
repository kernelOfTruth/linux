--- conflicted
+++ resolved
@@ -2643,26 +2643,12 @@
 		}
 	}
 
-<<<<<<< HEAD
-	ret = btrfs_remove_block_group(trans, extent_root, chunk_offset);
-=======
 	ret = btrfs_remove_block_group(trans, extent_root, chunk_offset, em);
->>>>>>> 93ff644f
 	if (ret) {
 		btrfs_abort_transaction(trans, extent_root, ret);
 		goto out;
 	}
-<<<<<<< HEAD
-
-	write_lock(&em_tree->lock);
-	remove_extent_mapping(em_tree, em);
-	write_unlock(&em_tree->lock);
-
-	/* once for the tree */
-	free_extent_map(em);
-=======
-
->>>>>>> 93ff644f
+
 out:
 	/* once for us */
 	free_extent_map(em);
