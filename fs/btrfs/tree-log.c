/*
 * Copyright (C) 2008 Oracle.  All rights reserved.
 *
 * This program is free software; you can redistribute it and/or
 * modify it under the terms of the GNU General Public
 * License v2 as published by the Free Software Foundation.
 *
 * This program is distributed in the hope that it will be useful,
 * but WITHOUT ANY WARRANTY; without even the implied warranty of
 * MERCHANTABILITY or FITNESS FOR A PARTICULAR PURPOSE.  See the GNU
 * General Public License for more details.
 *
 * You should have received a copy of the GNU General Public
 * License along with this program; if not, write to the
 * Free Software Foundation, Inc., 59 Temple Place - Suite 330,
 * Boston, MA 021110-1307, USA.
 */

#include <linux/sched.h>
#include <linux/slab.h>
#include <linux/blkdev.h>
#include <linux/list_sort.h>
#include "tree-log.h"
#include "disk-io.h"
#include "locking.h"
#include "print-tree.h"
#include "backref.h"
#include "hash.h"

/* magic values for the inode_only field in btrfs_log_inode:
 *
 * LOG_INODE_ALL means to log everything
 * LOG_INODE_EXISTS means to log just enough to recreate the inode
 * during log replay
 */
#define LOG_INODE_ALL 0
#define LOG_INODE_EXISTS 1

/*
 * directory trouble cases
 *
 * 1) on rename or unlink, if the inode being unlinked isn't in the fsync
 * log, we must force a full commit before doing an fsync of the directory
 * where the unlink was done.
 * ---> record transid of last unlink/rename per directory
 *
 * mkdir foo/some_dir
 * normal commit
 * rename foo/some_dir foo2/some_dir
 * mkdir foo/some_dir
 * fsync foo/some_dir/some_file
 *
 * The fsync above will unlink the original some_dir without recording
 * it in its new location (foo2).  After a crash, some_dir will be gone
 * unless the fsync of some_file forces a full commit
 *
 * 2) we must log any new names for any file or dir that is in the fsync
 * log. ---> check inode while renaming/linking.
 *
 * 2a) we must log any new names for any file or dir during rename
 * when the directory they are being removed from was logged.
 * ---> check inode and old parent dir during rename
 *
 *  2a is actually the more important variant.  With the extra logging
 *  a crash might unlink the old name without recreating the new one
 *
 * 3) after a crash, we must go through any directories with a link count
 * of zero and redo the rm -rf
 *
 * mkdir f1/foo
 * normal commit
 * rm -rf f1/foo
 * fsync(f1)
 *
 * The directory f1 was fully removed from the FS, but fsync was never
 * called on f1, only its parent dir.  After a crash the rm -rf must
 * be replayed.  This must be able to recurse down the entire
 * directory tree.  The inode link count fixup code takes care of the
 * ugly details.
 */

/*
 * stages for the tree walking.  The first
 * stage (0) is to only pin down the blocks we find
 * the second stage (1) is to make sure that all the inodes
 * we find in the log are created in the subvolume.
 *
 * The last stage is to deal with directories and links and extents
 * and all the other fun semantics
 */
#define LOG_WALK_PIN_ONLY 0
#define LOG_WALK_REPLAY_INODES 1
#define LOG_WALK_REPLAY_DIR_INDEX 2
#define LOG_WALK_REPLAY_ALL 3

static int btrfs_log_inode(struct btrfs_trans_handle *trans,
			   struct btrfs_root *root, struct inode *inode,
			   int inode_only,
			   const loff_t start,
			   const loff_t end,
			   struct btrfs_log_ctx *ctx);
static int link_to_fixup_dir(struct btrfs_trans_handle *trans,
			     struct btrfs_root *root,
			     struct btrfs_path *path, u64 objectid);
static noinline int replay_dir_deletes(struct btrfs_trans_handle *trans,
				       struct btrfs_root *root,
				       struct btrfs_root *log,
				       struct btrfs_path *path,
				       u64 dirid, int del_all);

/*
 * tree logging is a special write ahead log used to make sure that
 * fsyncs and O_SYNCs can happen without doing full tree commits.
 *
 * Full tree commits are expensive because they require commonly
 * modified blocks to be recowed, creating many dirty pages in the
 * extent tree an 4x-6x higher write load than ext3.
 *
 * Instead of doing a tree commit on every fsync, we use the
 * key ranges and transaction ids to find items for a given file or directory
 * that have changed in this transaction.  Those items are copied into
 * a special tree (one per subvolume root), that tree is written to disk
 * and then the fsync is considered complete.
 *
 * After a crash, items are copied out of the log-tree back into the
 * subvolume tree.  Any file data extents found are recorded in the extent
 * allocation tree, and the log-tree freed.
 *
 * The log tree is read three times, once to pin down all the extents it is
 * using in ram and once, once to create all the inodes logged in the tree
 * and once to do all the other items.
 */

/*
 * start a sub transaction and setup the log tree
 * this increments the log tree writer count to make the people
 * syncing the tree wait for us to finish
 */
static int start_log_trans(struct btrfs_trans_handle *trans,
			   struct btrfs_root *root,
			   struct btrfs_log_ctx *ctx)
{
	int index;
	int ret;

	mutex_lock(&root->log_mutex);
	if (root->log_root) {
		if (btrfs_need_log_full_commit(root->fs_info, trans)) {
			ret = -EAGAIN;
			goto out;
		}
		if (!root->log_start_pid) {
			root->log_start_pid = current->pid;
			clear_bit(BTRFS_ROOT_MULTI_LOG_TASKS, &root->state);
		} else if (root->log_start_pid != current->pid) {
			set_bit(BTRFS_ROOT_MULTI_LOG_TASKS, &root->state);
		}

		atomic_inc(&root->log_batch);
		atomic_inc(&root->log_writers);
		if (ctx) {
			index = root->log_transid % 2;
			list_add_tail(&ctx->list, &root->log_ctxs[index]);
			ctx->log_transid = root->log_transid;
		}
		mutex_unlock(&root->log_mutex);
		return 0;
	}

	ret = 0;
	mutex_lock(&root->fs_info->tree_log_mutex);
	if (!root->fs_info->log_root_tree)
		ret = btrfs_init_log_root_tree(trans, root->fs_info);
	mutex_unlock(&root->fs_info->tree_log_mutex);
	if (ret)
		goto out;

	if (!root->log_root) {
		ret = btrfs_add_log_tree(trans, root);
		if (ret)
			goto out;
	}
	clear_bit(BTRFS_ROOT_MULTI_LOG_TASKS, &root->state);
	root->log_start_pid = current->pid;
	atomic_inc(&root->log_batch);
	atomic_inc(&root->log_writers);
	if (ctx) {
		index = root->log_transid % 2;
		list_add_tail(&ctx->list, &root->log_ctxs[index]);
		ctx->log_transid = root->log_transid;
	}
out:
	mutex_unlock(&root->log_mutex);
	return ret;
}

/*
 * returns 0 if there was a log transaction running and we were able
 * to join, or returns -ENOENT if there were not transactions
 * in progress
 */
static int join_running_log_trans(struct btrfs_root *root)
{
	int ret = -ENOENT;

	smp_mb();
	if (!root->log_root)
		return -ENOENT;

	mutex_lock(&root->log_mutex);
	if (root->log_root) {
		ret = 0;
		atomic_inc(&root->log_writers);
	}
	mutex_unlock(&root->log_mutex);
	return ret;
}

/*
 * This either makes the current running log transaction wait
 * until you call btrfs_end_log_trans() or it makes any future
 * log transactions wait until you call btrfs_end_log_trans()
 */
int btrfs_pin_log_trans(struct btrfs_root *root)
{
	int ret = -ENOENT;

	mutex_lock(&root->log_mutex);
	atomic_inc(&root->log_writers);
	mutex_unlock(&root->log_mutex);
	return ret;
}

/*
 * indicate we're done making changes to the log tree
 * and wake up anyone waiting to do a sync
 */
void btrfs_end_log_trans(struct btrfs_root *root)
{
	if (atomic_dec_and_test(&root->log_writers)) {
		smp_mb();
		if (waitqueue_active(&root->log_writer_wait))
			wake_up(&root->log_writer_wait);
	}
}


/*
 * the walk control struct is used to pass state down the chain when
 * processing the log tree.  The stage field tells us which part
 * of the log tree processing we are currently doing.  The others
 * are state fields used for that specific part
 */
struct walk_control {
	/* should we free the extent on disk when done?  This is used
	 * at transaction commit time while freeing a log tree
	 */
	int free;

	/* should we write out the extent buffer?  This is used
	 * while flushing the log tree to disk during a sync
	 */
	int write;

	/* should we wait for the extent buffer io to finish?  Also used
	 * while flushing the log tree to disk for a sync
	 */
	int wait;

	/* pin only walk, we record which extents on disk belong to the
	 * log trees
	 */
	int pin;

	/* what stage of the replay code we're currently in */
	int stage;

	/* the root we are currently replaying */
	struct btrfs_root *replay_dest;

	/* the trans handle for the current replay */
	struct btrfs_trans_handle *trans;

	/* the function that gets used to process blocks we find in the
	 * tree.  Note the extent_buffer might not be up to date when it is
	 * passed in, and it must be checked or read if you need the data
	 * inside it
	 */
	int (*process_func)(struct btrfs_root *log, struct extent_buffer *eb,
			    struct walk_control *wc, u64 gen);
};

/*
 * process_func used to pin down extents, write them or wait on them
 */
static int process_one_buffer(struct btrfs_root *log,
			      struct extent_buffer *eb,
			      struct walk_control *wc, u64 gen)
{
	int ret = 0;

	/*
	 * If this fs is mixed then we need to be able to process the leaves to
	 * pin down any logged extents, so we have to read the block.
	 */
	if (btrfs_fs_incompat(log->fs_info, MIXED_GROUPS)) {
		ret = btrfs_read_buffer(eb, gen);
		if (ret)
			return ret;
	}

	if (wc->pin)
		ret = btrfs_pin_extent_for_log_replay(log->fs_info->extent_root,
						      eb->start, eb->len);

	if (!ret && btrfs_buffer_uptodate(eb, gen, 0)) {
		if (wc->pin && btrfs_header_level(eb) == 0)
			ret = btrfs_exclude_logged_extents(log, eb);
		if (wc->write)
			btrfs_write_tree_block(eb);
		if (wc->wait)
			btrfs_wait_tree_block_writeback(eb);
	}
	return ret;
}

/*
 * Item overwrite used by replay and tree logging.  eb, slot and key all refer
 * to the src data we are copying out.
 *
 * root is the tree we are copying into, and path is a scratch
 * path for use in this function (it should be released on entry and
 * will be released on exit).
 *
 * If the key is already in the destination tree the existing item is
 * overwritten.  If the existing item isn't big enough, it is extended.
 * If it is too large, it is truncated.
 *
 * If the key isn't in the destination yet, a new item is inserted.
 */
static noinline int overwrite_item(struct btrfs_trans_handle *trans,
				   struct btrfs_root *root,
				   struct btrfs_path *path,
				   struct extent_buffer *eb, int slot,
				   struct btrfs_key *key)
{
	int ret;
	u32 item_size;
	u64 saved_i_size = 0;
	int save_old_i_size = 0;
	unsigned long src_ptr;
	unsigned long dst_ptr;
	int overwrite_root = 0;
	bool inode_item = key->type == BTRFS_INODE_ITEM_KEY;

	if (root->root_key.objectid != BTRFS_TREE_LOG_OBJECTID)
		overwrite_root = 1;

	item_size = btrfs_item_size_nr(eb, slot);
	src_ptr = btrfs_item_ptr_offset(eb, slot);

	/* look for the key in the destination tree */
	ret = btrfs_search_slot(NULL, root, key, path, 0, 0);
	if (ret < 0)
		return ret;

	if (ret == 0) {
		char *src_copy;
		char *dst_copy;
		u32 dst_size = btrfs_item_size_nr(path->nodes[0],
						  path->slots[0]);
		if (dst_size != item_size)
			goto insert;

		if (item_size == 0) {
			btrfs_release_path(path);
			return 0;
		}
		dst_copy = kmalloc(item_size, GFP_NOFS);
		src_copy = kmalloc(item_size, GFP_NOFS);
		if (!dst_copy || !src_copy) {
			btrfs_release_path(path);
			kfree(dst_copy);
			kfree(src_copy);
			return -ENOMEM;
		}

		read_extent_buffer(eb, src_copy, src_ptr, item_size);

		dst_ptr = btrfs_item_ptr_offset(path->nodes[0], path->slots[0]);
		read_extent_buffer(path->nodes[0], dst_copy, dst_ptr,
				   item_size);
		ret = memcmp(dst_copy, src_copy, item_size);

		kfree(dst_copy);
		kfree(src_copy);
		/*
		 * they have the same contents, just return, this saves
		 * us from cowing blocks in the destination tree and doing
		 * extra writes that may not have been done by a previous
		 * sync
		 */
		if (ret == 0) {
			btrfs_release_path(path);
			return 0;
		}

		/*
		 * We need to load the old nbytes into the inode so when we
		 * replay the extents we've logged we get the right nbytes.
		 */
		if (inode_item) {
			struct btrfs_inode_item *item;
			u64 nbytes;
			u32 mode;

			item = btrfs_item_ptr(path->nodes[0], path->slots[0],
					      struct btrfs_inode_item);
			nbytes = btrfs_inode_nbytes(path->nodes[0], item);
			item = btrfs_item_ptr(eb, slot,
					      struct btrfs_inode_item);
			btrfs_set_inode_nbytes(eb, item, nbytes);

			/*
			 * If this is a directory we need to reset the i_size to
			 * 0 so that we can set it up properly when replaying
			 * the rest of the items in this log.
			 */
			mode = btrfs_inode_mode(eb, item);
			if (S_ISDIR(mode))
				btrfs_set_inode_size(eb, item, 0);
		}
	} else if (inode_item) {
		struct btrfs_inode_item *item;
		u32 mode;

		/*
		 * New inode, set nbytes to 0 so that the nbytes comes out
		 * properly when we replay the extents.
		 */
		item = btrfs_item_ptr(eb, slot, struct btrfs_inode_item);
		btrfs_set_inode_nbytes(eb, item, 0);

		/*
		 * If this is a directory we need to reset the i_size to 0 so
		 * that we can set it up properly when replaying the rest of
		 * the items in this log.
		 */
		mode = btrfs_inode_mode(eb, item);
		if (S_ISDIR(mode))
			btrfs_set_inode_size(eb, item, 0);
	}
insert:
	btrfs_release_path(path);
	/* try to insert the key into the destination tree */
	ret = btrfs_insert_empty_item(trans, root, path,
				      key, item_size);

	/* make sure any existing item is the correct size */
	if (ret == -EEXIST) {
		u32 found_size;
		found_size = btrfs_item_size_nr(path->nodes[0],
						path->slots[0]);
		if (found_size > item_size)
			btrfs_truncate_item(root, path, item_size, 1);
		else if (found_size < item_size)
			btrfs_extend_item(root, path,
					  item_size - found_size);
	} else if (ret) {
		return ret;
	}
	dst_ptr = btrfs_item_ptr_offset(path->nodes[0],
					path->slots[0]);

	/* don't overwrite an existing inode if the generation number
	 * was logged as zero.  This is done when the tree logging code
	 * is just logging an inode to make sure it exists after recovery.
	 *
	 * Also, don't overwrite i_size on directories during replay.
	 * log replay inserts and removes directory items based on the
	 * state of the tree found in the subvolume, and i_size is modified
	 * as it goes
	 */
	if (key->type == BTRFS_INODE_ITEM_KEY && ret == -EEXIST) {
		struct btrfs_inode_item *src_item;
		struct btrfs_inode_item *dst_item;

		src_item = (struct btrfs_inode_item *)src_ptr;
		dst_item = (struct btrfs_inode_item *)dst_ptr;

		if (btrfs_inode_generation(eb, src_item) == 0)
			goto no_copy;

		if (overwrite_root &&
		    S_ISDIR(btrfs_inode_mode(eb, src_item)) &&
		    S_ISDIR(btrfs_inode_mode(path->nodes[0], dst_item))) {
			save_old_i_size = 1;
			saved_i_size = btrfs_inode_size(path->nodes[0],
							dst_item);
		}
	}

	copy_extent_buffer(path->nodes[0], eb, dst_ptr,
			   src_ptr, item_size);

	if (save_old_i_size) {
		struct btrfs_inode_item *dst_item;
		dst_item = (struct btrfs_inode_item *)dst_ptr;
		btrfs_set_inode_size(path->nodes[0], dst_item, saved_i_size);
	}

	/* make sure the generation is filled in */
	if (key->type == BTRFS_INODE_ITEM_KEY) {
		struct btrfs_inode_item *dst_item;
		dst_item = (struct btrfs_inode_item *)dst_ptr;
		if (btrfs_inode_generation(path->nodes[0], dst_item) == 0) {
			btrfs_set_inode_generation(path->nodes[0], dst_item,
						   trans->transid);
		}
	}
no_copy:
	btrfs_mark_buffer_dirty(path->nodes[0]);
	btrfs_release_path(path);
	return 0;
}

/*
 * simple helper to read an inode off the disk from a given root
 * This can only be called for subvolume roots and not for the log
 */
static noinline struct inode *read_one_inode(struct btrfs_root *root,
					     u64 objectid)
{
	struct btrfs_key key;
	struct inode *inode;

	key.objectid = objectid;
	key.type = BTRFS_INODE_ITEM_KEY;
	key.offset = 0;
	inode = btrfs_iget(root->fs_info->sb, &key, root, NULL);
	if (IS_ERR(inode)) {
		inode = NULL;
	} else if (is_bad_inode(inode)) {
		iput(inode);
		inode = NULL;
	}
	return inode;
}

/* replays a single extent in 'eb' at 'slot' with 'key' into the
 * subvolume 'root'.  path is released on entry and should be released
 * on exit.
 *
 * extents in the log tree have not been allocated out of the extent
 * tree yet.  So, this completes the allocation, taking a reference
 * as required if the extent already exists or creating a new extent
 * if it isn't in the extent allocation tree yet.
 *
 * The extent is inserted into the file, dropping any existing extents
 * from the file that overlap the new one.
 */
static noinline int replay_one_extent(struct btrfs_trans_handle *trans,
				      struct btrfs_root *root,
				      struct btrfs_path *path,
				      struct extent_buffer *eb, int slot,
				      struct btrfs_key *key)
{
	int found_type;
	u64 extent_end;
	u64 start = key->offset;
	u64 nbytes = 0;
	struct btrfs_file_extent_item *item;
	struct inode *inode = NULL;
	unsigned long size;
	int ret = 0;

	item = btrfs_item_ptr(eb, slot, struct btrfs_file_extent_item);
	found_type = btrfs_file_extent_type(eb, item);

	if (found_type == BTRFS_FILE_EXTENT_REG ||
	    found_type == BTRFS_FILE_EXTENT_PREALLOC) {
		nbytes = btrfs_file_extent_num_bytes(eb, item);
		extent_end = start + nbytes;

		/*
		 * We don't add to the inodes nbytes if we are prealloc or a
		 * hole.
		 */
		if (btrfs_file_extent_disk_bytenr(eb, item) == 0)
			nbytes = 0;
	} else if (found_type == BTRFS_FILE_EXTENT_INLINE) {
		size = btrfs_file_extent_inline_len(eb, slot, item);
		nbytes = btrfs_file_extent_ram_bytes(eb, item);
		extent_end = ALIGN(start + size, root->sectorsize);
	} else {
		ret = 0;
		goto out;
	}

	inode = read_one_inode(root, key->objectid);
	if (!inode) {
		ret = -EIO;
		goto out;
	}

	/*
	 * first check to see if we already have this extent in the
	 * file.  This must be done before the btrfs_drop_extents run
	 * so we don't try to drop this extent.
	 */
	ret = btrfs_lookup_file_extent(trans, root, path, btrfs_ino(inode),
				       start, 0);

	if (ret == 0 &&
	    (found_type == BTRFS_FILE_EXTENT_REG ||
	     found_type == BTRFS_FILE_EXTENT_PREALLOC)) {
		struct btrfs_file_extent_item cmp1;
		struct btrfs_file_extent_item cmp2;
		struct btrfs_file_extent_item *existing;
		struct extent_buffer *leaf;

		leaf = path->nodes[0];
		existing = btrfs_item_ptr(leaf, path->slots[0],
					  struct btrfs_file_extent_item);

		read_extent_buffer(eb, &cmp1, (unsigned long)item,
				   sizeof(cmp1));
		read_extent_buffer(leaf, &cmp2, (unsigned long)existing,
				   sizeof(cmp2));

		/*
		 * we already have a pointer to this exact extent,
		 * we don't have to do anything
		 */
		if (memcmp(&cmp1, &cmp2, sizeof(cmp1)) == 0) {
			btrfs_release_path(path);
			goto out;
		}
	}
	btrfs_release_path(path);

	/* drop any overlapping extents */
	ret = btrfs_drop_extents(trans, root, inode, start, extent_end, 1);
	if (ret)
		goto out;

	if (found_type == BTRFS_FILE_EXTENT_REG ||
	    found_type == BTRFS_FILE_EXTENT_PREALLOC) {
		u64 offset;
		unsigned long dest_offset;
		struct btrfs_key ins;

		ret = btrfs_insert_empty_item(trans, root, path, key,
					      sizeof(*item));
		if (ret)
			goto out;
		dest_offset = btrfs_item_ptr_offset(path->nodes[0],
						    path->slots[0]);
		copy_extent_buffer(path->nodes[0], eb, dest_offset,
				(unsigned long)item,  sizeof(*item));

		ins.objectid = btrfs_file_extent_disk_bytenr(eb, item);
		ins.offset = btrfs_file_extent_disk_num_bytes(eb, item);
		ins.type = BTRFS_EXTENT_ITEM_KEY;
		offset = key->offset - btrfs_file_extent_offset(eb, item);

		if (ins.objectid > 0) {
			u64 csum_start;
			u64 csum_end;
			LIST_HEAD(ordered_sums);
			/*
			 * is this extent already allocated in the extent
			 * allocation tree?  If so, just add a reference
			 */
			ret = btrfs_lookup_data_extent(root, ins.objectid,
						ins.offset);
			if (ret == 0) {
				ret = btrfs_inc_extent_ref(trans, root,
						ins.objectid, ins.offset,
						0, root->root_key.objectid,
						key->objectid, offset, 0);
				if (ret)
					goto out;
			} else {
				/*
				 * insert the extent pointer in the extent
				 * allocation tree
				 */
				ret = btrfs_alloc_logged_file_extent(trans,
						root, root->root_key.objectid,
						key->objectid, offset, &ins);
				if (ret)
					goto out;
			}
			btrfs_release_path(path);

			if (btrfs_file_extent_compression(eb, item)) {
				csum_start = ins.objectid;
				csum_end = csum_start + ins.offset;
			} else {
				csum_start = ins.objectid +
					btrfs_file_extent_offset(eb, item);
				csum_end = csum_start +
					btrfs_file_extent_num_bytes(eb, item);
			}

			ret = btrfs_lookup_csums_range(root->log_root,
						csum_start, csum_end - 1,
						&ordered_sums, 0);
			if (ret)
				goto out;
			while (!list_empty(&ordered_sums)) {
				struct btrfs_ordered_sum *sums;
				sums = list_entry(ordered_sums.next,
						struct btrfs_ordered_sum,
						list);
				if (!ret)
					ret = btrfs_csum_file_blocks(trans,
						root->fs_info->csum_root,
						sums);
				list_del(&sums->list);
				kfree(sums);
			}
			if (ret)
				goto out;
		} else {
			btrfs_release_path(path);
		}
	} else if (found_type == BTRFS_FILE_EXTENT_INLINE) {
		/* inline extents are easy, we just overwrite them */
		ret = overwrite_item(trans, root, path, eb, slot, key);
		if (ret)
			goto out;
	}

	inode_add_bytes(inode, nbytes);
	ret = btrfs_update_inode(trans, root, inode);
out:
	if (inode)
		iput(inode);
	return ret;
}

/*
 * when cleaning up conflicts between the directory names in the
 * subvolume, directory names in the log and directory names in the
 * inode back references, we may have to unlink inodes from directories.
 *
 * This is a helper function to do the unlink of a specific directory
 * item
 */
static noinline int drop_one_dir_item(struct btrfs_trans_handle *trans,
				      struct btrfs_root *root,
				      struct btrfs_path *path,
				      struct inode *dir,
				      struct btrfs_dir_item *di)
{
	struct inode *inode;
	char *name;
	int name_len;
	struct extent_buffer *leaf;
	struct btrfs_key location;
	int ret;

	leaf = path->nodes[0];

	btrfs_dir_item_key_to_cpu(leaf, di, &location);
	name_len = btrfs_dir_name_len(leaf, di);
	name = kmalloc(name_len, GFP_NOFS);
	if (!name)
		return -ENOMEM;

	read_extent_buffer(leaf, name, (unsigned long)(di + 1), name_len);
	btrfs_release_path(path);

	inode = read_one_inode(root, location.objectid);
	if (!inode) {
		ret = -EIO;
		goto out;
	}

	ret = link_to_fixup_dir(trans, root, path, location.objectid);
	if (ret)
		goto out;

	ret = btrfs_unlink_inode(trans, root, dir, inode, name, name_len);
	if (ret)
		goto out;
	else
		ret = btrfs_run_delayed_items(trans, root);
out:
	kfree(name);
	iput(inode);
	return ret;
}

/*
 * helper function to see if a given name and sequence number found
 * in an inode back reference are already in a directory and correctly
 * point to this inode
 */
static noinline int inode_in_dir(struct btrfs_root *root,
				 struct btrfs_path *path,
				 u64 dirid, u64 objectid, u64 index,
				 const char *name, int name_len)
{
	struct btrfs_dir_item *di;
	struct btrfs_key location;
	int match = 0;

	di = btrfs_lookup_dir_index_item(NULL, root, path, dirid,
					 index, name, name_len, 0);
	if (di && !IS_ERR(di)) {
		btrfs_dir_item_key_to_cpu(path->nodes[0], di, &location);
		if (location.objectid != objectid)
			goto out;
	} else
		goto out;
	btrfs_release_path(path);

	di = btrfs_lookup_dir_item(NULL, root, path, dirid, name, name_len, 0);
	if (di && !IS_ERR(di)) {
		btrfs_dir_item_key_to_cpu(path->nodes[0], di, &location);
		if (location.objectid != objectid)
			goto out;
	} else
		goto out;
	match = 1;
out:
	btrfs_release_path(path);
	return match;
}

/*
 * helper function to check a log tree for a named back reference in
 * an inode.  This is used to decide if a back reference that is
 * found in the subvolume conflicts with what we find in the log.
 *
 * inode backreferences may have multiple refs in a single item,
 * during replay we process one reference at a time, and we don't
 * want to delete valid links to a file from the subvolume if that
 * link is also in the log.
 */
static noinline int backref_in_log(struct btrfs_root *log,
				   struct btrfs_key *key,
				   u64 ref_objectid,
				   char *name, int namelen)
{
	struct btrfs_path *path;
	struct btrfs_inode_ref *ref;
	unsigned long ptr;
	unsigned long ptr_end;
	unsigned long name_ptr;
	int found_name_len;
	int item_size;
	int ret;
	int match = 0;

	path = btrfs_alloc_path();
	if (!path)
		return -ENOMEM;

	ret = btrfs_search_slot(NULL, log, key, path, 0, 0);
	if (ret != 0)
		goto out;

	ptr = btrfs_item_ptr_offset(path->nodes[0], path->slots[0]);

	if (key->type == BTRFS_INODE_EXTREF_KEY) {
		if (btrfs_find_name_in_ext_backref(path, ref_objectid,
						   name, namelen, NULL))
			match = 1;

		goto out;
	}

	item_size = btrfs_item_size_nr(path->nodes[0], path->slots[0]);
	ptr_end = ptr + item_size;
	while (ptr < ptr_end) {
		ref = (struct btrfs_inode_ref *)ptr;
		found_name_len = btrfs_inode_ref_name_len(path->nodes[0], ref);
		if (found_name_len == namelen) {
			name_ptr = (unsigned long)(ref + 1);
			ret = memcmp_extent_buffer(path->nodes[0], name,
						   name_ptr, namelen);
			if (ret == 0) {
				match = 1;
				goto out;
			}
		}
		ptr = (unsigned long)(ref + 1) + found_name_len;
	}
out:
	btrfs_free_path(path);
	return match;
}

static inline int __add_inode_ref(struct btrfs_trans_handle *trans,
				  struct btrfs_root *root,
				  struct btrfs_path *path,
				  struct btrfs_root *log_root,
				  struct inode *dir, struct inode *inode,
				  struct extent_buffer *eb,
				  u64 inode_objectid, u64 parent_objectid,
				  u64 ref_index, char *name, int namelen,
				  int *search_done)
{
	int ret;
	char *victim_name;
	int victim_name_len;
	struct extent_buffer *leaf;
	struct btrfs_dir_item *di;
	struct btrfs_key search_key;
	struct btrfs_inode_extref *extref;

again:
	/* Search old style refs */
	search_key.objectid = inode_objectid;
	search_key.type = BTRFS_INODE_REF_KEY;
	search_key.offset = parent_objectid;
	ret = btrfs_search_slot(NULL, root, &search_key, path, 0, 0);
	if (ret == 0) {
		struct btrfs_inode_ref *victim_ref;
		unsigned long ptr;
		unsigned long ptr_end;

		leaf = path->nodes[0];

		/* are we trying to overwrite a back ref for the root directory
		 * if so, just jump out, we're done
		 */
		if (search_key.objectid == search_key.offset)
			return 1;

		/* check all the names in this back reference to see
		 * if they are in the log.  if so, we allow them to stay
		 * otherwise they must be unlinked as a conflict
		 */
		ptr = btrfs_item_ptr_offset(leaf, path->slots[0]);
		ptr_end = ptr + btrfs_item_size_nr(leaf, path->slots[0]);
		while (ptr < ptr_end) {
			victim_ref = (struct btrfs_inode_ref *)ptr;
			victim_name_len = btrfs_inode_ref_name_len(leaf,
								   victim_ref);
			victim_name = kmalloc(victim_name_len, GFP_NOFS);
			if (!victim_name)
				return -ENOMEM;

			read_extent_buffer(leaf, victim_name,
					   (unsigned long)(victim_ref + 1),
					   victim_name_len);

			if (!backref_in_log(log_root, &search_key,
					    parent_objectid,
					    victim_name,
					    victim_name_len)) {
				inc_nlink(inode);
				btrfs_release_path(path);

				ret = btrfs_unlink_inode(trans, root, dir,
							 inode, victim_name,
							 victim_name_len);
				kfree(victim_name);
				if (ret)
					return ret;
				ret = btrfs_run_delayed_items(trans, root);
				if (ret)
					return ret;
				*search_done = 1;
				goto again;
			}
			kfree(victim_name);

			ptr = (unsigned long)(victim_ref + 1) + victim_name_len;
		}

		/*
		 * NOTE: we have searched root tree and checked the
		 * coresponding ref, it does not need to check again.
		 */
		*search_done = 1;
	}
	btrfs_release_path(path);

	/* Same search but for extended refs */
	extref = btrfs_lookup_inode_extref(NULL, root, path, name, namelen,
					   inode_objectid, parent_objectid, 0,
					   0);
	if (!IS_ERR_OR_NULL(extref)) {
		u32 item_size;
		u32 cur_offset = 0;
		unsigned long base;
		struct inode *victim_parent;

		leaf = path->nodes[0];

		item_size = btrfs_item_size_nr(leaf, path->slots[0]);
		base = btrfs_item_ptr_offset(leaf, path->slots[0]);

		while (cur_offset < item_size) {
			extref = (struct btrfs_inode_extref *)base + cur_offset;

			victim_name_len = btrfs_inode_extref_name_len(leaf, extref);

			if (btrfs_inode_extref_parent(leaf, extref) != parent_objectid)
				goto next;

			victim_name = kmalloc(victim_name_len, GFP_NOFS);
			if (!victim_name)
				return -ENOMEM;
			read_extent_buffer(leaf, victim_name, (unsigned long)&extref->name,
					   victim_name_len);

			search_key.objectid = inode_objectid;
			search_key.type = BTRFS_INODE_EXTREF_KEY;
			search_key.offset = btrfs_extref_hash(parent_objectid,
							      victim_name,
							      victim_name_len);
			ret = 0;
			if (!backref_in_log(log_root, &search_key,
					    parent_objectid, victim_name,
					    victim_name_len)) {
				ret = -ENOENT;
				victim_parent = read_one_inode(root,
							       parent_objectid);
				if (victim_parent) {
					inc_nlink(inode);
					btrfs_release_path(path);

					ret = btrfs_unlink_inode(trans, root,
								 victim_parent,
								 inode,
								 victim_name,
								 victim_name_len);
					if (!ret)
						ret = btrfs_run_delayed_items(
								  trans, root);
				}
				iput(victim_parent);
				kfree(victim_name);
				if (ret)
					return ret;
				*search_done = 1;
				goto again;
			}
			kfree(victim_name);
			if (ret)
				return ret;
next:
			cur_offset += victim_name_len + sizeof(*extref);
		}
		*search_done = 1;
	}
	btrfs_release_path(path);

	/* look for a conflicting sequence number */
	di = btrfs_lookup_dir_index_item(trans, root, path, btrfs_ino(dir),
					 ref_index, name, namelen, 0);
	if (di && !IS_ERR(di)) {
		ret = drop_one_dir_item(trans, root, path, dir, di);
		if (ret)
			return ret;
	}
	btrfs_release_path(path);

	/* look for a conflicing name */
	di = btrfs_lookup_dir_item(trans, root, path, btrfs_ino(dir),
				   name, namelen, 0);
	if (di && !IS_ERR(di)) {
		ret = drop_one_dir_item(trans, root, path, dir, di);
		if (ret)
			return ret;
	}
	btrfs_release_path(path);

	return 0;
}

static int extref_get_fields(struct extent_buffer *eb, unsigned long ref_ptr,
			     u32 *namelen, char **name, u64 *index,
			     u64 *parent_objectid)
{
	struct btrfs_inode_extref *extref;

	extref = (struct btrfs_inode_extref *)ref_ptr;

	*namelen = btrfs_inode_extref_name_len(eb, extref);
	*name = kmalloc(*namelen, GFP_NOFS);
	if (*name == NULL)
		return -ENOMEM;

	read_extent_buffer(eb, *name, (unsigned long)&extref->name,
			   *namelen);

	*index = btrfs_inode_extref_index(eb, extref);
	if (parent_objectid)
		*parent_objectid = btrfs_inode_extref_parent(eb, extref);

	return 0;
}

static int ref_get_fields(struct extent_buffer *eb, unsigned long ref_ptr,
			  u32 *namelen, char **name, u64 *index)
{
	struct btrfs_inode_ref *ref;

	ref = (struct btrfs_inode_ref *)ref_ptr;

	*namelen = btrfs_inode_ref_name_len(eb, ref);
	*name = kmalloc(*namelen, GFP_NOFS);
	if (*name == NULL)
		return -ENOMEM;

	read_extent_buffer(eb, *name, (unsigned long)(ref + 1), *namelen);

	*index = btrfs_inode_ref_index(eb, ref);

	return 0;
}

/*
 * replay one inode back reference item found in the log tree.
 * eb, slot and key refer to the buffer and key found in the log tree.
 * root is the destination we are replaying into, and path is for temp
 * use by this function.  (it should be released on return).
 */
static noinline int add_inode_ref(struct btrfs_trans_handle *trans,
				  struct btrfs_root *root,
				  struct btrfs_root *log,
				  struct btrfs_path *path,
				  struct extent_buffer *eb, int slot,
				  struct btrfs_key *key)
{
	struct inode *dir = NULL;
	struct inode *inode = NULL;
	unsigned long ref_ptr;
	unsigned long ref_end;
	char *name = NULL;
	int namelen;
	int ret;
	int search_done = 0;
	int log_ref_ver = 0;
	u64 parent_objectid;
	u64 inode_objectid;
	u64 ref_index = 0;
	int ref_struct_size;

	ref_ptr = btrfs_item_ptr_offset(eb, slot);
	ref_end = ref_ptr + btrfs_item_size_nr(eb, slot);

	if (key->type == BTRFS_INODE_EXTREF_KEY) {
		struct btrfs_inode_extref *r;

		ref_struct_size = sizeof(struct btrfs_inode_extref);
		log_ref_ver = 1;
		r = (struct btrfs_inode_extref *)ref_ptr;
		parent_objectid = btrfs_inode_extref_parent(eb, r);
	} else {
		ref_struct_size = sizeof(struct btrfs_inode_ref);
		parent_objectid = key->offset;
	}
	inode_objectid = key->objectid;

	/*
	 * it is possible that we didn't log all the parent directories
	 * for a given inode.  If we don't find the dir, just don't
	 * copy the back ref in.  The link count fixup code will take
	 * care of the rest
	 */
	dir = read_one_inode(root, parent_objectid);
	if (!dir) {
		ret = -ENOENT;
		goto out;
	}

	inode = read_one_inode(root, inode_objectid);
	if (!inode) {
		ret = -EIO;
		goto out;
	}

	while (ref_ptr < ref_end) {
		if (log_ref_ver) {
			ret = extref_get_fields(eb, ref_ptr, &namelen, &name,
						&ref_index, &parent_objectid);
			/*
			 * parent object can change from one array
			 * item to another.
			 */
			if (!dir)
				dir = read_one_inode(root, parent_objectid);
			if (!dir) {
				ret = -ENOENT;
				goto out;
			}
		} else {
			ret = ref_get_fields(eb, ref_ptr, &namelen, &name,
					     &ref_index);
		}
		if (ret)
			goto out;

		/* if we already have a perfect match, we're done */
		if (!inode_in_dir(root, path, btrfs_ino(dir), btrfs_ino(inode),
				  ref_index, name, namelen)) {
			/*
			 * look for a conflicting back reference in the
			 * metadata. if we find one we have to unlink that name
			 * of the file before we add our new link.  Later on, we
			 * overwrite any existing back reference, and we don't
			 * want to create dangling pointers in the directory.
			 */

			if (!search_done) {
				ret = __add_inode_ref(trans, root, path, log,
						      dir, inode, eb,
						      inode_objectid,
						      parent_objectid,
						      ref_index, name, namelen,
						      &search_done);
				if (ret) {
					if (ret == 1)
						ret = 0;
					goto out;
				}
			}

			/* insert our name */
			ret = btrfs_add_link(trans, dir, inode, name, namelen,
					     0, ref_index);
			if (ret)
				goto out;

			btrfs_update_inode(trans, root, inode);
		}

		ref_ptr = (unsigned long)(ref_ptr + ref_struct_size) + namelen;
		kfree(name);
		name = NULL;
		if (log_ref_ver) {
			iput(dir);
			dir = NULL;
		}
	}

	/* finally write the back reference in the inode */
	ret = overwrite_item(trans, root, path, eb, slot, key);
out:
	btrfs_release_path(path);
	kfree(name);
	iput(dir);
	iput(inode);
	return ret;
}

static int insert_orphan_item(struct btrfs_trans_handle *trans,
			      struct btrfs_root *root, u64 offset)
{
	int ret;
	ret = btrfs_find_item(root, NULL, BTRFS_ORPHAN_OBJECTID,
			offset, BTRFS_ORPHAN_ITEM_KEY, NULL);
	if (ret > 0)
		ret = btrfs_insert_orphan_item(trans, root, offset);
	return ret;
}

static int count_inode_extrefs(struct btrfs_root *root,
			       struct inode *inode, struct btrfs_path *path)
{
	int ret = 0;
	int name_len;
	unsigned int nlink = 0;
	u32 item_size;
	u32 cur_offset = 0;
	u64 inode_objectid = btrfs_ino(inode);
	u64 offset = 0;
	unsigned long ptr;
	struct btrfs_inode_extref *extref;
	struct extent_buffer *leaf;

	while (1) {
		ret = btrfs_find_one_extref(root, inode_objectid, offset, path,
					    &extref, &offset);
		if (ret)
			break;

		leaf = path->nodes[0];
		item_size = btrfs_item_size_nr(leaf, path->slots[0]);
		ptr = btrfs_item_ptr_offset(leaf, path->slots[0]);

		while (cur_offset < item_size) {
			extref = (struct btrfs_inode_extref *) (ptr + cur_offset);
			name_len = btrfs_inode_extref_name_len(leaf, extref);

			nlink++;

			cur_offset += name_len + sizeof(*extref);
		}

		offset++;
		btrfs_release_path(path);
	}
	btrfs_release_path(path);

	if (ret < 0)
		return ret;
	return nlink;
}

static int count_inode_refs(struct btrfs_root *root,
			       struct inode *inode, struct btrfs_path *path)
{
	int ret;
	struct btrfs_key key;
	unsigned int nlink = 0;
	unsigned long ptr;
	unsigned long ptr_end;
	int name_len;
	u64 ino = btrfs_ino(inode);

	key.objectid = ino;
	key.type = BTRFS_INODE_REF_KEY;
	key.offset = (u64)-1;

	while (1) {
		ret = btrfs_search_slot(NULL, root, &key, path, 0, 0);
		if (ret < 0)
			break;
		if (ret > 0) {
			if (path->slots[0] == 0)
				break;
			path->slots[0]--;
		}
process_slot:
		btrfs_item_key_to_cpu(path->nodes[0], &key,
				      path->slots[0]);
		if (key.objectid != ino ||
		    key.type != BTRFS_INODE_REF_KEY)
			break;
		ptr = btrfs_item_ptr_offset(path->nodes[0], path->slots[0]);
		ptr_end = ptr + btrfs_item_size_nr(path->nodes[0],
						   path->slots[0]);
		while (ptr < ptr_end) {
			struct btrfs_inode_ref *ref;

			ref = (struct btrfs_inode_ref *)ptr;
			name_len = btrfs_inode_ref_name_len(path->nodes[0],
							    ref);
			ptr = (unsigned long)(ref + 1) + name_len;
			nlink++;
		}

		if (key.offset == 0)
			break;
		if (path->slots[0] > 0) {
			path->slots[0]--;
			goto process_slot;
		}
		key.offset--;
		btrfs_release_path(path);
	}
	btrfs_release_path(path);

	return nlink;
}

/*
 * There are a few corners where the link count of the file can't
 * be properly maintained during replay.  So, instead of adding
 * lots of complexity to the log code, we just scan the backrefs
 * for any file that has been through replay.
 *
 * The scan will update the link count on the inode to reflect the
 * number of back refs found.  If it goes down to zero, the iput
 * will free the inode.
 */
static noinline int fixup_inode_link_count(struct btrfs_trans_handle *trans,
					   struct btrfs_root *root,
					   struct inode *inode)
{
	struct btrfs_path *path;
	int ret;
	u64 nlink = 0;
	u64 ino = btrfs_ino(inode);

	path = btrfs_alloc_path();
	if (!path)
		return -ENOMEM;

	ret = count_inode_refs(root, inode, path);
	if (ret < 0)
		goto out;

	nlink = ret;

	ret = count_inode_extrefs(root, inode, path);
	if (ret == -ENOENT)
		ret = 0;

	if (ret < 0)
		goto out;

	nlink += ret;

	ret = 0;

	if (nlink != inode->i_nlink) {
		set_nlink(inode, nlink);
		btrfs_update_inode(trans, root, inode);
	}
	BTRFS_I(inode)->index_cnt = (u64)-1;

	if (inode->i_nlink == 0) {
		if (S_ISDIR(inode->i_mode)) {
			ret = replay_dir_deletes(trans, root, NULL, path,
						 ino, 1);
			if (ret)
				goto out;
		}
		ret = insert_orphan_item(trans, root, ino);
	}

out:
	btrfs_free_path(path);
	return ret;
}

static noinline int fixup_inode_link_counts(struct btrfs_trans_handle *trans,
					    struct btrfs_root *root,
					    struct btrfs_path *path)
{
	int ret;
	struct btrfs_key key;
	struct inode *inode;

	key.objectid = BTRFS_TREE_LOG_FIXUP_OBJECTID;
	key.type = BTRFS_ORPHAN_ITEM_KEY;
	key.offset = (u64)-1;
	while (1) {
		ret = btrfs_search_slot(trans, root, &key, path, -1, 1);
		if (ret < 0)
			break;

		if (ret == 1) {
			if (path->slots[0] == 0)
				break;
			path->slots[0]--;
		}

		btrfs_item_key_to_cpu(path->nodes[0], &key, path->slots[0]);
		if (key.objectid != BTRFS_TREE_LOG_FIXUP_OBJECTID ||
		    key.type != BTRFS_ORPHAN_ITEM_KEY)
			break;

		ret = btrfs_del_item(trans, root, path);
		if (ret)
			goto out;

		btrfs_release_path(path);
		inode = read_one_inode(root, key.offset);
		if (!inode)
			return -EIO;

		ret = fixup_inode_link_count(trans, root, inode);
		iput(inode);
		if (ret)
			goto out;

		/*
		 * fixup on a directory may create new entries,
		 * make sure we always look for the highset possible
		 * offset
		 */
		key.offset = (u64)-1;
	}
	ret = 0;
out:
	btrfs_release_path(path);
	return ret;
}


/*
 * record a given inode in the fixup dir so we can check its link
 * count when replay is done.  The link count is incremented here
 * so the inode won't go away until we check it
 */
static noinline int link_to_fixup_dir(struct btrfs_trans_handle *trans,
				      struct btrfs_root *root,
				      struct btrfs_path *path,
				      u64 objectid)
{
	struct btrfs_key key;
	int ret = 0;
	struct inode *inode;

	inode = read_one_inode(root, objectid);
	if (!inode)
		return -EIO;

	key.objectid = BTRFS_TREE_LOG_FIXUP_OBJECTID;
	key.type = BTRFS_ORPHAN_ITEM_KEY;
	key.offset = objectid;

	ret = btrfs_insert_empty_item(trans, root, path, &key, 0);

	btrfs_release_path(path);
	if (ret == 0) {
		if (!inode->i_nlink)
			set_nlink(inode, 1);
		else
			inc_nlink(inode);
		ret = btrfs_update_inode(trans, root, inode);
	} else if (ret == -EEXIST) {
		ret = 0;
	} else {
		BUG(); /* Logic Error */
	}
	iput(inode);

	return ret;
}

/*
 * when replaying the log for a directory, we only insert names
 * for inodes that actually exist.  This means an fsync on a directory
 * does not implicitly fsync all the new files in it
 */
static noinline int insert_one_name(struct btrfs_trans_handle *trans,
				    struct btrfs_root *root,
				    struct btrfs_path *path,
				    u64 dirid, u64 index,
				    char *name, int name_len, u8 type,
				    struct btrfs_key *location)
{
	struct inode *inode;
	struct inode *dir;
	int ret;

	inode = read_one_inode(root, location->objectid);
	if (!inode)
		return -ENOENT;

	dir = read_one_inode(root, dirid);
	if (!dir) {
		iput(inode);
		return -EIO;
	}

	ret = btrfs_add_link(trans, dir, inode, name, name_len, 1, index);

	/* FIXME, put inode into FIXUP list */

	iput(inode);
	iput(dir);
	return ret;
}

/*
 * take a single entry in a log directory item and replay it into
 * the subvolume.
 *
 * if a conflicting item exists in the subdirectory already,
 * the inode it points to is unlinked and put into the link count
 * fix up tree.
 *
 * If a name from the log points to a file or directory that does
 * not exist in the FS, it is skipped.  fsyncs on directories
 * do not force down inodes inside that directory, just changes to the
 * names or unlinks in a directory.
 */
static noinline int replay_one_name(struct btrfs_trans_handle *trans,
				    struct btrfs_root *root,
				    struct btrfs_path *path,
				    struct extent_buffer *eb,
				    struct btrfs_dir_item *di,
				    struct btrfs_key *key)
{
	char *name;
	int name_len;
	struct btrfs_dir_item *dst_di;
	struct btrfs_key found_key;
	struct btrfs_key log_key;
	struct inode *dir;
	u8 log_type;
	int exists;
	int ret = 0;
	bool update_size = (key->type == BTRFS_DIR_INDEX_KEY);

	dir = read_one_inode(root, key->objectid);
	if (!dir)
		return -EIO;

	name_len = btrfs_dir_name_len(eb, di);
	name = kmalloc(name_len, GFP_NOFS);
	if (!name) {
		ret = -ENOMEM;
		goto out;
	}

	log_type = btrfs_dir_type(eb, di);
	read_extent_buffer(eb, name, (unsigned long)(di + 1),
		   name_len);

	btrfs_dir_item_key_to_cpu(eb, di, &log_key);
	exists = btrfs_lookup_inode(trans, root, path, &log_key, 0);
	if (exists == 0)
		exists = 1;
	else
		exists = 0;
	btrfs_release_path(path);

	if (key->type == BTRFS_DIR_ITEM_KEY) {
		dst_di = btrfs_lookup_dir_item(trans, root, path, key->objectid,
				       name, name_len, 1);
	} else if (key->type == BTRFS_DIR_INDEX_KEY) {
		dst_di = btrfs_lookup_dir_index_item(trans, root, path,
						     key->objectid,
						     key->offset, name,
						     name_len, 1);
	} else {
		/* Corruption */
		ret = -EINVAL;
		goto out;
	}
	if (IS_ERR_OR_NULL(dst_di)) {
		/* we need a sequence number to insert, so we only
		 * do inserts for the BTRFS_DIR_INDEX_KEY types
		 */
		if (key->type != BTRFS_DIR_INDEX_KEY)
			goto out;
		goto insert;
	}

	btrfs_dir_item_key_to_cpu(path->nodes[0], dst_di, &found_key);
	/* the existing item matches the logged item */
	if (found_key.objectid == log_key.objectid &&
	    found_key.type == log_key.type &&
	    found_key.offset == log_key.offset &&
	    btrfs_dir_type(path->nodes[0], dst_di) == log_type) {
		update_size = false;
		goto out;
	}

	/*
	 * don't drop the conflicting directory entry if the inode
	 * for the new entry doesn't exist
	 */
	if (!exists)
		goto out;

	ret = drop_one_dir_item(trans, root, path, dir, dst_di);
	if (ret)
		goto out;

	if (key->type == BTRFS_DIR_INDEX_KEY)
		goto insert;
out:
	btrfs_release_path(path);
	if (!ret && update_size) {
		btrfs_i_size_write(dir, dir->i_size + name_len * 2);
		ret = btrfs_update_inode(trans, root, dir);
	}
	kfree(name);
	iput(dir);
	return ret;

insert:
	btrfs_release_path(path);
	ret = insert_one_name(trans, root, path, key->objectid, key->offset,
			      name, name_len, log_type, &log_key);
	if (ret && ret != -ENOENT)
		goto out;
	update_size = false;
	ret = 0;
	goto out;
}

/*
 * find all the names in a directory item and reconcile them into
 * the subvolume.  Only BTRFS_DIR_ITEM_KEY types will have more than
 * one name in a directory item, but the same code gets used for
 * both directory index types
 */
static noinline int replay_one_dir_item(struct btrfs_trans_handle *trans,
					struct btrfs_root *root,
					struct btrfs_path *path,
					struct extent_buffer *eb, int slot,
					struct btrfs_key *key)
{
	int ret;
	u32 item_size = btrfs_item_size_nr(eb, slot);
	struct btrfs_dir_item *di;
	int name_len;
	unsigned long ptr;
	unsigned long ptr_end;

	ptr = btrfs_item_ptr_offset(eb, slot);
	ptr_end = ptr + item_size;
	while (ptr < ptr_end) {
		di = (struct btrfs_dir_item *)ptr;
		if (verify_dir_item(root, eb, di))
			return -EIO;
		name_len = btrfs_dir_name_len(eb, di);
		ret = replay_one_name(trans, root, path, eb, di, key);
		if (ret)
			return ret;
		ptr = (unsigned long)(di + 1);
		ptr += name_len;
	}
	return 0;
}

/*
 * directory replay has two parts.  There are the standard directory
 * items in the log copied from the subvolume, and range items
 * created in the log while the subvolume was logged.
 *
 * The range items tell us which parts of the key space the log
 * is authoritative for.  During replay, if a key in the subvolume
 * directory is in a logged range item, but not actually in the log
 * that means it was deleted from the directory before the fsync
 * and should be removed.
 */
static noinline int find_dir_range(struct btrfs_root *root,
				   struct btrfs_path *path,
				   u64 dirid, int key_type,
				   u64 *start_ret, u64 *end_ret)
{
	struct btrfs_key key;
	u64 found_end;
	struct btrfs_dir_log_item *item;
	int ret;
	int nritems;

	if (*start_ret == (u64)-1)
		return 1;

	key.objectid = dirid;
	key.type = key_type;
	key.offset = *start_ret;

	ret = btrfs_search_slot(NULL, root, &key, path, 0, 0);
	if (ret < 0)
		goto out;
	if (ret > 0) {
		if (path->slots[0] == 0)
			goto out;
		path->slots[0]--;
	}
	if (ret != 0)
		btrfs_item_key_to_cpu(path->nodes[0], &key, path->slots[0]);

	if (key.type != key_type || key.objectid != dirid) {
		ret = 1;
		goto next;
	}
	item = btrfs_item_ptr(path->nodes[0], path->slots[0],
			      struct btrfs_dir_log_item);
	found_end = btrfs_dir_log_end(path->nodes[0], item);

	if (*start_ret >= key.offset && *start_ret <= found_end) {
		ret = 0;
		*start_ret = key.offset;
		*end_ret = found_end;
		goto out;
	}
	ret = 1;
next:
	/* check the next slot in the tree to see if it is a valid item */
	nritems = btrfs_header_nritems(path->nodes[0]);
	if (path->slots[0] >= nritems) {
		ret = btrfs_next_leaf(root, path);
		if (ret)
			goto out;
	} else {
		path->slots[0]++;
	}

	btrfs_item_key_to_cpu(path->nodes[0], &key, path->slots[0]);

	if (key.type != key_type || key.objectid != dirid) {
		ret = 1;
		goto out;
	}
	item = btrfs_item_ptr(path->nodes[0], path->slots[0],
			      struct btrfs_dir_log_item);
	found_end = btrfs_dir_log_end(path->nodes[0], item);
	*start_ret = key.offset;
	*end_ret = found_end;
	ret = 0;
out:
	btrfs_release_path(path);
	return ret;
}

/*
 * this looks for a given directory item in the log.  If the directory
 * item is not in the log, the item is removed and the inode it points
 * to is unlinked
 */
static noinline int check_item_in_log(struct btrfs_trans_handle *trans,
				      struct btrfs_root *root,
				      struct btrfs_root *log,
				      struct btrfs_path *path,
				      struct btrfs_path *log_path,
				      struct inode *dir,
				      struct btrfs_key *dir_key)
{
	int ret;
	struct extent_buffer *eb;
	int slot;
	u32 item_size;
	struct btrfs_dir_item *di;
	struct btrfs_dir_item *log_di;
	int name_len;
	unsigned long ptr;
	unsigned long ptr_end;
	char *name;
	struct inode *inode;
	struct btrfs_key location;

again:
	eb = path->nodes[0];
	slot = path->slots[0];
	item_size = btrfs_item_size_nr(eb, slot);
	ptr = btrfs_item_ptr_offset(eb, slot);
	ptr_end = ptr + item_size;
	while (ptr < ptr_end) {
		di = (struct btrfs_dir_item *)ptr;
		if (verify_dir_item(root, eb, di)) {
			ret = -EIO;
			goto out;
		}

		name_len = btrfs_dir_name_len(eb, di);
		name = kmalloc(name_len, GFP_NOFS);
		if (!name) {
			ret = -ENOMEM;
			goto out;
		}
		read_extent_buffer(eb, name, (unsigned long)(di + 1),
				  name_len);
		log_di = NULL;
		if (log && dir_key->type == BTRFS_DIR_ITEM_KEY) {
			log_di = btrfs_lookup_dir_item(trans, log, log_path,
						       dir_key->objectid,
						       name, name_len, 0);
		} else if (log && dir_key->type == BTRFS_DIR_INDEX_KEY) {
			log_di = btrfs_lookup_dir_index_item(trans, log,
						     log_path,
						     dir_key->objectid,
						     dir_key->offset,
						     name, name_len, 0);
		}
		if (!log_di || (IS_ERR(log_di) && PTR_ERR(log_di) == -ENOENT)) {
			btrfs_dir_item_key_to_cpu(eb, di, &location);
			btrfs_release_path(path);
			btrfs_release_path(log_path);
			inode = read_one_inode(root, location.objectid);
			if (!inode) {
				kfree(name);
				return -EIO;
			}

			ret = link_to_fixup_dir(trans, root,
						path, location.objectid);
			if (ret) {
				kfree(name);
				iput(inode);
				goto out;
			}

			inc_nlink(inode);
			ret = btrfs_unlink_inode(trans, root, dir, inode,
						 name, name_len);
			if (!ret)
				ret = btrfs_run_delayed_items(trans, root);
			kfree(name);
			iput(inode);
			if (ret)
				goto out;

			/* there might still be more names under this key
			 * check and repeat if required
			 */
			ret = btrfs_search_slot(NULL, root, dir_key, path,
						0, 0);
			if (ret == 0)
				goto again;
			ret = 0;
			goto out;
		} else if (IS_ERR(log_di)) {
			kfree(name);
			return PTR_ERR(log_di);
		}
		btrfs_release_path(log_path);
		kfree(name);

		ptr = (unsigned long)(di + 1);
		ptr += name_len;
	}
	ret = 0;
out:
	btrfs_release_path(path);
	btrfs_release_path(log_path);
	return ret;
}

/*
 * deletion replay happens before we copy any new directory items
 * out of the log or out of backreferences from inodes.  It
 * scans the log to find ranges of keys that log is authoritative for,
 * and then scans the directory to find items in those ranges that are
 * not present in the log.
 *
 * Anything we don't find in the log is unlinked and removed from the
 * directory.
 */
static noinline int replay_dir_deletes(struct btrfs_trans_handle *trans,
				       struct btrfs_root *root,
				       struct btrfs_root *log,
				       struct btrfs_path *path,
				       u64 dirid, int del_all)
{
	u64 range_start;
	u64 range_end;
	int key_type = BTRFS_DIR_LOG_ITEM_KEY;
	int ret = 0;
	struct btrfs_key dir_key;
	struct btrfs_key found_key;
	struct btrfs_path *log_path;
	struct inode *dir;

	dir_key.objectid = dirid;
	dir_key.type = BTRFS_DIR_ITEM_KEY;
	log_path = btrfs_alloc_path();
	if (!log_path)
		return -ENOMEM;

	dir = read_one_inode(root, dirid);
	/* it isn't an error if the inode isn't there, that can happen
	 * because we replay the deletes before we copy in the inode item
	 * from the log
	 */
	if (!dir) {
		btrfs_free_path(log_path);
		return 0;
	}
again:
	range_start = 0;
	range_end = 0;
	while (1) {
		if (del_all)
			range_end = (u64)-1;
		else {
			ret = find_dir_range(log, path, dirid, key_type,
					     &range_start, &range_end);
			if (ret != 0)
				break;
		}

		dir_key.offset = range_start;
		while (1) {
			int nritems;
			ret = btrfs_search_slot(NULL, root, &dir_key, path,
						0, 0);
			if (ret < 0)
				goto out;

			nritems = btrfs_header_nritems(path->nodes[0]);
			if (path->slots[0] >= nritems) {
				ret = btrfs_next_leaf(root, path);
				if (ret)
					break;
			}
			btrfs_item_key_to_cpu(path->nodes[0], &found_key,
					      path->slots[0]);
			if (found_key.objectid != dirid ||
			    found_key.type != dir_key.type)
				goto next_type;

			if (found_key.offset > range_end)
				break;

			ret = check_item_in_log(trans, root, log, path,
						log_path, dir,
						&found_key);
			if (ret)
				goto out;
			if (found_key.offset == (u64)-1)
				break;
			dir_key.offset = found_key.offset + 1;
		}
		btrfs_release_path(path);
		if (range_end == (u64)-1)
			break;
		range_start = range_end + 1;
	}

next_type:
	ret = 0;
	if (key_type == BTRFS_DIR_LOG_ITEM_KEY) {
		key_type = BTRFS_DIR_LOG_INDEX_KEY;
		dir_key.type = BTRFS_DIR_INDEX_KEY;
		btrfs_release_path(path);
		goto again;
	}
out:
	btrfs_release_path(path);
	btrfs_free_path(log_path);
	iput(dir);
	return ret;
}

/*
 * the process_func used to replay items from the log tree.  This
 * gets called in two different stages.  The first stage just looks
 * for inodes and makes sure they are all copied into the subvolume.
 *
 * The second stage copies all the other item types from the log into
 * the subvolume.  The two stage approach is slower, but gets rid of
 * lots of complexity around inodes referencing other inodes that exist
 * only in the log (references come from either directory items or inode
 * back refs).
 */
static int replay_one_buffer(struct btrfs_root *log, struct extent_buffer *eb,
			     struct walk_control *wc, u64 gen)
{
	int nritems;
	struct btrfs_path *path;
	struct btrfs_root *root = wc->replay_dest;
	struct btrfs_key key;
	int level;
	int i;
	int ret;

	ret = btrfs_read_buffer(eb, gen);
	if (ret)
		return ret;

	level = btrfs_header_level(eb);

	if (level != 0)
		return 0;

	path = btrfs_alloc_path();
	if (!path)
		return -ENOMEM;

	nritems = btrfs_header_nritems(eb);
	for (i = 0; i < nritems; i++) {
		btrfs_item_key_to_cpu(eb, &key, i);

		/* inode keys are done during the first stage */
		if (key.type == BTRFS_INODE_ITEM_KEY &&
		    wc->stage == LOG_WALK_REPLAY_INODES) {
			struct btrfs_inode_item *inode_item;
			u32 mode;

			inode_item = btrfs_item_ptr(eb, i,
					    struct btrfs_inode_item);
			mode = btrfs_inode_mode(eb, inode_item);
			if (S_ISDIR(mode)) {
				ret = replay_dir_deletes(wc->trans,
					 root, log, path, key.objectid, 0);
				if (ret)
					break;
			}
			ret = overwrite_item(wc->trans, root, path,
					     eb, i, &key);
			if (ret)
				break;

			/* for regular files, make sure corresponding
			 * orhpan item exist. extents past the new EOF
			 * will be truncated later by orphan cleanup.
			 */
			if (S_ISREG(mode)) {
				ret = insert_orphan_item(wc->trans, root,
							 key.objectid);
				if (ret)
					break;
			}

			ret = link_to_fixup_dir(wc->trans, root,
						path, key.objectid);
			if (ret)
				break;
		}

		if (key.type == BTRFS_DIR_INDEX_KEY &&
		    wc->stage == LOG_WALK_REPLAY_DIR_INDEX) {
			ret = replay_one_dir_item(wc->trans, root, path,
						  eb, i, &key);
			if (ret)
				break;
		}

		if (wc->stage < LOG_WALK_REPLAY_ALL)
			continue;

		/* these keys are simply copied */
		if (key.type == BTRFS_XATTR_ITEM_KEY) {
			ret = overwrite_item(wc->trans, root, path,
					     eb, i, &key);
			if (ret)
				break;
		} else if (key.type == BTRFS_INODE_REF_KEY ||
			   key.type == BTRFS_INODE_EXTREF_KEY) {
			ret = add_inode_ref(wc->trans, root, log, path,
					    eb, i, &key);
			if (ret && ret != -ENOENT)
				break;
			ret = 0;
		} else if (key.type == BTRFS_EXTENT_DATA_KEY) {
			ret = replay_one_extent(wc->trans, root, path,
						eb, i, &key);
			if (ret)
				break;
		} else if (key.type == BTRFS_DIR_ITEM_KEY) {
			ret = replay_one_dir_item(wc->trans, root, path,
						  eb, i, &key);
			if (ret)
				break;
		}
	}
	btrfs_free_path(path);
	return ret;
}

static noinline int walk_down_log_tree(struct btrfs_trans_handle *trans,
				   struct btrfs_root *root,
				   struct btrfs_path *path, int *level,
				   struct walk_control *wc)
{
	u64 root_owner;
	u64 bytenr;
	u64 ptr_gen;
	struct extent_buffer *next;
	struct extent_buffer *cur;
	struct extent_buffer *parent;
	u32 blocksize;
	int ret = 0;

	WARN_ON(*level < 0);
	WARN_ON(*level >= BTRFS_MAX_LEVEL);

	while (*level > 0) {
		WARN_ON(*level < 0);
		WARN_ON(*level >= BTRFS_MAX_LEVEL);
		cur = path->nodes[*level];

		WARN_ON(btrfs_header_level(cur) != *level);

		if (path->slots[*level] >=
		    btrfs_header_nritems(cur))
			break;

		bytenr = btrfs_node_blockptr(cur, path->slots[*level]);
		ptr_gen = btrfs_node_ptr_generation(cur, path->slots[*level]);
		blocksize = root->nodesize;

		parent = path->nodes[*level];
		root_owner = btrfs_header_owner(parent);

		next = btrfs_find_create_tree_block(root, bytenr, blocksize);
		if (!next)
			return -ENOMEM;

		if (*level == 1) {
			ret = wc->process_func(root, next, wc, ptr_gen);
			if (ret) {
				free_extent_buffer(next);
				return ret;
			}

			path->slots[*level]++;
			if (wc->free) {
				ret = btrfs_read_buffer(next, ptr_gen);
				if (ret) {
					free_extent_buffer(next);
					return ret;
				}

				if (trans) {
					btrfs_tree_lock(next);
					btrfs_set_lock_blocking(next);
					clean_tree_block(trans, root, next);
					btrfs_wait_tree_block_writeback(next);
					btrfs_tree_unlock(next);
				}

				WARN_ON(root_owner !=
					BTRFS_TREE_LOG_OBJECTID);
				ret = btrfs_free_and_pin_reserved_extent(root,
							 bytenr, blocksize);
				if (ret) {
					free_extent_buffer(next);
					return ret;
				}
			}
			free_extent_buffer(next);
			continue;
		}
		ret = btrfs_read_buffer(next, ptr_gen);
		if (ret) {
			free_extent_buffer(next);
			return ret;
		}

		WARN_ON(*level <= 0);
		if (path->nodes[*level-1])
			free_extent_buffer(path->nodes[*level-1]);
		path->nodes[*level-1] = next;
		*level = btrfs_header_level(next);
		path->slots[*level] = 0;
		cond_resched();
	}
	WARN_ON(*level < 0);
	WARN_ON(*level >= BTRFS_MAX_LEVEL);

	path->slots[*level] = btrfs_header_nritems(path->nodes[*level]);

	cond_resched();
	return 0;
}

static noinline int walk_up_log_tree(struct btrfs_trans_handle *trans,
				 struct btrfs_root *root,
				 struct btrfs_path *path, int *level,
				 struct walk_control *wc)
{
	u64 root_owner;
	int i;
	int slot;
	int ret;

	for (i = *level; i < BTRFS_MAX_LEVEL - 1 && path->nodes[i]; i++) {
		slot = path->slots[i];
		if (slot + 1 < btrfs_header_nritems(path->nodes[i])) {
			path->slots[i]++;
			*level = i;
			WARN_ON(*level == 0);
			return 0;
		} else {
			struct extent_buffer *parent;
			if (path->nodes[*level] == root->node)
				parent = path->nodes[*level];
			else
				parent = path->nodes[*level + 1];

			root_owner = btrfs_header_owner(parent);
			ret = wc->process_func(root, path->nodes[*level], wc,
				 btrfs_header_generation(path->nodes[*level]));
			if (ret)
				return ret;

			if (wc->free) {
				struct extent_buffer *next;

				next = path->nodes[*level];

				if (trans) {
					btrfs_tree_lock(next);
					btrfs_set_lock_blocking(next);
					clean_tree_block(trans, root, next);
					btrfs_wait_tree_block_writeback(next);
					btrfs_tree_unlock(next);
				}

				WARN_ON(root_owner != BTRFS_TREE_LOG_OBJECTID);
				ret = btrfs_free_and_pin_reserved_extent(root,
						path->nodes[*level]->start,
						path->nodes[*level]->len);
				if (ret)
					return ret;
			}
			free_extent_buffer(path->nodes[*level]);
			path->nodes[*level] = NULL;
			*level = i + 1;
		}
	}
	return 1;
}

/*
 * drop the reference count on the tree rooted at 'snap'.  This traverses
 * the tree freeing any blocks that have a ref count of zero after being
 * decremented.
 */
static int walk_log_tree(struct btrfs_trans_handle *trans,
			 struct btrfs_root *log, struct walk_control *wc)
{
	int ret = 0;
	int wret;
	int level;
	struct btrfs_path *path;
	int orig_level;

	path = btrfs_alloc_path();
	if (!path)
		return -ENOMEM;

	level = btrfs_header_level(log->node);
	orig_level = level;
	path->nodes[level] = log->node;
	extent_buffer_get(log->node);
	path->slots[level] = 0;

	while (1) {
		wret = walk_down_log_tree(trans, log, path, &level, wc);
		if (wret > 0)
			break;
		if (wret < 0) {
			ret = wret;
			goto out;
		}

		wret = walk_up_log_tree(trans, log, path, &level, wc);
		if (wret > 0)
			break;
		if (wret < 0) {
			ret = wret;
			goto out;
		}
	}

	/* was the root node processed? if not, catch it here */
	if (path->nodes[orig_level]) {
		ret = wc->process_func(log, path->nodes[orig_level], wc,
			 btrfs_header_generation(path->nodes[orig_level]));
		if (ret)
			goto out;
		if (wc->free) {
			struct extent_buffer *next;

			next = path->nodes[orig_level];

			if (trans) {
				btrfs_tree_lock(next);
				btrfs_set_lock_blocking(next);
				clean_tree_block(trans, log, next);
				btrfs_wait_tree_block_writeback(next);
				btrfs_tree_unlock(next);
			}

			WARN_ON(log->root_key.objectid !=
				BTRFS_TREE_LOG_OBJECTID);
			ret = btrfs_free_and_pin_reserved_extent(log, next->start,
							 next->len);
			if (ret)
				goto out;
		}
	}

out:
	btrfs_free_path(path);
	return ret;
}

/*
 * helper function to update the item for a given subvolumes log root
 * in the tree of log roots
 */
static int update_log_root(struct btrfs_trans_handle *trans,
			   struct btrfs_root *log)
{
	int ret;

	if (log->log_transid == 1) {
		/* insert root item on the first sync */
		ret = btrfs_insert_root(trans, log->fs_info->log_root_tree,
				&log->root_key, &log->root_item);
	} else {
		ret = btrfs_update_root(trans, log->fs_info->log_root_tree,
				&log->root_key, &log->root_item);
	}
	return ret;
}

static void wait_log_commit(struct btrfs_trans_handle *trans,
			    struct btrfs_root *root, int transid)
{
	DEFINE_WAIT(wait);
	int index = transid % 2;

	/*
	 * we only allow two pending log transactions at a time,
	 * so we know that if ours is more than 2 older than the
	 * current transaction, we're done
	 */
	do {
		prepare_to_wait(&root->log_commit_wait[index],
				&wait, TASK_UNINTERRUPTIBLE);
		mutex_unlock(&root->log_mutex);

		if (root->log_transid_committed < transid &&
		    atomic_read(&root->log_commit[index]))
			schedule();

		finish_wait(&root->log_commit_wait[index], &wait);
		mutex_lock(&root->log_mutex);
	} while (root->log_transid_committed < transid &&
		 atomic_read(&root->log_commit[index]));
}

static void wait_for_writer(struct btrfs_trans_handle *trans,
			    struct btrfs_root *root)
{
	DEFINE_WAIT(wait);

	while (atomic_read(&root->log_writers)) {
		prepare_to_wait(&root->log_writer_wait,
				&wait, TASK_UNINTERRUPTIBLE);
		mutex_unlock(&root->log_mutex);
		if (atomic_read(&root->log_writers))
			schedule();
		mutex_lock(&root->log_mutex);
		finish_wait(&root->log_writer_wait, &wait);
	}
}

static inline void btrfs_remove_log_ctx(struct btrfs_root *root,
					struct btrfs_log_ctx *ctx)
{
	if (!ctx)
		return;

	mutex_lock(&root->log_mutex);
	list_del_init(&ctx->list);
	mutex_unlock(&root->log_mutex);
}

/* 
 * Invoked in log mutex context, or be sure there is no other task which
 * can access the list.
 */
static inline void btrfs_remove_all_log_ctxs(struct btrfs_root *root,
					     int index, int error)
{
	struct btrfs_log_ctx *ctx;

	if (!error) {
		INIT_LIST_HEAD(&root->log_ctxs[index]);
		return;
	}

	list_for_each_entry(ctx, &root->log_ctxs[index], list)
		ctx->log_ret = error;

	INIT_LIST_HEAD(&root->log_ctxs[index]);
}

/*
 * btrfs_sync_log does sends a given tree log down to the disk and
 * updates the super blocks to record it.  When this call is done,
 * you know that any inodes previously logged are safely on disk only
 * if it returns 0.
 *
 * Any other return value means you need to call btrfs_commit_transaction.
 * Some of the edge cases for fsyncing directories that have had unlinks
 * or renames done in the past mean that sometimes the only safe
 * fsync is to commit the whole FS.  When btrfs_sync_log returns -EAGAIN,
 * that has happened.
 */
int btrfs_sync_log(struct btrfs_trans_handle *trans,
		   struct btrfs_root *root, struct btrfs_log_ctx *ctx)
{
	int index1;
	int index2;
	int mark;
	int ret;
	struct btrfs_root *log = root->log_root;
	struct btrfs_root *log_root_tree = root->fs_info->log_root_tree;
	int log_transid = 0;
	struct btrfs_log_ctx root_log_ctx;
	struct blk_plug plug;

	mutex_lock(&root->log_mutex);
	log_transid = ctx->log_transid;
	if (root->log_transid_committed >= log_transid) {
		mutex_unlock(&root->log_mutex);
		return ctx->log_ret;
	}

	index1 = log_transid % 2;
	if (atomic_read(&root->log_commit[index1])) {
		wait_log_commit(trans, root, log_transid);
		mutex_unlock(&root->log_mutex);
		return ctx->log_ret;
	}
	ASSERT(log_transid == root->log_transid);
	atomic_set(&root->log_commit[index1], 1);

	/* wait for previous tree log sync to complete */
	if (atomic_read(&root->log_commit[(index1 + 1) % 2]))
		wait_log_commit(trans, root, log_transid - 1);

	while (1) {
		int batch = atomic_read(&root->log_batch);
		/* when we're on an ssd, just kick the log commit out */
		if (!btrfs_test_opt(root, SSD) &&
		    test_bit(BTRFS_ROOT_MULTI_LOG_TASKS, &root->state)) {
			mutex_unlock(&root->log_mutex);
			schedule_timeout_uninterruptible(1);
			mutex_lock(&root->log_mutex);
		}
		wait_for_writer(trans, root);
		if (batch == atomic_read(&root->log_batch))
			break;
	}

	/* bail out if we need to do a full commit */
	if (btrfs_need_log_full_commit(root->fs_info, trans)) {
		ret = -EAGAIN;
		btrfs_free_logged_extents(log, log_transid);
		mutex_unlock(&root->log_mutex);
		goto out;
	}

	if (log_transid % 2 == 0)
		mark = EXTENT_DIRTY;
	else
		mark = EXTENT_NEW;

	/* we start IO on  all the marked extents here, but we don't actually
	 * wait for them until later.
	 */
	blk_start_plug(&plug);
	ret = btrfs_write_marked_extents(log, &log->dirty_log_pages, mark);
	if (ret) {
		blk_finish_plug(&plug);
		btrfs_abort_transaction(trans, root, ret);
		btrfs_free_logged_extents(log, log_transid);
		btrfs_set_log_full_commit(root->fs_info, trans);
		mutex_unlock(&root->log_mutex);
		goto out;
	}

	btrfs_set_root_node(&log->root_item, log->node);

	root->log_transid++;
	log->log_transid = root->log_transid;
	root->log_start_pid = 0;
	/*
	 * IO has been started, blocks of the log tree have WRITTEN flag set
	 * in their headers. new modifications of the log will be written to
	 * new positions. so it's safe to allow log writers to go in.
	 */
	mutex_unlock(&root->log_mutex);

	btrfs_init_log_ctx(&root_log_ctx);

	mutex_lock(&log_root_tree->log_mutex);
	atomic_inc(&log_root_tree->log_batch);
	atomic_inc(&log_root_tree->log_writers);

	index2 = log_root_tree->log_transid % 2;
	list_add_tail(&root_log_ctx.list, &log_root_tree->log_ctxs[index2]);
	root_log_ctx.log_transid = log_root_tree->log_transid;

	mutex_unlock(&log_root_tree->log_mutex);

	ret = update_log_root(trans, log);

	mutex_lock(&log_root_tree->log_mutex);
	if (atomic_dec_and_test(&log_root_tree->log_writers)) {
		smp_mb();
		if (waitqueue_active(&log_root_tree->log_writer_wait))
			wake_up(&log_root_tree->log_writer_wait);
	}

	if (ret) {
		if (!list_empty(&root_log_ctx.list))
			list_del_init(&root_log_ctx.list);

		blk_finish_plug(&plug);
		btrfs_set_log_full_commit(root->fs_info, trans);

		if (ret != -ENOSPC) {
			btrfs_abort_transaction(trans, root, ret);
			mutex_unlock(&log_root_tree->log_mutex);
			goto out;
		}
		btrfs_wait_marked_extents(log, &log->dirty_log_pages, mark);
		btrfs_free_logged_extents(log, log_transid);
		mutex_unlock(&log_root_tree->log_mutex);
		ret = -EAGAIN;
		goto out;
	}

	if (log_root_tree->log_transid_committed >= root_log_ctx.log_transid) {
		mutex_unlock(&log_root_tree->log_mutex);
		ret = root_log_ctx.log_ret;
		goto out;
	}

	index2 = root_log_ctx.log_transid % 2;
	if (atomic_read(&log_root_tree->log_commit[index2])) {
		blk_finish_plug(&plug);
		ret = btrfs_wait_marked_extents(log, &log->dirty_log_pages,
						mark);
<<<<<<< HEAD
=======
		btrfs_wait_logged_extents(trans, log, log_transid);
>>>>>>> 93ff644f
		wait_log_commit(trans, log_root_tree,
				root_log_ctx.log_transid);
		mutex_unlock(&log_root_tree->log_mutex);
		if (!ret)
			ret = root_log_ctx.log_ret;
		goto out;
	}
	ASSERT(root_log_ctx.log_transid == log_root_tree->log_transid);
	atomic_set(&log_root_tree->log_commit[index2], 1);

	if (atomic_read(&log_root_tree->log_commit[(index2 + 1) % 2])) {
		wait_log_commit(trans, log_root_tree,
				root_log_ctx.log_transid - 1);
	}

	wait_for_writer(trans, log_root_tree);

	/*
	 * now that we've moved on to the tree of log tree roots,
	 * check the full commit flag again
	 */
	if (btrfs_need_log_full_commit(root->fs_info, trans)) {
		blk_finish_plug(&plug);
		btrfs_wait_marked_extents(log, &log->dirty_log_pages, mark);
		btrfs_free_logged_extents(log, log_transid);
		mutex_unlock(&log_root_tree->log_mutex);
		ret = -EAGAIN;
		goto out_wake_log_root;
	}

	ret = btrfs_write_marked_extents(log_root_tree,
					 &log_root_tree->dirty_log_pages,
					 EXTENT_DIRTY | EXTENT_NEW);
	blk_finish_plug(&plug);
	if (ret) {
		btrfs_set_log_full_commit(root->fs_info, trans);
		btrfs_abort_transaction(trans, root, ret);
		btrfs_free_logged_extents(log, log_transid);
		mutex_unlock(&log_root_tree->log_mutex);
		goto out_wake_log_root;
	}
	ret = btrfs_wait_marked_extents(log, &log->dirty_log_pages, mark);
	if (!ret)
		ret = btrfs_wait_marked_extents(log_root_tree,
						&log_root_tree->dirty_log_pages,
						EXTENT_NEW | EXTENT_DIRTY);
	if (ret) {
		btrfs_set_log_full_commit(root->fs_info, trans);
		btrfs_free_logged_extents(log, log_transid);
		mutex_unlock(&log_root_tree->log_mutex);
		goto out_wake_log_root;
	}
<<<<<<< HEAD
	btrfs_wait_logged_extents(log, log_transid);
=======
	btrfs_wait_logged_extents(trans, log, log_transid);
>>>>>>> 93ff644f

	btrfs_set_super_log_root(root->fs_info->super_for_commit,
				log_root_tree->node->start);
	btrfs_set_super_log_root_level(root->fs_info->super_for_commit,
				btrfs_header_level(log_root_tree->node));

	log_root_tree->log_transid++;
	mutex_unlock(&log_root_tree->log_mutex);

	/*
	 * nobody else is going to jump in and write the the ctree
	 * super here because the log_commit atomic below is protecting
	 * us.  We must be called with a transaction handle pinning
	 * the running transaction open, so a full commit can't hop
	 * in and cause problems either.
	 */
	ret = write_ctree_super(trans, root->fs_info->tree_root, 1);
	if (ret) {
		btrfs_set_log_full_commit(root->fs_info, trans);
		btrfs_abort_transaction(trans, root, ret);
		goto out_wake_log_root;
	}

	mutex_lock(&root->log_mutex);
	if (root->last_log_commit < log_transid)
		root->last_log_commit = log_transid;
	mutex_unlock(&root->log_mutex);

out_wake_log_root:
	/*
	 * We needn't get log_mutex here because we are sure all
	 * the other tasks are blocked.
	 */
	btrfs_remove_all_log_ctxs(log_root_tree, index2, ret);

	mutex_lock(&log_root_tree->log_mutex);
	log_root_tree->log_transid_committed++;
	atomic_set(&log_root_tree->log_commit[index2], 0);
	mutex_unlock(&log_root_tree->log_mutex);

	if (waitqueue_active(&log_root_tree->log_commit_wait[index2]))
		wake_up(&log_root_tree->log_commit_wait[index2]);
out:
	/* See above. */
	btrfs_remove_all_log_ctxs(root, index1, ret);

	mutex_lock(&root->log_mutex);
	root->log_transid_committed++;
	atomic_set(&root->log_commit[index1], 0);
	mutex_unlock(&root->log_mutex);

	if (waitqueue_active(&root->log_commit_wait[index1]))
		wake_up(&root->log_commit_wait[index1]);
	return ret;
}

static void free_log_tree(struct btrfs_trans_handle *trans,
			  struct btrfs_root *log)
{
	int ret;
	u64 start;
	u64 end;
	struct walk_control wc = {
		.free = 1,
		.process_func = process_one_buffer
	};

	ret = walk_log_tree(trans, log, &wc);
	/* I don't think this can happen but just in case */
	if (ret)
		btrfs_abort_transaction(trans, log, ret);

	while (1) {
		ret = find_first_extent_bit(&log->dirty_log_pages,
				0, &start, &end, EXTENT_DIRTY | EXTENT_NEW,
				NULL);
		if (ret)
			break;

		clear_extent_bits(&log->dirty_log_pages, start, end,
				  EXTENT_DIRTY | EXTENT_NEW, GFP_NOFS);
	}

	/*
	 * We may have short-circuited the log tree with the full commit logic
	 * and left ordered extents on our list, so clear these out to keep us
	 * from leaking inodes and memory.
	 */
	btrfs_free_logged_extents(log, 0);
	btrfs_free_logged_extents(log, 1);

	free_extent_buffer(log->node);
	kfree(log);
}

/*
 * free all the extents used by the tree log.  This should be called
 * at commit time of the full transaction
 */
int btrfs_free_log(struct btrfs_trans_handle *trans, struct btrfs_root *root)
{
	if (root->log_root) {
		free_log_tree(trans, root->log_root);
		root->log_root = NULL;
	}
	return 0;
}

int btrfs_free_log_root_tree(struct btrfs_trans_handle *trans,
			     struct btrfs_fs_info *fs_info)
{
	if (fs_info->log_root_tree) {
		free_log_tree(trans, fs_info->log_root_tree);
		fs_info->log_root_tree = NULL;
	}
	return 0;
}

/*
 * If both a file and directory are logged, and unlinks or renames are
 * mixed in, we have a few interesting corners:
 *
 * create file X in dir Y
 * link file X to X.link in dir Y
 * fsync file X
 * unlink file X but leave X.link
 * fsync dir Y
 *
 * After a crash we would expect only X.link to exist.  But file X
 * didn't get fsync'd again so the log has back refs for X and X.link.
 *
 * We solve this by removing directory entries and inode backrefs from the
 * log when a file that was logged in the current transaction is
 * unlinked.  Any later fsync will include the updated log entries, and
 * we'll be able to reconstruct the proper directory items from backrefs.
 *
 * This optimizations allows us to avoid relogging the entire inode
 * or the entire directory.
 */
int btrfs_del_dir_entries_in_log(struct btrfs_trans_handle *trans,
				 struct btrfs_root *root,
				 const char *name, int name_len,
				 struct inode *dir, u64 index)
{
	struct btrfs_root *log;
	struct btrfs_dir_item *di;
	struct btrfs_path *path;
	int ret;
	int err = 0;
	int bytes_del = 0;
	u64 dir_ino = btrfs_ino(dir);

	if (BTRFS_I(dir)->logged_trans < trans->transid)
		return 0;

	ret = join_running_log_trans(root);
	if (ret)
		return 0;

	mutex_lock(&BTRFS_I(dir)->log_mutex);

	log = root->log_root;
	path = btrfs_alloc_path();
	if (!path) {
		err = -ENOMEM;
		goto out_unlock;
	}

	di = btrfs_lookup_dir_item(trans, log, path, dir_ino,
				   name, name_len, -1);
	if (IS_ERR(di)) {
		err = PTR_ERR(di);
		goto fail;
	}
	if (di) {
		ret = btrfs_delete_one_dir_name(trans, log, path, di);
		bytes_del += name_len;
		if (ret) {
			err = ret;
			goto fail;
		}
	}
	btrfs_release_path(path);
	di = btrfs_lookup_dir_index_item(trans, log, path, dir_ino,
					 index, name, name_len, -1);
	if (IS_ERR(di)) {
		err = PTR_ERR(di);
		goto fail;
	}
	if (di) {
		ret = btrfs_delete_one_dir_name(trans, log, path, di);
		bytes_del += name_len;
		if (ret) {
			err = ret;
			goto fail;
		}
	}

	/* update the directory size in the log to reflect the names
	 * we have removed
	 */
	if (bytes_del) {
		struct btrfs_key key;

		key.objectid = dir_ino;
		key.offset = 0;
		key.type = BTRFS_INODE_ITEM_KEY;
		btrfs_release_path(path);

		ret = btrfs_search_slot(trans, log, &key, path, 0, 1);
		if (ret < 0) {
			err = ret;
			goto fail;
		}
		if (ret == 0) {
			struct btrfs_inode_item *item;
			u64 i_size;

			item = btrfs_item_ptr(path->nodes[0], path->slots[0],
					      struct btrfs_inode_item);
			i_size = btrfs_inode_size(path->nodes[0], item);
			if (i_size > bytes_del)
				i_size -= bytes_del;
			else
				i_size = 0;
			btrfs_set_inode_size(path->nodes[0], item, i_size);
			btrfs_mark_buffer_dirty(path->nodes[0]);
		} else
			ret = 0;
		btrfs_release_path(path);
	}
fail:
	btrfs_free_path(path);
out_unlock:
	mutex_unlock(&BTRFS_I(dir)->log_mutex);
	if (ret == -ENOSPC) {
		btrfs_set_log_full_commit(root->fs_info, trans);
		ret = 0;
	} else if (ret < 0)
		btrfs_abort_transaction(trans, root, ret);

	btrfs_end_log_trans(root);

	return err;
}

/* see comments for btrfs_del_dir_entries_in_log */
int btrfs_del_inode_ref_in_log(struct btrfs_trans_handle *trans,
			       struct btrfs_root *root,
			       const char *name, int name_len,
			       struct inode *inode, u64 dirid)
{
	struct btrfs_root *log;
	u64 index;
	int ret;

	if (BTRFS_I(inode)->logged_trans < trans->transid)
		return 0;

	ret = join_running_log_trans(root);
	if (ret)
		return 0;
	log = root->log_root;
	mutex_lock(&BTRFS_I(inode)->log_mutex);

	ret = btrfs_del_inode_ref(trans, log, name, name_len, btrfs_ino(inode),
				  dirid, &index);
	mutex_unlock(&BTRFS_I(inode)->log_mutex);
	if (ret == -ENOSPC) {
		btrfs_set_log_full_commit(root->fs_info, trans);
		ret = 0;
	} else if (ret < 0 && ret != -ENOENT)
		btrfs_abort_transaction(trans, root, ret);
	btrfs_end_log_trans(root);

	return ret;
}

/*
 * creates a range item in the log for 'dirid'.  first_offset and
 * last_offset tell us which parts of the key space the log should
 * be considered authoritative for.
 */
static noinline int insert_dir_log_key(struct btrfs_trans_handle *trans,
				       struct btrfs_root *log,
				       struct btrfs_path *path,
				       int key_type, u64 dirid,
				       u64 first_offset, u64 last_offset)
{
	int ret;
	struct btrfs_key key;
	struct btrfs_dir_log_item *item;

	key.objectid = dirid;
	key.offset = first_offset;
	if (key_type == BTRFS_DIR_ITEM_KEY)
		key.type = BTRFS_DIR_LOG_ITEM_KEY;
	else
		key.type = BTRFS_DIR_LOG_INDEX_KEY;
	ret = btrfs_insert_empty_item(trans, log, path, &key, sizeof(*item));
	if (ret)
		return ret;

	item = btrfs_item_ptr(path->nodes[0], path->slots[0],
			      struct btrfs_dir_log_item);
	btrfs_set_dir_log_end(path->nodes[0], item, last_offset);
	btrfs_mark_buffer_dirty(path->nodes[0]);
	btrfs_release_path(path);
	return 0;
}

/*
 * log all the items included in the current transaction for a given
 * directory.  This also creates the range items in the log tree required
 * to replay anything deleted before the fsync
 */
static noinline int log_dir_items(struct btrfs_trans_handle *trans,
			  struct btrfs_root *root, struct inode *inode,
			  struct btrfs_path *path,
			  struct btrfs_path *dst_path, int key_type,
			  u64 min_offset, u64 *last_offset_ret)
{
	struct btrfs_key min_key;
	struct btrfs_root *log = root->log_root;
	struct extent_buffer *src;
	int err = 0;
	int ret;
	int i;
	int nritems;
	u64 first_offset = min_offset;
	u64 last_offset = (u64)-1;
	u64 ino = btrfs_ino(inode);

	log = root->log_root;

	min_key.objectid = ino;
	min_key.type = key_type;
	min_key.offset = min_offset;

	ret = btrfs_search_forward(root, &min_key, path, trans->transid);

	/*
	 * we didn't find anything from this transaction, see if there
	 * is anything at all
	 */
	if (ret != 0 || min_key.objectid != ino || min_key.type != key_type) {
		min_key.objectid = ino;
		min_key.type = key_type;
		min_key.offset = (u64)-1;
		btrfs_release_path(path);
		ret = btrfs_search_slot(NULL, root, &min_key, path, 0, 0);
		if (ret < 0) {
			btrfs_release_path(path);
			return ret;
		}
		ret = btrfs_previous_item(root, path, ino, key_type);

		/* if ret == 0 there are items for this type,
		 * create a range to tell us the last key of this type.
		 * otherwise, there are no items in this directory after
		 * *min_offset, and we create a range to indicate that.
		 */
		if (ret == 0) {
			struct btrfs_key tmp;
			btrfs_item_key_to_cpu(path->nodes[0], &tmp,
					      path->slots[0]);
			if (key_type == tmp.type)
				first_offset = max(min_offset, tmp.offset) + 1;
		}
		goto done;
	}

	/* go backward to find any previous key */
	ret = btrfs_previous_item(root, path, ino, key_type);
	if (ret == 0) {
		struct btrfs_key tmp;
		btrfs_item_key_to_cpu(path->nodes[0], &tmp, path->slots[0]);
		if (key_type == tmp.type) {
			first_offset = tmp.offset;
			ret = overwrite_item(trans, log, dst_path,
					     path->nodes[0], path->slots[0],
					     &tmp);
			if (ret) {
				err = ret;
				goto done;
			}
		}
	}
	btrfs_release_path(path);

	/* find the first key from this transaction again */
	ret = btrfs_search_slot(NULL, root, &min_key, path, 0, 0);
	if (WARN_ON(ret != 0))
		goto done;

	/*
	 * we have a block from this transaction, log every item in it
	 * from our directory
	 */
	while (1) {
		struct btrfs_key tmp;
		src = path->nodes[0];
		nritems = btrfs_header_nritems(src);
		for (i = path->slots[0]; i < nritems; i++) {
			btrfs_item_key_to_cpu(src, &min_key, i);

			if (min_key.objectid != ino || min_key.type != key_type)
				goto done;
			ret = overwrite_item(trans, log, dst_path, src, i,
					     &min_key);
			if (ret) {
				err = ret;
				goto done;
			}
		}
		path->slots[0] = nritems;

		/*
		 * look ahead to the next item and see if it is also
		 * from this directory and from this transaction
		 */
		ret = btrfs_next_leaf(root, path);
		if (ret == 1) {
			last_offset = (u64)-1;
			goto done;
		}
		btrfs_item_key_to_cpu(path->nodes[0], &tmp, path->slots[0]);
		if (tmp.objectid != ino || tmp.type != key_type) {
			last_offset = (u64)-1;
			goto done;
		}
		if (btrfs_header_generation(path->nodes[0]) != trans->transid) {
			ret = overwrite_item(trans, log, dst_path,
					     path->nodes[0], path->slots[0],
					     &tmp);
			if (ret)
				err = ret;
			else
				last_offset = tmp.offset;
			goto done;
		}
	}
done:
	btrfs_release_path(path);
	btrfs_release_path(dst_path);

	if (err == 0) {
		*last_offset_ret = last_offset;
		/*
		 * insert the log range keys to indicate where the log
		 * is valid
		 */
		ret = insert_dir_log_key(trans, log, path, key_type,
					 ino, first_offset, last_offset);
		if (ret)
			err = ret;
	}
	return err;
}

/*
 * logging directories is very similar to logging inodes, We find all the items
 * from the current transaction and write them to the log.
 *
 * The recovery code scans the directory in the subvolume, and if it finds a
 * key in the range logged that is not present in the log tree, then it means
 * that dir entry was unlinked during the transaction.
 *
 * In order for that scan to work, we must include one key smaller than
 * the smallest logged by this transaction and one key larger than the largest
 * key logged by this transaction.
 */
static noinline int log_directory_changes(struct btrfs_trans_handle *trans,
			  struct btrfs_root *root, struct inode *inode,
			  struct btrfs_path *path,
			  struct btrfs_path *dst_path)
{
	u64 min_key;
	u64 max_key;
	int ret;
	int key_type = BTRFS_DIR_ITEM_KEY;

again:
	min_key = 0;
	max_key = 0;
	while (1) {
		ret = log_dir_items(trans, root, inode, path,
				    dst_path, key_type, min_key,
				    &max_key);
		if (ret)
			return ret;
		if (max_key == (u64)-1)
			break;
		min_key = max_key + 1;
	}

	if (key_type == BTRFS_DIR_ITEM_KEY) {
		key_type = BTRFS_DIR_INDEX_KEY;
		goto again;
	}
	return 0;
}

/*
 * a helper function to drop items from the log before we relog an
 * inode.  max_key_type indicates the highest item type to remove.
 * This cannot be run for file data extents because it does not
 * free the extents they point to.
 */
static int drop_objectid_items(struct btrfs_trans_handle *trans,
				  struct btrfs_root *log,
				  struct btrfs_path *path,
				  u64 objectid, int max_key_type)
{
	int ret;
	struct btrfs_key key;
	struct btrfs_key found_key;
	int start_slot;

	key.objectid = objectid;
	key.type = max_key_type;
	key.offset = (u64)-1;

	while (1) {
		ret = btrfs_search_slot(trans, log, &key, path, -1, 1);
		BUG_ON(ret == 0); /* Logic error */
		if (ret < 0)
			break;

		if (path->slots[0] == 0)
			break;

		path->slots[0]--;
		btrfs_item_key_to_cpu(path->nodes[0], &found_key,
				      path->slots[0]);

		if (found_key.objectid != objectid)
			break;

		found_key.offset = 0;
		found_key.type = 0;
		ret = btrfs_bin_search(path->nodes[0], &found_key, 0,
				       &start_slot);

		ret = btrfs_del_items(trans, log, path, start_slot,
				      path->slots[0] - start_slot + 1);
		/*
		 * If start slot isn't 0 then we don't need to re-search, we've
		 * found the last guy with the objectid in this tree.
		 */
		if (ret || start_slot != 0)
			break;
		btrfs_release_path(path);
	}
	btrfs_release_path(path);
	if (ret > 0)
		ret = 0;
	return ret;
}

static void fill_inode_item(struct btrfs_trans_handle *trans,
			    struct extent_buffer *leaf,
			    struct btrfs_inode_item *item,
			    struct inode *inode, int log_inode_only)
{
	struct btrfs_map_token token;

	btrfs_init_map_token(&token);

	if (log_inode_only) {
		/* set the generation to zero so the recover code
		 * can tell the difference between an logging
		 * just to say 'this inode exists' and a logging
		 * to say 'update this inode with these values'
		 */
		btrfs_set_token_inode_generation(leaf, item, 0, &token);
		btrfs_set_token_inode_size(leaf, item, 0, &token);
	} else {
		btrfs_set_token_inode_generation(leaf, item,
						 BTRFS_I(inode)->generation,
						 &token);
		btrfs_set_token_inode_size(leaf, item, inode->i_size, &token);
	}

	btrfs_set_token_inode_uid(leaf, item, i_uid_read(inode), &token);
	btrfs_set_token_inode_gid(leaf, item, i_gid_read(inode), &token);
	btrfs_set_token_inode_mode(leaf, item, inode->i_mode, &token);
	btrfs_set_token_inode_nlink(leaf, item, inode->i_nlink, &token);

	btrfs_set_token_timespec_sec(leaf, btrfs_inode_atime(item),
				     inode->i_atime.tv_sec, &token);
	btrfs_set_token_timespec_nsec(leaf, btrfs_inode_atime(item),
				      inode->i_atime.tv_nsec, &token);

	btrfs_set_token_timespec_sec(leaf, btrfs_inode_mtime(item),
				     inode->i_mtime.tv_sec, &token);
	btrfs_set_token_timespec_nsec(leaf, btrfs_inode_mtime(item),
				      inode->i_mtime.tv_nsec, &token);

	btrfs_set_token_timespec_sec(leaf, btrfs_inode_ctime(item),
				     inode->i_ctime.tv_sec, &token);
	btrfs_set_token_timespec_nsec(leaf, btrfs_inode_ctime(item),
				      inode->i_ctime.tv_nsec, &token);

	btrfs_set_token_inode_nbytes(leaf, item, inode_get_bytes(inode),
				     &token);

	btrfs_set_token_inode_sequence(leaf, item, inode->i_version, &token);
	btrfs_set_token_inode_transid(leaf, item, trans->transid, &token);
	btrfs_set_token_inode_rdev(leaf, item, inode->i_rdev, &token);
	btrfs_set_token_inode_flags(leaf, item, BTRFS_I(inode)->flags, &token);
	btrfs_set_token_inode_block_group(leaf, item, 0, &token);
}

static int log_inode_item(struct btrfs_trans_handle *trans,
			  struct btrfs_root *log, struct btrfs_path *path,
			  struct inode *inode)
{
	struct btrfs_inode_item *inode_item;
	int ret;

	ret = btrfs_insert_empty_item(trans, log, path,
				      &BTRFS_I(inode)->location,
				      sizeof(*inode_item));
	if (ret && ret != -EEXIST)
		return ret;
	inode_item = btrfs_item_ptr(path->nodes[0], path->slots[0],
				    struct btrfs_inode_item);
	fill_inode_item(trans, path->nodes[0], inode_item, inode, 0);
	btrfs_release_path(path);
	return 0;
}

static noinline int copy_items(struct btrfs_trans_handle *trans,
			       struct inode *inode,
			       struct btrfs_path *dst_path,
			       struct btrfs_path *src_path, u64 *last_extent,
			       int start_slot, int nr, int inode_only)
{
	unsigned long src_offset;
	unsigned long dst_offset;
	struct btrfs_root *log = BTRFS_I(inode)->root->log_root;
	struct btrfs_file_extent_item *extent;
	struct btrfs_inode_item *inode_item;
	struct extent_buffer *src = src_path->nodes[0];
	struct btrfs_key first_key, last_key, key;
	int ret;
	struct btrfs_key *ins_keys;
	u32 *ins_sizes;
	char *ins_data;
	int i;
	struct list_head ordered_sums;
	int skip_csum = BTRFS_I(inode)->flags & BTRFS_INODE_NODATASUM;
	bool has_extents = false;
	bool need_find_last_extent = true;
	bool done = false;

	INIT_LIST_HEAD(&ordered_sums);

	ins_data = kmalloc(nr * sizeof(struct btrfs_key) +
			   nr * sizeof(u32), GFP_NOFS);
	if (!ins_data)
		return -ENOMEM;

	first_key.objectid = (u64)-1;

	ins_sizes = (u32 *)ins_data;
	ins_keys = (struct btrfs_key *)(ins_data + nr * sizeof(u32));

	for (i = 0; i < nr; i++) {
		ins_sizes[i] = btrfs_item_size_nr(src, i + start_slot);
		btrfs_item_key_to_cpu(src, ins_keys + i, i + start_slot);
	}
	ret = btrfs_insert_empty_items(trans, log, dst_path,
				       ins_keys, ins_sizes, nr);
	if (ret) {
		kfree(ins_data);
		return ret;
	}

	for (i = 0; i < nr; i++, dst_path->slots[0]++) {
		dst_offset = btrfs_item_ptr_offset(dst_path->nodes[0],
						   dst_path->slots[0]);

		src_offset = btrfs_item_ptr_offset(src, start_slot + i);

		if ((i == (nr - 1)))
			last_key = ins_keys[i];

		if (ins_keys[i].type == BTRFS_INODE_ITEM_KEY) {
			inode_item = btrfs_item_ptr(dst_path->nodes[0],
						    dst_path->slots[0],
						    struct btrfs_inode_item);
			fill_inode_item(trans, dst_path->nodes[0], inode_item,
					inode, inode_only == LOG_INODE_EXISTS);
		} else {
			copy_extent_buffer(dst_path->nodes[0], src, dst_offset,
					   src_offset, ins_sizes[i]);
		}

		/*
		 * We set need_find_last_extent here in case we know we were
		 * processing other items and then walk into the first extent in
		 * the inode.  If we don't hit an extent then nothing changes,
		 * we'll do the last search the next time around.
		 */
		if (ins_keys[i].type == BTRFS_EXTENT_DATA_KEY) {
			has_extents = true;
			if (first_key.objectid == (u64)-1)
				first_key = ins_keys[i];
		} else {
			need_find_last_extent = false;
		}

		/* take a reference on file data extents so that truncates
		 * or deletes of this inode don't have to relog the inode
		 * again
		 */
		if (ins_keys[i].type == BTRFS_EXTENT_DATA_KEY &&
		    !skip_csum) {
			int found_type;
			extent = btrfs_item_ptr(src, start_slot + i,
						struct btrfs_file_extent_item);

			if (btrfs_file_extent_generation(src, extent) < trans->transid)
				continue;

			found_type = btrfs_file_extent_type(src, extent);
			if (found_type == BTRFS_FILE_EXTENT_REG) {
				u64 ds, dl, cs, cl;
				ds = btrfs_file_extent_disk_bytenr(src,
								extent);
				/* ds == 0 is a hole */
				if (ds == 0)
					continue;

				dl = btrfs_file_extent_disk_num_bytes(src,
								extent);
				cs = btrfs_file_extent_offset(src, extent);
				cl = btrfs_file_extent_num_bytes(src,
								extent);
				if (btrfs_file_extent_compression(src,
								  extent)) {
					cs = 0;
					cl = dl;
				}

				ret = btrfs_lookup_csums_range(
						log->fs_info->csum_root,
						ds + cs, ds + cs + cl - 1,
						&ordered_sums, 0);
				if (ret) {
					btrfs_release_path(dst_path);
					kfree(ins_data);
					return ret;
				}
			}
		}
	}

	btrfs_mark_buffer_dirty(dst_path->nodes[0]);
	btrfs_release_path(dst_path);
	kfree(ins_data);

	/*
	 * we have to do this after the loop above to avoid changing the
	 * log tree while trying to change the log tree.
	 */
	ret = 0;
	while (!list_empty(&ordered_sums)) {
		struct btrfs_ordered_sum *sums = list_entry(ordered_sums.next,
						   struct btrfs_ordered_sum,
						   list);
		if (!ret)
			ret = btrfs_csum_file_blocks(trans, log, sums);
		list_del(&sums->list);
		kfree(sums);
	}

	if (!has_extents)
		return ret;

	if (need_find_last_extent && *last_extent == first_key.offset) {
		/*
		 * We don't have any leafs between our current one and the one
		 * we processed before that can have file extent items for our
		 * inode (and have a generation number smaller than our current
		 * transaction id).
		 */
		need_find_last_extent = false;
	}

	/*
	 * Because we use btrfs_search_forward we could skip leaves that were
	 * not modified and then assume *last_extent is valid when it really
	 * isn't.  So back up to the previous leaf and read the end of the last
	 * extent before we go and fill in holes.
	 */
	if (need_find_last_extent) {
		u64 len;

		ret = btrfs_prev_leaf(BTRFS_I(inode)->root, src_path);
		if (ret < 0)
			return ret;
		if (ret)
			goto fill_holes;
		if (src_path->slots[0])
			src_path->slots[0]--;
		src = src_path->nodes[0];
		btrfs_item_key_to_cpu(src, &key, src_path->slots[0]);
		if (key.objectid != btrfs_ino(inode) ||
		    key.type != BTRFS_EXTENT_DATA_KEY)
			goto fill_holes;
		extent = btrfs_item_ptr(src, src_path->slots[0],
					struct btrfs_file_extent_item);
		if (btrfs_file_extent_type(src, extent) ==
		    BTRFS_FILE_EXTENT_INLINE) {
			len = btrfs_file_extent_inline_len(src,
							   src_path->slots[0],
							   extent);
			*last_extent = ALIGN(key.offset + len,
					     log->sectorsize);
		} else {
			len = btrfs_file_extent_num_bytes(src, extent);
			*last_extent = key.offset + len;
		}
	}
fill_holes:
	/* So we did prev_leaf, now we need to move to the next leaf, but a few
	 * things could have happened
	 *
	 * 1) A merge could have happened, so we could currently be on a leaf
	 * that holds what we were copying in the first place.
	 * 2) A split could have happened, and now not all of the items we want
	 * are on the same leaf.
	 *
	 * So we need to adjust how we search for holes, we need to drop the
	 * path and re-search for the first extent key we found, and then walk
	 * forward until we hit the last one we copied.
	 */
	if (need_find_last_extent) {
		/* btrfs_prev_leaf could return 1 without releasing the path */
		btrfs_release_path(src_path);
		ret = btrfs_search_slot(NULL, BTRFS_I(inode)->root, &first_key,
					src_path, 0, 0);
		if (ret < 0)
			return ret;
		ASSERT(ret == 0);
		src = src_path->nodes[0];
		i = src_path->slots[0];
	} else {
		i = start_slot;
	}

	/*
	 * Ok so here we need to go through and fill in any holes we may have
	 * to make sure that holes are punched for those areas in case they had
	 * extents previously.
	 */
	while (!done) {
		u64 offset, len;
		u64 extent_end;

		if (i >= btrfs_header_nritems(src_path->nodes[0])) {
			ret = btrfs_next_leaf(BTRFS_I(inode)->root, src_path);
			if (ret < 0)
				return ret;
			ASSERT(ret == 0);
			src = src_path->nodes[0];
			i = 0;
		}

		btrfs_item_key_to_cpu(src, &key, i);
		if (!btrfs_comp_cpu_keys(&key, &last_key))
			done = true;
		if (key.objectid != btrfs_ino(inode) ||
		    key.type != BTRFS_EXTENT_DATA_KEY) {
			i++;
			continue;
		}
		extent = btrfs_item_ptr(src, i, struct btrfs_file_extent_item);
		if (btrfs_file_extent_type(src, extent) ==
		    BTRFS_FILE_EXTENT_INLINE) {
			len = btrfs_file_extent_inline_len(src, i, extent);
			extent_end = ALIGN(key.offset + len, log->sectorsize);
		} else {
			len = btrfs_file_extent_num_bytes(src, extent);
			extent_end = key.offset + len;
		}
		i++;

		if (*last_extent == key.offset) {
			*last_extent = extent_end;
			continue;
		}
		offset = *last_extent;
		len = key.offset - *last_extent;
		ret = btrfs_insert_file_extent(trans, log, btrfs_ino(inode),
					       offset, 0, 0, len, 0, len, 0,
					       0, 0);
		if (ret)
			break;
		*last_extent = extent_end;
	}
	/*
	 * Need to let the callers know we dropped the path so they should
	 * re-search.
	 */
	if (!ret && need_find_last_extent)
		ret = 1;
	return ret;
}

static int extent_cmp(void *priv, struct list_head *a, struct list_head *b)
{
	struct extent_map *em1, *em2;

	em1 = list_entry(a, struct extent_map, list);
	em2 = list_entry(b, struct extent_map, list);

	if (em1->start < em2->start)
		return -1;
	else if (em1->start > em2->start)
		return 1;
	return 0;
}

static int wait_ordered_extents(struct btrfs_trans_handle *trans,
				struct inode *inode,
				struct btrfs_root *root,
				const struct extent_map *em,
				const struct list_head *logged_list,
				bool *ordered_io_error)
{
	struct btrfs_ordered_extent *ordered;
	struct btrfs_root *log = root->log_root;
	u64 mod_start = em->mod_start;
	u64 mod_len = em->mod_len;
	const bool skip_csum = BTRFS_I(inode)->flags & BTRFS_INODE_NODATASUM;
	u64 csum_offset;
	u64 csum_len;
	LIST_HEAD(ordered_sums);
	int ret = 0;

	*ordered_io_error = false;

	if (test_bit(EXTENT_FLAG_PREALLOC, &em->flags) ||
	    em->block_start == EXTENT_MAP_HOLE)
		return 0;

	/*
	 * Wait far any ordered extent that covers our extent map. If it
	 * finishes without an error, first check and see if our csums are on
	 * our outstanding ordered extents.
	 */
	list_for_each_entry(ordered, logged_list, log_list) {
		struct btrfs_ordered_sum *sum;

		if (!mod_len)
			break;

		if (ordered->file_offset + ordered->len <= mod_start ||
		    mod_start + mod_len <= ordered->file_offset)
			continue;

		if (!test_bit(BTRFS_ORDERED_IO_DONE, &ordered->flags) &&
		    !test_bit(BTRFS_ORDERED_IOERR, &ordered->flags) &&
		    !test_bit(BTRFS_ORDERED_DIRECT, &ordered->flags)) {
			const u64 start = ordered->file_offset;
			const u64 end = ordered->file_offset + ordered->len - 1;

			WARN_ON(ordered->inode != inode);
			filemap_fdatawrite_range(inode->i_mapping, start, end);
		}

		wait_event(ordered->wait,
			   (test_bit(BTRFS_ORDERED_IO_DONE, &ordered->flags) ||
			    test_bit(BTRFS_ORDERED_IOERR, &ordered->flags)));

		if (test_bit(BTRFS_ORDERED_IOERR, &ordered->flags)) {
			/*
			 * Clear the AS_EIO/AS_ENOSPC flags from the inode's
			 * i_mapping flags, so that the next fsync won't get
			 * an outdated io error too.
			 */
			btrfs_inode_check_errors(inode);
			*ordered_io_error = true;
			break;
		}
		/*
		 * We are going to copy all the csums on this ordered extent, so
		 * go ahead and adjust mod_start and mod_len in case this
		 * ordered extent has already been logged.
		 */
		if (ordered->file_offset > mod_start) {
			if (ordered->file_offset + ordered->len >=
			    mod_start + mod_len)
				mod_len = ordered->file_offset - mod_start;
			/*
			 * If we have this case
			 *
			 * |--------- logged extent ---------|
			 *       |----- ordered extent ----|
			 *
			 * Just don't mess with mod_start and mod_len, we'll
			 * just end up logging more csums than we need and it
			 * will be ok.
			 */
		} else {
			if (ordered->file_offset + ordered->len <
			    mod_start + mod_len) {
				mod_len = (mod_start + mod_len) -
					(ordered->file_offset + ordered->len);
				mod_start = ordered->file_offset +
					ordered->len;
			} else {
				mod_len = 0;
			}
		}

		if (skip_csum)
			continue;

		/*
		 * To keep us from looping for the above case of an ordered
		 * extent that falls inside of the logged extent.
		 */
		if (test_and_set_bit(BTRFS_ORDERED_LOGGED_CSUM,
				     &ordered->flags))
			continue;

		if (ordered->csum_bytes_left) {
			btrfs_start_ordered_extent(inode, ordered, 0);
			wait_event(ordered->wait,
				   ordered->csum_bytes_left == 0);
		}

		list_for_each_entry(sum, &ordered->list, list) {
			ret = btrfs_csum_file_blocks(trans, log, sum);
			if (ret)
				break;
		}
	}

	if (*ordered_io_error || !mod_len || ret || skip_csum)
		return ret;

	if (em->compress_type) {
		csum_offset = 0;
		csum_len = max(em->block_len, em->orig_block_len);
	} else {
		csum_offset = mod_start - em->start;
		csum_len = mod_len;
	}

	/* block start is already adjusted for the file extent offset. */
	ret = btrfs_lookup_csums_range(log->fs_info->csum_root,
				       em->block_start + csum_offset,
				       em->block_start + csum_offset +
				       csum_len - 1, &ordered_sums, 0);
	if (ret)
		return ret;

	while (!list_empty(&ordered_sums)) {
		struct btrfs_ordered_sum *sums = list_entry(ordered_sums.next,
						   struct btrfs_ordered_sum,
						   list);
		if (!ret)
			ret = btrfs_csum_file_blocks(trans, log, sums);
		list_del(&sums->list);
		kfree(sums);
	}

	return ret;
}

static int log_one_extent(struct btrfs_trans_handle *trans,
			  struct inode *inode, struct btrfs_root *root,
			  const struct extent_map *em,
			  struct btrfs_path *path,
			  const struct list_head *logged_list,
			  struct btrfs_log_ctx *ctx)
{
	struct btrfs_root *log = root->log_root;
	struct btrfs_file_extent_item *fi;
	struct extent_buffer *leaf;
	struct btrfs_map_token token;
	struct btrfs_key key;
	u64 extent_offset = em->start - em->orig_start;
	u64 block_len;
	int ret;
	int extent_inserted = 0;
	bool ordered_io_err = false;

	ret = wait_ordered_extents(trans, inode, root, em, logged_list,
				   &ordered_io_err);
	if (ret)
		return ret;

	if (ordered_io_err) {
		ctx->io_err = -EIO;
		return 0;
	}

	btrfs_init_map_token(&token);

	ret = __btrfs_drop_extents(trans, log, inode, path, em->start,
				   em->start + em->len, NULL, 0, 1,
				   sizeof(*fi), &extent_inserted);
	if (ret)
		return ret;

	if (!extent_inserted) {
		key.objectid = btrfs_ino(inode);
		key.type = BTRFS_EXTENT_DATA_KEY;
		key.offset = em->start;

		ret = btrfs_insert_empty_item(trans, log, path, &key,
					      sizeof(*fi));
		if (ret)
			return ret;
	}
	leaf = path->nodes[0];
	fi = btrfs_item_ptr(leaf, path->slots[0],
			    struct btrfs_file_extent_item);

<<<<<<< HEAD
	btrfs_set_token_file_extent_generation(leaf, fi, em->generation,
=======
	btrfs_set_token_file_extent_generation(leaf, fi, trans->transid,
>>>>>>> 93ff644f
					       &token);
	if (test_bit(EXTENT_FLAG_PREALLOC, &em->flags))
		btrfs_set_token_file_extent_type(leaf, fi,
						 BTRFS_FILE_EXTENT_PREALLOC,
						 &token);
	else
		btrfs_set_token_file_extent_type(leaf, fi,
						 BTRFS_FILE_EXTENT_REG,
						 &token);

	block_len = max(em->block_len, em->orig_block_len);
	if (em->compress_type != BTRFS_COMPRESS_NONE) {
		btrfs_set_token_file_extent_disk_bytenr(leaf, fi,
							em->block_start,
							&token);
		btrfs_set_token_file_extent_disk_num_bytes(leaf, fi, block_len,
							   &token);
	} else if (em->block_start < EXTENT_MAP_LAST_BYTE) {
		btrfs_set_token_file_extent_disk_bytenr(leaf, fi,
							em->block_start -
							extent_offset, &token);
		btrfs_set_token_file_extent_disk_num_bytes(leaf, fi, block_len,
							   &token);
	} else {
		btrfs_set_token_file_extent_disk_bytenr(leaf, fi, 0, &token);
		btrfs_set_token_file_extent_disk_num_bytes(leaf, fi, 0,
							   &token);
	}

	btrfs_set_token_file_extent_offset(leaf, fi, extent_offset, &token);
	btrfs_set_token_file_extent_num_bytes(leaf, fi, em->len, &token);
	btrfs_set_token_file_extent_ram_bytes(leaf, fi, em->ram_bytes, &token);
	btrfs_set_token_file_extent_compression(leaf, fi, em->compress_type,
						&token);
	btrfs_set_token_file_extent_encryption(leaf, fi, 0, &token);
	btrfs_set_token_file_extent_other_encoding(leaf, fi, 0, &token);
	btrfs_mark_buffer_dirty(leaf);

	btrfs_release_path(path);

	return ret;
}

static int btrfs_log_changed_extents(struct btrfs_trans_handle *trans,
				     struct btrfs_root *root,
				     struct inode *inode,
				     struct btrfs_path *path,
				     struct list_head *logged_list,
				     struct btrfs_log_ctx *ctx)
{
	struct extent_map *em, *n;
	struct list_head extents;
	struct extent_map_tree *tree = &BTRFS_I(inode)->extent_tree;
	u64 test_gen;
	int ret = 0;
	int num = 0;

	INIT_LIST_HEAD(&extents);

	write_lock(&tree->lock);
	test_gen = root->fs_info->last_trans_committed;

	list_for_each_entry_safe(em, n, &tree->modified_extents, list) {
		list_del_init(&em->list);

		/*
		 * Just an arbitrary number, this can be really CPU intensive
		 * once we start getting a lot of extents, and really once we
		 * have a bunch of extents we just want to commit since it will
		 * be faster.
		 */
		if (++num > 32768) {
			list_del_init(&tree->modified_extents);
			ret = -EFBIG;
			goto process;
		}

		if (em->generation <= test_gen)
			continue;
		/* Need a ref to keep it from getting evicted from cache */
		atomic_inc(&em->refs);
		set_bit(EXTENT_FLAG_LOGGING, &em->flags);
		list_add_tail(&em->list, &extents);
		num++;
	}

	list_sort(NULL, &extents, extent_cmp);

process:
	while (!list_empty(&extents)) {
		em = list_entry(extents.next, struct extent_map, list);

		list_del_init(&em->list);

		/*
		 * If we had an error we just need to delete everybody from our
		 * private list.
		 */
		if (ret) {
			clear_em_logging(tree, em);
			free_extent_map(em);
			continue;
		}

		write_unlock(&tree->lock);

		ret = log_one_extent(trans, inode, root, em, path, logged_list,
				     ctx);
		write_lock(&tree->lock);
		clear_em_logging(tree, em);
		free_extent_map(em);
	}
	WARN_ON(!list_empty(&extents));
	write_unlock(&tree->lock);

	btrfs_release_path(path);
	return ret;
}

/* log a single inode in the tree log.
 * At least one parent directory for this inode must exist in the tree
 * or be logged already.
 *
 * Any items from this inode changed by the current transaction are copied
 * to the log tree.  An extra reference is taken on any extents in this
 * file, allowing us to avoid a whole pile of corner cases around logging
 * blocks that have been removed from the tree.
 *
 * See LOG_INODE_ALL and related defines for a description of what inode_only
 * does.
 *
 * This handles both files and directories.
 */
static int btrfs_log_inode(struct btrfs_trans_handle *trans,
			   struct btrfs_root *root, struct inode *inode,
			   int inode_only,
			   const loff_t start,
			   const loff_t end,
			   struct btrfs_log_ctx *ctx)
{
	struct btrfs_path *path;
	struct btrfs_path *dst_path;
	struct btrfs_key min_key;
	struct btrfs_key max_key;
	struct btrfs_root *log = root->log_root;
	struct extent_buffer *src = NULL;
	LIST_HEAD(logged_list);
	u64 last_extent = 0;
	int err = 0;
	int ret;
	int nritems;
	int ins_start_slot = 0;
	int ins_nr;
	bool fast_search = false;
	u64 ino = btrfs_ino(inode);
	struct extent_map_tree *em_tree = &BTRFS_I(inode)->extent_tree;

	path = btrfs_alloc_path();
	if (!path)
		return -ENOMEM;
	dst_path = btrfs_alloc_path();
	if (!dst_path) {
		btrfs_free_path(path);
		return -ENOMEM;
	}

	min_key.objectid = ino;
	min_key.type = BTRFS_INODE_ITEM_KEY;
	min_key.offset = 0;

	max_key.objectid = ino;


	/* today the code can only do partial logging of directories */
	if (S_ISDIR(inode->i_mode) ||
	    (!test_bit(BTRFS_INODE_NEEDS_FULL_SYNC,
		       &BTRFS_I(inode)->runtime_flags) &&
	     inode_only == LOG_INODE_EXISTS))
		max_key.type = BTRFS_XATTR_ITEM_KEY;
	else
		max_key.type = (u8)-1;
	max_key.offset = (u64)-1;

	/* Only run delayed items if we are a dir or a new file */
	if (S_ISDIR(inode->i_mode) ||
	    BTRFS_I(inode)->generation > root->fs_info->last_trans_committed) {
		ret = btrfs_commit_inode_delayed_items(trans, inode);
		if (ret) {
			btrfs_free_path(path);
			btrfs_free_path(dst_path);
			return ret;
		}
	}

	mutex_lock(&BTRFS_I(inode)->log_mutex);

	btrfs_get_logged_extents(inode, &logged_list, start, end);

	/*
	 * a brute force approach to making sure we get the most uptodate
	 * copies of everything.
	 */
	if (S_ISDIR(inode->i_mode)) {
		int max_key_type = BTRFS_DIR_LOG_INDEX_KEY;

		if (inode_only == LOG_INODE_EXISTS)
			max_key_type = BTRFS_XATTR_ITEM_KEY;
		ret = drop_objectid_items(trans, log, path, ino, max_key_type);
	} else {
		if (test_and_clear_bit(BTRFS_INODE_NEEDS_FULL_SYNC,
				       &BTRFS_I(inode)->runtime_flags)) {
			clear_bit(BTRFS_INODE_COPY_EVERYTHING,
				  &BTRFS_I(inode)->runtime_flags);
			ret = btrfs_truncate_inode_items(trans, log,
							 inode, 0, 0);
		} else if (test_and_clear_bit(BTRFS_INODE_COPY_EVERYTHING,
					      &BTRFS_I(inode)->runtime_flags) ||
			   inode_only == LOG_INODE_EXISTS) {
			if (inode_only == LOG_INODE_ALL)
				fast_search = true;
			max_key.type = BTRFS_XATTR_ITEM_KEY;
			ret = drop_objectid_items(trans, log, path, ino,
						  max_key.type);
		} else {
			if (inode_only == LOG_INODE_ALL)
				fast_search = true;
			ret = log_inode_item(trans, log, dst_path, inode);
			if (ret) {
				err = ret;
				goto out_unlock;
			}
			goto log_extents;
		}

	}
	if (ret) {
		err = ret;
		goto out_unlock;
	}

	while (1) {
		ins_nr = 0;
		ret = btrfs_search_forward(root, &min_key,
					   path, trans->transid);
		if (ret != 0)
			break;
again:
		/* note, ins_nr might be > 0 here, cleanup outside the loop */
		if (min_key.objectid != ino)
			break;
		if (min_key.type > max_key.type)
			break;

		src = path->nodes[0];
		if (ins_nr && ins_start_slot + ins_nr == path->slots[0]) {
			ins_nr++;
			goto next_slot;
		} else if (!ins_nr) {
			ins_start_slot = path->slots[0];
			ins_nr = 1;
			goto next_slot;
		}

		ret = copy_items(trans, inode, dst_path, path, &last_extent,
				 ins_start_slot, ins_nr, inode_only);
		if (ret < 0) {
			err = ret;
			goto out_unlock;
		} if (ret) {
			ins_nr = 0;
			btrfs_release_path(path);
			continue;
		}
		ins_nr = 1;
		ins_start_slot = path->slots[0];
next_slot:

		nritems = btrfs_header_nritems(path->nodes[0]);
		path->slots[0]++;
		if (path->slots[0] < nritems) {
			btrfs_item_key_to_cpu(path->nodes[0], &min_key,
					      path->slots[0]);
			goto again;
		}
		if (ins_nr) {
			ret = copy_items(trans, inode, dst_path, path,
					 &last_extent, ins_start_slot,
					 ins_nr, inode_only);
			if (ret < 0) {
				err = ret;
				goto out_unlock;
			}
			ret = 0;
			ins_nr = 0;
		}
		btrfs_release_path(path);

		if (min_key.offset < (u64)-1) {
			min_key.offset++;
		} else if (min_key.type < max_key.type) {
			min_key.type++;
			min_key.offset = 0;
		} else {
			break;
		}
	}
	if (ins_nr) {
		ret = copy_items(trans, inode, dst_path, path, &last_extent,
				 ins_start_slot, ins_nr, inode_only);
		if (ret < 0) {
			err = ret;
			goto out_unlock;
		}
		ret = 0;
		ins_nr = 0;
	}

log_extents:
	btrfs_release_path(path);
	btrfs_release_path(dst_path);
	if (fast_search) {
		/*
		 * Some ordered extents started by fsync might have completed
		 * before we collected the ordered extents in logged_list, which
		 * means they're gone, not in our logged_list nor in the inode's
		 * ordered tree. We want the application/user space to know an
		 * error happened while attempting to persist file data so that
		 * it can take proper action. If such error happened, we leave
		 * without writing to the log tree and the fsync must report the
		 * file data write error and not commit the current transaction.
		 */
		err = btrfs_inode_check_errors(inode);
		if (err) {
			ctx->io_err = err;
			goto out_unlock;
		}
		ret = btrfs_log_changed_extents(trans, root, inode, dst_path,
						&logged_list, ctx);
		if (ret) {
			err = ret;
			goto out_unlock;
		}
	} else if (inode_only == LOG_INODE_ALL) {
		struct extent_map *em, *n;

		write_lock(&em_tree->lock);
		/*
		 * We can't just remove every em if we're called for a ranged
		 * fsync - that is, one that doesn't cover the whole possible
		 * file range (0 to LLONG_MAX). This is because we can have
		 * em's that fall outside the range we're logging and therefore
		 * their ordered operations haven't completed yet
		 * (btrfs_finish_ordered_io() not invoked yet). This means we
		 * didn't get their respective file extent item in the fs/subvol
		 * tree yet, and need to let the next fast fsync (one which
		 * consults the list of modified extent maps) find the em so
		 * that it logs a matching file extent item and waits for the
		 * respective ordered operation to complete (if it's still
		 * running).
		 *
		 * Removing every em outside the range we're logging would make
		 * the next fast fsync not log their matching file extent items,
		 * therefore making us lose data after a log replay.
		 */
		list_for_each_entry_safe(em, n, &em_tree->modified_extents,
					 list) {
			const u64 mod_end = em->mod_start + em->mod_len - 1;

			if (em->mod_start >= start && mod_end <= end)
				list_del_init(&em->list);
		}
		write_unlock(&em_tree->lock);
	}

	if (inode_only == LOG_INODE_ALL && S_ISDIR(inode->i_mode)) {
		ret = log_directory_changes(trans, root, inode, path, dst_path);
		if (ret) {
			err = ret;
			goto out_unlock;
		}
	}

	BTRFS_I(inode)->logged_trans = trans->transid;
	BTRFS_I(inode)->last_log_commit = BTRFS_I(inode)->last_sub_trans;
out_unlock:
	if (unlikely(err))
		btrfs_put_logged_extents(&logged_list);
	else
		btrfs_submit_logged_extents(&logged_list, log);
	mutex_unlock(&BTRFS_I(inode)->log_mutex);

	btrfs_free_path(path);
	btrfs_free_path(dst_path);
	return err;
}

/*
 * follow the dentry parent pointers up the chain and see if any
 * of the directories in it require a full commit before they can
 * be logged.  Returns zero if nothing special needs to be done or 1 if
 * a full commit is required.
 */
static noinline int check_parent_dirs_for_sync(struct btrfs_trans_handle *trans,
					       struct inode *inode,
					       struct dentry *parent,
					       struct super_block *sb,
					       u64 last_committed)
{
	int ret = 0;
	struct btrfs_root *root;
	struct dentry *old_parent = NULL;
	struct inode *orig_inode = inode;

	/*
	 * for regular files, if its inode is already on disk, we don't
	 * have to worry about the parents at all.  This is because
	 * we can use the last_unlink_trans field to record renames
	 * and other fun in this file.
	 */
	if (S_ISREG(inode->i_mode) &&
	    BTRFS_I(inode)->generation <= last_committed &&
	    BTRFS_I(inode)->last_unlink_trans <= last_committed)
			goto out;

	if (!S_ISDIR(inode->i_mode)) {
		if (!parent || !parent->d_inode || sb != parent->d_inode->i_sb)
			goto out;
		inode = parent->d_inode;
	}

	while (1) {
		/*
		 * If we are logging a directory then we start with our inode,
		 * not our parents inode, so we need to skipp setting the
		 * logged_trans so that further down in the log code we don't
		 * think this inode has already been logged.
		 */
		if (inode != orig_inode)
			BTRFS_I(inode)->logged_trans = trans->transid;
		smp_mb();

		if (BTRFS_I(inode)->last_unlink_trans > last_committed) {
			root = BTRFS_I(inode)->root;

			/*
			 * make sure any commits to the log are forced
			 * to be full commits
			 */
			btrfs_set_log_full_commit(root->fs_info, trans);
			ret = 1;
			break;
		}

		if (!parent || !parent->d_inode || sb != parent->d_inode->i_sb)
			break;

		if (IS_ROOT(parent))
			break;

		parent = dget_parent(parent);
		dput(old_parent);
		old_parent = parent;
		inode = parent->d_inode;

	}
	dput(old_parent);
out:
	return ret;
}

/*
 * helper function around btrfs_log_inode to make sure newly created
 * parent directories also end up in the log.  A minimal inode and backref
 * only logging is done of any parent directories that are older than
 * the last committed transaction
 */
static int btrfs_log_inode_parent(struct btrfs_trans_handle *trans,
			    	  struct btrfs_root *root, struct inode *inode,
				  struct dentry *parent,
				  const loff_t start,
				  const loff_t end,
				  int exists_only,
				  struct btrfs_log_ctx *ctx)
{
	int inode_only = exists_only ? LOG_INODE_EXISTS : LOG_INODE_ALL;
	struct super_block *sb;
	struct dentry *old_parent = NULL;
	int ret = 0;
	u64 last_committed = root->fs_info->last_trans_committed;

	sb = inode->i_sb;

	if (btrfs_test_opt(root, NOTREELOG)) {
		ret = 1;
		goto end_no_trans;
	}

	/*
	 * The prev transaction commit doesn't complete, we need do
	 * full commit by ourselves.
	 */
	if (root->fs_info->last_trans_log_full_commit >
	    root->fs_info->last_trans_committed) {
		ret = 1;
		goto end_no_trans;
	}

	if (root != BTRFS_I(inode)->root ||
	    btrfs_root_refs(&root->root_item) == 0) {
		ret = 1;
		goto end_no_trans;
	}

	ret = check_parent_dirs_for_sync(trans, inode, parent,
					 sb, last_committed);
	if (ret)
		goto end_no_trans;

	if (btrfs_inode_in_log(inode, trans->transid)) {
		ret = BTRFS_NO_LOG_SYNC;
		goto end_no_trans;
	}

	ret = start_log_trans(trans, root, ctx);
	if (ret)
		goto end_no_trans;

	ret = btrfs_log_inode(trans, root, inode, inode_only, start, end, ctx);
	if (ret)
		goto end_trans;

	/*
	 * for regular files, if its inode is already on disk, we don't
	 * have to worry about the parents at all.  This is because
	 * we can use the last_unlink_trans field to record renames
	 * and other fun in this file.
	 */
	if (S_ISREG(inode->i_mode) &&
	    BTRFS_I(inode)->generation <= last_committed &&
	    BTRFS_I(inode)->last_unlink_trans <= last_committed) {
		ret = 0;
		goto end_trans;
	}

	inode_only = LOG_INODE_EXISTS;
	while (1) {
		if (!parent || !parent->d_inode || sb != parent->d_inode->i_sb)
			break;

		inode = parent->d_inode;
		if (root != BTRFS_I(inode)->root)
			break;

		if (BTRFS_I(inode)->generation >
		    root->fs_info->last_trans_committed) {
			ret = btrfs_log_inode(trans, root, inode, inode_only,
					      0, LLONG_MAX, ctx);
			if (ret)
				goto end_trans;
		}
		if (IS_ROOT(parent))
			break;

		parent = dget_parent(parent);
		dput(old_parent);
		old_parent = parent;
	}
	ret = 0;
end_trans:
	dput(old_parent);
	if (ret < 0) {
		btrfs_set_log_full_commit(root->fs_info, trans);
		ret = 1;
	}

	if (ret)
		btrfs_remove_log_ctx(root, ctx);
	btrfs_end_log_trans(root);
end_no_trans:
	return ret;
}

/*
 * it is not safe to log dentry if the chunk root has added new
 * chunks.  This returns 0 if the dentry was logged, and 1 otherwise.
 * If this returns 1, you must commit the transaction to safely get your
 * data on disk.
 */
int btrfs_log_dentry_safe(struct btrfs_trans_handle *trans,
			  struct btrfs_root *root, struct dentry *dentry,
			  const loff_t start,
			  const loff_t end,
			  struct btrfs_log_ctx *ctx)
{
	struct dentry *parent = dget_parent(dentry);
	int ret;

	ret = btrfs_log_inode_parent(trans, root, dentry->d_inode, parent,
				     start, end, 0, ctx);
	dput(parent);

	return ret;
}

/*
 * should be called during mount to recover any replay any log trees
 * from the FS
 */
int btrfs_recover_log_trees(struct btrfs_root *log_root_tree)
{
	int ret;
	struct btrfs_path *path;
	struct btrfs_trans_handle *trans;
	struct btrfs_key key;
	struct btrfs_key found_key;
	struct btrfs_key tmp_key;
	struct btrfs_root *log;
	struct btrfs_fs_info *fs_info = log_root_tree->fs_info;
	struct walk_control wc = {
		.process_func = process_one_buffer,
		.stage = 0,
	};

	path = btrfs_alloc_path();
	if (!path)
		return -ENOMEM;

	fs_info->log_root_recovering = 1;

	trans = btrfs_start_transaction(fs_info->tree_root, 0);
	if (IS_ERR(trans)) {
		ret = PTR_ERR(trans);
		goto error;
	}

	wc.trans = trans;
	wc.pin = 1;

	ret = walk_log_tree(trans, log_root_tree, &wc);
	if (ret) {
		btrfs_error(fs_info, ret, "Failed to pin buffers while "
			    "recovering log root tree.");
		goto error;
	}

again:
	key.objectid = BTRFS_TREE_LOG_OBJECTID;
	key.offset = (u64)-1;
	key.type = BTRFS_ROOT_ITEM_KEY;

	while (1) {
		ret = btrfs_search_slot(NULL, log_root_tree, &key, path, 0, 0);

		if (ret < 0) {
			btrfs_error(fs_info, ret,
				    "Couldn't find tree log root.");
			goto error;
		}
		if (ret > 0) {
			if (path->slots[0] == 0)
				break;
			path->slots[0]--;
		}
		btrfs_item_key_to_cpu(path->nodes[0], &found_key,
				      path->slots[0]);
		btrfs_release_path(path);
		if (found_key.objectid != BTRFS_TREE_LOG_OBJECTID)
			break;

		log = btrfs_read_fs_root(log_root_tree, &found_key);
		if (IS_ERR(log)) {
			ret = PTR_ERR(log);
			btrfs_error(fs_info, ret,
				    "Couldn't read tree log root.");
			goto error;
		}

		tmp_key.objectid = found_key.offset;
		tmp_key.type = BTRFS_ROOT_ITEM_KEY;
		tmp_key.offset = (u64)-1;

		wc.replay_dest = btrfs_read_fs_root_no_name(fs_info, &tmp_key);
		if (IS_ERR(wc.replay_dest)) {
			ret = PTR_ERR(wc.replay_dest);
			free_extent_buffer(log->node);
			free_extent_buffer(log->commit_root);
			kfree(log);
			btrfs_error(fs_info, ret, "Couldn't read target root "
				    "for tree log recovery.");
			goto error;
		}

		wc.replay_dest->log_root = log;
		btrfs_record_root_in_trans(trans, wc.replay_dest);
		ret = walk_log_tree(trans, log, &wc);

		if (!ret && wc.stage == LOG_WALK_REPLAY_ALL) {
			ret = fixup_inode_link_counts(trans, wc.replay_dest,
						      path);
		}

		key.offset = found_key.offset - 1;
		wc.replay_dest->log_root = NULL;
		free_extent_buffer(log->node);
		free_extent_buffer(log->commit_root);
		kfree(log);

		if (ret)
			goto error;

		if (found_key.offset == 0)
			break;
	}
	btrfs_release_path(path);

	/* step one is to pin it all, step two is to replay just inodes */
	if (wc.pin) {
		wc.pin = 0;
		wc.process_func = replay_one_buffer;
		wc.stage = LOG_WALK_REPLAY_INODES;
		goto again;
	}
	/* step three is to replay everything */
	if (wc.stage < LOG_WALK_REPLAY_ALL) {
		wc.stage++;
		goto again;
	}

	btrfs_free_path(path);

	/* step 4: commit the transaction, which also unpins the blocks */
	ret = btrfs_commit_transaction(trans, fs_info->tree_root);
	if (ret)
		return ret;

	free_extent_buffer(log_root_tree->node);
	log_root_tree->log_root = NULL;
	fs_info->log_root_recovering = 0;
	kfree(log_root_tree);

	return 0;
error:
	if (wc.trans)
		btrfs_end_transaction(wc.trans, fs_info->tree_root);
	btrfs_free_path(path);
	return ret;
}

/*
 * there are some corner cases where we want to force a full
 * commit instead of allowing a directory to be logged.
 *
 * They revolve around files there were unlinked from the directory, and
 * this function updates the parent directory so that a full commit is
 * properly done if it is fsync'd later after the unlinks are done.
 */
void btrfs_record_unlink_dir(struct btrfs_trans_handle *trans,
			     struct inode *dir, struct inode *inode,
			     int for_rename)
{
	/*
	 * when we're logging a file, if it hasn't been renamed
	 * or unlinked, and its inode is fully committed on disk,
	 * we don't have to worry about walking up the directory chain
	 * to log its parents.
	 *
	 * So, we use the last_unlink_trans field to put this transid
	 * into the file.  When the file is logged we check it and
	 * don't log the parents if the file is fully on disk.
	 */
	if (S_ISREG(inode->i_mode))
		BTRFS_I(inode)->last_unlink_trans = trans->transid;

	/*
	 * if this directory was already logged any new
	 * names for this file/dir will get recorded
	 */
	smp_mb();
	if (BTRFS_I(dir)->logged_trans == trans->transid)
		return;

	/*
	 * if the inode we're about to unlink was logged,
	 * the log will be properly updated for any new names
	 */
	if (BTRFS_I(inode)->logged_trans == trans->transid)
		return;

	/*
	 * when renaming files across directories, if the directory
	 * there we're unlinking from gets fsync'd later on, there's
	 * no way to find the destination directory later and fsync it
	 * properly.  So, we have to be conservative and force commits
	 * so the new name gets discovered.
	 */
	if (for_rename)
		goto record;

	/* we can safely do the unlink without any special recording */
	return;

record:
	BTRFS_I(dir)->last_unlink_trans = trans->transid;
}

/*
 * Call this after adding a new name for a file and it will properly
 * update the log to reflect the new name.
 *
 * It will return zero if all goes well, and it will return 1 if a
 * full transaction commit is required.
 */
int btrfs_log_new_name(struct btrfs_trans_handle *trans,
			struct inode *inode, struct inode *old_dir,
			struct dentry *parent)
{
	struct btrfs_root * root = BTRFS_I(inode)->root;

	/*
	 * this will force the logging code to walk the dentry chain
	 * up for the file
	 */
	if (S_ISREG(inode->i_mode))
		BTRFS_I(inode)->last_unlink_trans = trans->transid;

	/*
	 * if this inode hasn't been logged and directory we're renaming it
	 * from hasn't been logged, we don't need to log it
	 */
	if (BTRFS_I(inode)->logged_trans <=
	    root->fs_info->last_trans_committed &&
	    (!old_dir || BTRFS_I(old_dir)->logged_trans <=
		    root->fs_info->last_trans_committed))
		return 0;

	return btrfs_log_inode_parent(trans, root, inode, parent, 0,
				      LLONG_MAX, 1, NULL);
}
<|MERGE_RESOLUTION|>--- conflicted
+++ resolved
@@ -2601,10 +2601,7 @@
 		blk_finish_plug(&plug);
 		ret = btrfs_wait_marked_extents(log, &log->dirty_log_pages,
 						mark);
-<<<<<<< HEAD
-=======
 		btrfs_wait_logged_extents(trans, log, log_transid);
->>>>>>> 93ff644f
 		wait_log_commit(trans, log_root_tree,
 				root_log_ctx.log_transid);
 		mutex_unlock(&log_root_tree->log_mutex);
@@ -2657,11 +2654,7 @@
 		mutex_unlock(&log_root_tree->log_mutex);
 		goto out_wake_log_root;
 	}
-<<<<<<< HEAD
-	btrfs_wait_logged_extents(log, log_transid);
-=======
 	btrfs_wait_logged_extents(trans, log, log_transid);
->>>>>>> 93ff644f
 
 	btrfs_set_super_log_root(root->fs_info->super_for_commit,
 				log_root_tree->node->start);
@@ -3788,11 +3781,7 @@
 	fi = btrfs_item_ptr(leaf, path->slots[0],
 			    struct btrfs_file_extent_item);
 
-<<<<<<< HEAD
-	btrfs_set_token_file_extent_generation(leaf, fi, em->generation,
-=======
 	btrfs_set_token_file_extent_generation(leaf, fi, trans->transid,
->>>>>>> 93ff644f
 					       &token);
 	if (test_bit(EXTENT_FLAG_PREALLOC, &em->flags))
 		btrfs_set_token_file_extent_type(leaf, fi,
