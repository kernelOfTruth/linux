/*
 * Copyright (C) 2007 Oracle.  All rights reserved.
 *
 * This program is free software; you can redistribute it and/or
 * modify it under the terms of the GNU General Public
 * License v2 as published by the Free Software Foundation.
 *
 * This program is distributed in the hope that it will be useful,
 * but WITHOUT ANY WARRANTY; without even the implied warranty of
 * MERCHANTABILITY or FITNESS FOR A PARTICULAR PURPOSE.  See the GNU
 * General Public License for more details.
 *
 * You should have received a copy of the GNU General Public
 * License along with this program; if not, write to the
 * Free Software Foundation, Inc., 59 Temple Place - Suite 330,
 * Boston, MA 021110-1307, USA.
 */

#ifndef __BTRFS_VOLUMES_
#define __BTRFS_VOLUMES_

#include <linux/bio.h>
#include <linux/sort.h>
#include <linux/btrfs.h>
#include "async-thread.h"

extern struct mutex uuid_mutex;

#define BTRFS_STRIPE_LEN	(64 * 1024)

struct buffer_head;
struct btrfs_pending_bios {
	struct bio *head;
	struct bio *tail;
};

/*
 * Use sequence counter to get consistent device stat data on
 * 32-bit processors.
 */
#if BITS_PER_LONG==32 && defined(CONFIG_SMP)
#include <linux/seqlock.h>
#define __BTRFS_NEED_DEVICE_DATA_ORDERED
#define btrfs_device_data_ordered_init(device)	\
	seqcount_init(&device->data_seqcount)
#else
#define btrfs_device_data_ordered_init(device) do { } while (0)
#endif

struct btrfs_device {
	struct list_head dev_list;
	struct list_head dev_alloc_list;
	struct btrfs_fs_devices *fs_devices;

	struct btrfs_root *dev_root;

	struct rcu_string *name;

	u64 generation;

	spinlock_t io_lock ____cacheline_aligned;
	int running_pending;
	/* regular prio bios */
	struct btrfs_pending_bios pending_bios;
	/* WRITE_SYNC bios */
	struct btrfs_pending_bios pending_sync_bios;

	struct block_device *bdev;

	/* the mode sent to blkdev_get */
	fmode_t mode;

	int writeable;
	int in_fs_metadata;
	int missing;
	int can_discard;
	int is_tgtdev_for_dev_replace;

#ifdef __BTRFS_NEED_DEVICE_DATA_ORDERED
	seqcount_t data_seqcount;
#endif

	/* the internal btrfs device id */
	u64 devid;

	/* size of the device in memory */
	u64 total_bytes;

	/* size of the device on disk */
	u64 disk_total_bytes;

	/* bytes used */
	u64 bytes_used;

	/* optimal io alignment for this device */
	u32 io_align;

	/* optimal io width for this device */
	u32 io_width;
	/* type and info about this device */
	u64 type;

	/* minimal io size for this device */
	u32 sector_size;

	/* physical drive uuid (or lvm uuid) */
	u8 uuid[BTRFS_UUID_SIZE];

	/*
	 * size of the device on the current transaction
	 *
	 * This variant is update when committing the transaction,
	 * and protected by device_list_mutex
	 */
	u64 commit_total_bytes;

	/* bytes used on the current transaction */
	u64 commit_bytes_used;
	/*
	 * used to manage the device which is resized
	 *
	 * It is protected by chunk_lock.
	 */
	struct list_head resized_list;

	/* for sending down flush barriers */
	int nobarriers;
	struct bio *flush_bio;
	struct completion flush_wait;

	/* per-device scrub information */
	struct scrub_ctx *scrub_device;

	struct btrfs_work work;
	struct rcu_head rcu;
	struct work_struct rcu_work;

	/* readahead state */
	spinlock_t reada_lock;
	atomic_t reada_in_flight;
	u64 reada_next;
	struct reada_zone *reada_curr_zone;
	struct radix_tree_root reada_zones;
	struct radix_tree_root reada_extents;

	/* disk I/O failure stats. For detailed description refer to
	 * enum btrfs_dev_stat_values in ioctl.h */
	int dev_stats_valid;

	/* Counter to record the change of device stats */
	atomic_t dev_stats_ccnt;
	atomic_t dev_stat_values[BTRFS_DEV_STAT_VALUES_MAX];
};

/*
 * If we read those variants at the context of their own lock, we needn't
 * use the following helpers, reading them directly is safe.
 */
#if BITS_PER_LONG==32 && defined(CONFIG_SMP)
#define BTRFS_DEVICE_GETSET_FUNCS(name)					\
static inline u64							\
btrfs_device_get_##name(const struct btrfs_device *dev)			\
{									\
	u64 size;							\
	unsigned int seq;						\
									\
	do {								\
		seq = read_seqcount_begin(&dev->data_seqcount);		\
		size = dev->name;					\
	} while (read_seqcount_retry(&dev->data_seqcount, seq));	\
	return size;							\
}									\
									\
static inline void							\
btrfs_device_set_##name(struct btrfs_device *dev, u64 size)		\
{									\
	preempt_disable();						\
	write_seqcount_begin(&dev->data_seqcount);			\
	dev->name = size;						\
	write_seqcount_end(&dev->data_seqcount);			\
	preempt_enable();						\
}
#elif BITS_PER_LONG==32 && defined(CONFIG_PREEMPT)
#define BTRFS_DEVICE_GETSET_FUNCS(name)					\
static inline u64							\
btrfs_device_get_##name(const struct btrfs_device *dev)			\
{									\
	u64 size;							\
									\
	preempt_disable();						\
	size = dev->name;						\
	preempt_enable();						\
	return size;							\
}									\
									\
static inline void							\
btrfs_device_set_##name(struct btrfs_device *dev, u64 size)		\
{									\
	preempt_disable();						\
	dev->name = size;						\
	preempt_enable();						\
}
#else
#define BTRFS_DEVICE_GETSET_FUNCS(name)					\
static inline u64							\
btrfs_device_get_##name(const struct btrfs_device *dev)			\
{									\
	return dev->name;						\
}									\
									\
static inline void							\
btrfs_device_set_##name(struct btrfs_device *dev, u64 size)		\
{									\
	dev->name = size;						\
}
#endif

BTRFS_DEVICE_GETSET_FUNCS(total_bytes);
BTRFS_DEVICE_GETSET_FUNCS(disk_total_bytes);
BTRFS_DEVICE_GETSET_FUNCS(bytes_used);

struct btrfs_fs_devices {
	u8 fsid[BTRFS_FSID_SIZE]; /* FS specific uuid */

	u64 num_devices;
	u64 open_devices;
	u64 rw_devices;
	u64 missing_devices;
	u64 total_rw_bytes;
	u64 total_devices;
	struct block_device *latest_bdev;

	/* all of the devices in the FS, protected by a mutex
	 * so we can safely walk it to write out the supers without
	 * worrying about add/remove by the multi-device code.
	 * Scrubbing super can kick off supers writing by holding
	 * this mutex lock.
	 */
	struct mutex device_list_mutex;
	struct list_head devices;

	struct list_head resized_devices;
	/* devices not currently being allocated */
	struct list_head alloc_list;
	struct list_head list;

	struct btrfs_fs_devices *seed;
	int seeding;

	int opened;

	/* set when we find or add a device that doesn't have the
	 * nonrot flag set
	 */
	int rotating;
};

#define BTRFS_BIO_INLINE_CSUM_SIZE	64

/*
 * we need the mirror number and stripe index to be passed around
 * the call chain while we are processing end_io (especially errors).
 * Really, what we need is a btrfs_bio structure that has this info
 * and is properly sized with its stripe array, but we're not there
 * quite yet.  We have our own btrfs bioset, and all of the bios
 * we allocate are actually btrfs_io_bios.  We'll cram as much of
 * struct btrfs_bio as we can into this over time.
 */
typedef void (btrfs_io_bio_end_io_t) (struct btrfs_io_bio *bio, int err);
struct btrfs_io_bio {
	unsigned int mirror_num;
	unsigned int stripe_index;
	u64 logical;
	u8 *csum;
	u8 csum_inline[BTRFS_BIO_INLINE_CSUM_SIZE];
	u8 *csum_allocated;
	btrfs_io_bio_end_io_t *end_io;
	struct bio bio;
};

static inline struct btrfs_io_bio *btrfs_io_bio(struct bio *bio)
{
	return container_of(bio, struct btrfs_io_bio, bio);
}

struct btrfs_bio_stripe {
	struct btrfs_device *dev;
	u64 physical;
	u64 length; /* only used for discard mappings */
};

struct btrfs_bio;
typedef void (btrfs_bio_end_io_t) (struct btrfs_bio *bio, int err);

#define BTRFS_BIO_ORIG_BIO_SUBMITTED	0x1

struct btrfs_bio {
	atomic_t stripes_pending;
	struct btrfs_fs_info *fs_info;
	bio_end_io_t *end_io;
	struct bio *orig_bio;
	unsigned long flags;
	void *private;
	atomic_t error;
	int max_errors;
	int num_stripes;
	int mirror_num;
	struct btrfs_bio_stripe stripes[];
};

struct btrfs_device_info {
	struct btrfs_device *dev;
	u64 dev_offset;
	u64 max_avail;
	u64 total_avail;
};

struct btrfs_raid_attr {
	int sub_stripes;	/* sub_stripes info for map */
	int dev_stripes;	/* stripes per dev */
	int devs_max;		/* max devs to use */
	int devs_min;		/* min devs needed */
	int devs_increment;	/* ndevs has to be a multiple of this */
	int ncopies;		/* how many copies to data has */
};

struct map_lookup {
	u64 type;
	int io_align;
	int io_width;
	int stripe_len;
	int sector_size;
	int num_stripes;
	int sub_stripes;
	struct btrfs_bio_stripe stripes[];
};

#define map_lookup_size(n) (sizeof(struct map_lookup) + \
			    (sizeof(struct btrfs_bio_stripe) * (n)))

/*
 * Restriper's general type filter
 */
#define BTRFS_BALANCE_DATA		(1ULL << 0)
#define BTRFS_BALANCE_SYSTEM		(1ULL << 1)
#define BTRFS_BALANCE_METADATA		(1ULL << 2)

#define BTRFS_BALANCE_TYPE_MASK		(BTRFS_BALANCE_DATA |	    \
					 BTRFS_BALANCE_SYSTEM |	    \
					 BTRFS_BALANCE_METADATA)

#define BTRFS_BALANCE_FORCE		(1ULL << 3)
#define BTRFS_BALANCE_RESUME		(1ULL << 4)

/*
 * Balance filters
 */
#define BTRFS_BALANCE_ARGS_PROFILES	(1ULL << 0)
#define BTRFS_BALANCE_ARGS_USAGE	(1ULL << 1)
#define BTRFS_BALANCE_ARGS_DEVID	(1ULL << 2)
#define BTRFS_BALANCE_ARGS_DRANGE	(1ULL << 3)
#define BTRFS_BALANCE_ARGS_VRANGE	(1ULL << 4)
#define BTRFS_BALANCE_ARGS_LIMIT	(1ULL << 5)

/*
 * Profile changing flags.  When SOFT is set we won't relocate chunk if
 * it already has the target profile (even though it may be
 * half-filled).
 */
#define BTRFS_BALANCE_ARGS_CONVERT	(1ULL << 8)
#define BTRFS_BALANCE_ARGS_SOFT		(1ULL << 9)

struct btrfs_balance_args;
struct btrfs_balance_progress;
struct btrfs_balance_control {
	struct btrfs_fs_info *fs_info;

	struct btrfs_balance_args data;
	struct btrfs_balance_args meta;
	struct btrfs_balance_args sys;

	u64 flags;

	struct btrfs_balance_progress stat;
};

int btrfs_account_dev_extents_size(struct btrfs_device *device, u64 start,
				   u64 end, u64 *length);

#define btrfs_bio_size(n) (sizeof(struct btrfs_bio) + \
			    (sizeof(struct btrfs_bio_stripe) * (n)))

int btrfs_map_block(struct btrfs_fs_info *fs_info, int rw,
		    u64 logical, u64 *length,
		    struct btrfs_bio **bbio_ret, int mirror_num);
int btrfs_rmap_block(struct btrfs_mapping_tree *map_tree,
		     u64 chunk_start, u64 physical, u64 devid,
		     u64 **logical, int *naddrs, int *stripe_len);
int btrfs_read_sys_array(struct btrfs_root *root);
int btrfs_read_chunk_tree(struct btrfs_root *root);
int btrfs_alloc_chunk(struct btrfs_trans_handle *trans,
		      struct btrfs_root *extent_root, u64 type);
void btrfs_mapping_init(struct btrfs_mapping_tree *tree);
void btrfs_mapping_tree_free(struct btrfs_mapping_tree *tree);
int btrfs_map_bio(struct btrfs_root *root, int rw, struct bio *bio,
		  int mirror_num, int async_submit);
int btrfs_open_devices(struct btrfs_fs_devices *fs_devices,
		       fmode_t flags, void *holder);
int btrfs_scan_one_device(const char *path, fmode_t flags, void *holder,
			  struct btrfs_fs_devices **fs_devices_ret);
int btrfs_close_devices(struct btrfs_fs_devices *fs_devices);
void btrfs_close_extra_devices(struct btrfs_fs_info *fs_info,
			       struct btrfs_fs_devices *fs_devices, int step);
int btrfs_find_device_missing_or_by_path(struct btrfs_root *root,
					 char *device_path,
					 struct btrfs_device **device);
struct btrfs_device *btrfs_alloc_device(struct btrfs_fs_info *fs_info,
					const u64 *devid,
					const u8 *uuid);
int btrfs_rm_device(struct btrfs_root *root, char *device_path);
void btrfs_cleanup_fs_uuids(void);
int btrfs_num_copies(struct btrfs_fs_info *fs_info, u64 logical, u64 len);
int btrfs_grow_device(struct btrfs_trans_handle *trans,
		      struct btrfs_device *device, u64 new_size);
struct btrfs_device *btrfs_find_device(struct btrfs_fs_info *fs_info, u64 devid,
				       u8 *uuid, u8 *fsid);
int btrfs_shrink_device(struct btrfs_device *device, u64 new_size);
int btrfs_init_new_device(struct btrfs_root *root, char *path);
int btrfs_init_dev_replace_tgtdev(struct btrfs_root *root, char *device_path,
				  struct btrfs_device *srcdev,
				  struct btrfs_device **device_out);
int btrfs_balance(struct btrfs_balance_control *bctl,
		  struct btrfs_ioctl_balance_args *bargs);
int btrfs_resume_balance_async(struct btrfs_fs_info *fs_info);
int btrfs_recover_balance(struct btrfs_fs_info *fs_info);
int btrfs_pause_balance(struct btrfs_fs_info *fs_info);
int btrfs_cancel_balance(struct btrfs_fs_info *fs_info);
int btrfs_create_uuid_tree(struct btrfs_fs_info *fs_info);
int btrfs_check_uuid_tree(struct btrfs_fs_info *fs_info);
int btrfs_chunk_readonly(struct btrfs_root *root, u64 chunk_offset);
int find_free_dev_extent(struct btrfs_trans_handle *trans,
			 struct btrfs_device *device, u64 num_bytes,
			 u64 *start, u64 *max_avail);
void btrfs_dev_stat_inc_and_print(struct btrfs_device *dev, int index);
int btrfs_get_dev_stats(struct btrfs_root *root,
			struct btrfs_ioctl_get_dev_stats *stats);
void btrfs_init_devices_late(struct btrfs_fs_info *fs_info);
int btrfs_init_dev_stats(struct btrfs_fs_info *fs_info);
int btrfs_run_dev_stats(struct btrfs_trans_handle *trans,
			struct btrfs_fs_info *fs_info);
void btrfs_rm_dev_replace_srcdev(struct btrfs_fs_info *fs_info,
				 struct btrfs_device *srcdev);
void btrfs_destroy_dev_replace_tgtdev(struct btrfs_fs_info *fs_info,
				      struct btrfs_device *tgtdev);
void btrfs_init_dev_replace_tgtdev_for_resume(struct btrfs_fs_info *fs_info,
					      struct btrfs_device *tgtdev);
int btrfs_scratch_superblock(struct btrfs_device *device);
int btrfs_is_parity_mirror(struct btrfs_mapping_tree *map_tree,
			   u64 logical, u64 len, int mirror_num);
unsigned long btrfs_full_stripe_len(struct btrfs_root *root,
				    struct btrfs_mapping_tree *map_tree,
				    u64 logical);
int btrfs_finish_chunk_alloc(struct btrfs_trans_handle *trans,
				struct btrfs_root *extent_root,
				u64 chunk_offset, u64 chunk_size);
int btrfs_remove_chunk(struct btrfs_trans_handle *trans,
		       struct btrfs_root *root, u64 chunk_offset);

static inline int btrfs_dev_stats_dirty(struct btrfs_device *dev)
{
	return atomic_read(&dev->dev_stats_ccnt);
}

static inline void btrfs_dev_stat_inc(struct btrfs_device *dev,
				      int index)
{
	atomic_inc(dev->dev_stat_values + index);
	smp_mb__before_atomic();
	atomic_inc(&dev->dev_stats_ccnt);
}

static inline int btrfs_dev_stat_read(struct btrfs_device *dev,
				      int index)
{
	return atomic_read(dev->dev_stat_values + index);
}

static inline int btrfs_dev_stat_read_and_reset(struct btrfs_device *dev,
						int index)
{
	int ret;

	ret = atomic_xchg(dev->dev_stat_values + index, 0);
	smp_mb__before_atomic();
	atomic_inc(&dev->dev_stats_ccnt);
	return ret;
}

static inline void btrfs_dev_stat_set(struct btrfs_device *dev,
				      int index, unsigned long val)
{
	atomic_set(dev->dev_stat_values + index, val);
	smp_mb__before_atomic();
	atomic_inc(&dev->dev_stats_ccnt);
}

static inline void btrfs_dev_stat_reset(struct btrfs_device *dev,
					int index)
{
	btrfs_dev_stat_set(dev, index, 0);
}

void btrfs_update_commit_device_size(struct btrfs_fs_info *fs_info);
void btrfs_update_commit_device_bytes_used(struct btrfs_root *root,
					struct btrfs_transaction *transaction);
<<<<<<< HEAD
=======

static inline void lock_chunks(struct btrfs_root *root)
{
	mutex_lock(&root->fs_info->chunk_mutex);
}

static inline void unlock_chunks(struct btrfs_root *root)
{
	mutex_unlock(&root->fs_info->chunk_mutex);
}


>>>>>>> 93ff644f
#endif<|MERGE_RESOLUTION|>--- conflicted
+++ resolved
@@ -513,8 +513,6 @@
 void btrfs_update_commit_device_size(struct btrfs_fs_info *fs_info);
 void btrfs_update_commit_device_bytes_used(struct btrfs_root *root,
 					struct btrfs_transaction *transaction);
-<<<<<<< HEAD
-=======
 
 static inline void lock_chunks(struct btrfs_root *root)
 {
@@ -527,5 +525,4 @@
 }
 
 
->>>>>>> 93ff644f
 #endif