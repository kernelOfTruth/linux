// SPDX-License-Identifier: GPL-2.0+
/*
 * linux/fs/jbd2/transaction.c
 *
 * Written by Stephen C. Tweedie <sct@redhat.com>, 1998
 *
 * Copyright 1998 Red Hat corp --- All Rights Reserved
 *
 * Generic filesystem transaction handling code; part of the ext2fs
 * journaling system.
 *
 * This file manages transactions (compound commits managed by the
 * journaling code) and handles (individual atomic operations by the
 * filesystem).
 */

#include <linux/time.h>
#include <linux/fs.h>
#include <linux/jbd2.h>
#include <linux/errno.h>
#include <linux/slab.h>
#include <linux/timer.h>
#include <linux/mm.h>
#include <linux/highmem.h>
#include <linux/hrtimer.h>
#include <linux/backing-dev.h>
#include <linux/bug.h>
#include <linux/module.h>
#include <linux/sched/mm.h>

#include <trace/events/jbd2.h>

static void __jbd2_journal_temp_unlink_buffer(struct journal_head *jh);
static void __jbd2_journal_unfile_buffer(struct journal_head *jh);

static struct kmem_cache *transaction_cache;
int __init jbd2_journal_init_transaction_cache(void)
{
	J_ASSERT(!transaction_cache);
	transaction_cache = kmem_cache_create("jbd2_transaction_s",
					sizeof(transaction_t),
					0,
					SLAB_HWCACHE_ALIGN|SLAB_TEMPORARY,
					NULL);
	if (!transaction_cache) {
		pr_emerg("JBD2: failed to create transaction cache\n");
		return -ENOMEM;
	}
	return 0;
}

void jbd2_journal_destroy_transaction_cache(void)
{
	kmem_cache_destroy(transaction_cache);
	transaction_cache = NULL;
}

void jbd2_journal_free_transaction(transaction_t *transaction)
{
	if (unlikely(ZERO_OR_NULL_PTR(transaction)))
		return;
	kmem_cache_free(transaction_cache, transaction);
}

/*
 * Base amount of descriptor blocks we reserve for each transaction.
 */
static int jbd2_descriptor_blocks_per_trans(journal_t *journal)
{
	int tag_space = journal->j_blocksize - sizeof(journal_header_t);
	int tags_per_block;

	/* Subtract UUID */
	tag_space -= 16;
	if (jbd2_journal_has_csum_v2or3(journal))
		tag_space -= sizeof(struct jbd2_journal_block_tail);
	/* Commit code leaves a slack space of 16 bytes at the end of block */
	tags_per_block = (tag_space - 16) / journal_tag_bytes(journal);
	/*
	 * Revoke descriptors are accounted separately so we need to reserve
	 * space for commit block and normal transaction descriptor blocks.
	 */
	return 1 + DIV_ROUND_UP(journal->j_max_transaction_buffers,
				tags_per_block);
}

/*
 * jbd2_get_transaction: obtain a new transaction_t object.
 *
 * Simply initialise a new transaction. Initialize it in
 * RUNNING state and add it to the current journal (which should not
 * have an existing running transaction: we only make a new transaction
 * once we have started to commit the old one).
 *
 * Preconditions:
 *	The journal MUST be locked.  We don't perform atomic mallocs on the
 *	new transaction	and we can't block without protecting against other
 *	processes trying to touch the journal while it is in transition.
 *
 */

static void jbd2_get_transaction(journal_t *journal,
				transaction_t *transaction)
{
	transaction->t_journal = journal;
	transaction->t_state = T_RUNNING;
	transaction->t_start_time = ktime_get();
	transaction->t_tid = journal->j_transaction_sequence++;
	transaction->t_expires = jiffies + journal->j_commit_interval;
	spin_lock_init(&transaction->t_handle_lock);
	atomic_set(&transaction->t_updates, 0);
	atomic_set(&transaction->t_outstanding_credits,
		   jbd2_descriptor_blocks_per_trans(journal) +
		   atomic_read(&journal->j_reserved_credits));
	atomic_set(&transaction->t_outstanding_revokes, 0);
	atomic_set(&transaction->t_handle_count, 0);
	INIT_LIST_HEAD(&transaction->t_inode_list);
	INIT_LIST_HEAD(&transaction->t_private_list);

	/* Set up the commit timer for the new transaction. */
	journal->j_commit_timer.expires = round_jiffies_up(transaction->t_expires);
	add_timer(&journal->j_commit_timer);

	J_ASSERT(journal->j_running_transaction == NULL);
	journal->j_running_transaction = transaction;
	transaction->t_max_wait = 0;
	transaction->t_start = jiffies;
	transaction->t_requested = 0;
}

/*
 * Handle management.
 *
 * A handle_t is an object which represents a single atomic update to a
 * filesystem, and which tracks all of the modifications which form part
 * of that one update.
 */

/*
 * Update transaction's maximum wait time, if debugging is enabled.
 *
 * In order for t_max_wait to be reliable, it must be protected by a
 * lock.  But doing so will mean that start_this_handle() can not be
 * run in parallel on SMP systems, which limits our scalability.  So
 * unless debugging is enabled, we no longer update t_max_wait, which
 * means that maximum wait time reported by the jbd2_run_stats
 * tracepoint will always be zero.
 */
static inline void update_t_max_wait(transaction_t *transaction,
				     unsigned long ts)
{
#ifdef CONFIG_JBD2_DEBUG
	if (jbd2_journal_enable_debug &&
	    time_after(transaction->t_start, ts)) {
		ts = jbd2_time_diff(ts, transaction->t_start);
		spin_lock(&transaction->t_handle_lock);
		if (ts > transaction->t_max_wait)
			transaction->t_max_wait = ts;
		spin_unlock(&transaction->t_handle_lock);
	}
#endif
}

/*
 * Wait until running transaction passes to T_FLUSH state and new transaction
 * can thus be started. Also starts the commit if needed. The function expects
 * running transaction to exist and releases j_state_lock.
 */
static void wait_transaction_locked(journal_t *journal)
	__releases(journal->j_state_lock)
{
	DEFINE_WAIT(wait);
	int need_to_start;
	tid_t tid = journal->j_running_transaction->t_tid;

	prepare_to_wait(&journal->j_wait_transaction_locked, &wait,
			TASK_UNINTERRUPTIBLE);
	need_to_start = !tid_geq(journal->j_commit_request, tid);
	read_unlock(&journal->j_state_lock);
	if (need_to_start)
		jbd2_log_start_commit(journal, tid);
	jbd2_might_wait_for_commit(journal);
	schedule();
	finish_wait(&journal->j_wait_transaction_locked, &wait);
}

/*
 * Wait until running transaction transitions from T_SWITCH to T_FLUSH
 * state and new transaction can thus be started. The function releases
 * j_state_lock.
 */
static void wait_transaction_switching(journal_t *journal)
	__releases(journal->j_state_lock)
{
	DEFINE_WAIT(wait);

	if (WARN_ON(!journal->j_running_transaction ||
		    journal->j_running_transaction->t_state != T_SWITCH))
		return;
	prepare_to_wait(&journal->j_wait_transaction_locked, &wait,
			TASK_UNINTERRUPTIBLE);
	read_unlock(&journal->j_state_lock);
	/*
	 * We don't call jbd2_might_wait_for_commit() here as there's no
	 * waiting for outstanding handles happening anymore in T_SWITCH state
	 * and handling of reserved handles actually relies on that for
	 * correctness.
	 */
	schedule();
	finish_wait(&journal->j_wait_transaction_locked, &wait);
}

static void sub_reserved_credits(journal_t *journal, int blocks)
{
	atomic_sub(blocks, &journal->j_reserved_credits);
	wake_up(&journal->j_wait_reserved);
}

/*
 * Wait until we can add credits for handle to the running transaction.  Called
 * with j_state_lock held for reading. Returns 0 if handle joined the running
 * transaction. Returns 1 if we had to wait, j_state_lock is dropped, and
 * caller must retry.
 */
static int add_transaction_credits(journal_t *journal, int blocks,
				   int rsv_blocks)
{
	transaction_t *t = journal->j_running_transaction;
	int needed;
	int total = blocks + rsv_blocks;

	/*
	 * If the current transaction is locked down for commit, wait
	 * for the lock to be released.
	 */
	if (t->t_state != T_RUNNING) {
		WARN_ON_ONCE(t->t_state >= T_FLUSH);
		wait_transaction_locked(journal);
		return 1;
	}

	/*
	 * If there is not enough space left in the log to write all
	 * potential buffers requested by this operation, we need to
	 * stall pending a log checkpoint to free some more log space.
	 */
	needed = atomic_add_return(total, &t->t_outstanding_credits);
	if (needed > journal->j_max_transaction_buffers) {
		/*
		 * If the current transaction is already too large,
		 * then start to commit it: we can then go back and
		 * attach this handle to a new transaction.
		 */
		atomic_sub(total, &t->t_outstanding_credits);

		/*
		 * Is the number of reserved credits in the current transaction too
		 * big to fit this handle? Wait until reserved credits are freed.
		 */
		if (atomic_read(&journal->j_reserved_credits) + total >
		    journal->j_max_transaction_buffers) {
			read_unlock(&journal->j_state_lock);
			jbd2_might_wait_for_commit(journal);
			wait_event(journal->j_wait_reserved,
				   atomic_read(&journal->j_reserved_credits) + total <=
				   journal->j_max_transaction_buffers);
			return 1;
		}

		wait_transaction_locked(journal);
		return 1;
	}

	/*
	 * The commit code assumes that it can get enough log space
	 * without forcing a checkpoint.  This is *critical* for
	 * correctness: a checkpoint of a buffer which is also
	 * associated with a committing transaction creates a deadlock,
	 * so commit simply cannot force through checkpoints.
	 *
	 * We must therefore ensure the necessary space in the journal
	 * *before* starting to dirty potentially checkpointed buffers
	 * in the new transaction.
	 */
	if (jbd2_log_space_left(journal) < journal->j_max_transaction_buffers) {
		atomic_sub(total, &t->t_outstanding_credits);
		read_unlock(&journal->j_state_lock);
		jbd2_might_wait_for_commit(journal);
		write_lock(&journal->j_state_lock);
		if (jbd2_log_space_left(journal) <
					journal->j_max_transaction_buffers)
			__jbd2_log_wait_for_space(journal);
		write_unlock(&journal->j_state_lock);
		return 1;
	}

	/* No reservation? We are done... */
	if (!rsv_blocks)
		return 0;

	needed = atomic_add_return(rsv_blocks, &journal->j_reserved_credits);
	/* We allow at most half of a transaction to be reserved */
	if (needed > journal->j_max_transaction_buffers / 2) {
		sub_reserved_credits(journal, rsv_blocks);
		atomic_sub(total, &t->t_outstanding_credits);
		read_unlock(&journal->j_state_lock);
		jbd2_might_wait_for_commit(journal);
		wait_event(journal->j_wait_reserved,
			 atomic_read(&journal->j_reserved_credits) + rsv_blocks
			 <= journal->j_max_transaction_buffers / 2);
		return 1;
	}
	return 0;
}

/*
 * start_this_handle: Given a handle, deal with any locking or stalling
 * needed to make sure that there is enough journal space for the handle
 * to begin.  Attach the handle to a transaction and set up the
 * transaction's buffer credits.
 */

static int start_this_handle(journal_t *journal, handle_t *handle,
			     gfp_t gfp_mask)
{
	transaction_t	*transaction, *new_transaction = NULL;
	int		blocks = handle->h_total_credits;
	int		rsv_blocks = 0;
	unsigned long ts = jiffies;

	if (handle->h_rsv_handle)
		rsv_blocks = handle->h_rsv_handle->h_total_credits;

	/*
	 * Limit the number of reserved credits to 1/2 of maximum transaction
	 * size and limit the number of total credits to not exceed maximum
	 * transaction size per operation.
	 */
	if ((rsv_blocks > journal->j_max_transaction_buffers / 2) ||
	    (rsv_blocks + blocks > journal->j_max_transaction_buffers)) {
		printk(KERN_ERR "JBD2: %s wants too many credits "
		       "credits:%d rsv_credits:%d max:%d\n",
		       current->comm, blocks, rsv_blocks,
		       journal->j_max_transaction_buffers);
		WARN_ON(1);
		return -ENOSPC;
	}

alloc_transaction:
	if (!journal->j_running_transaction) {
		/*
		 * If __GFP_FS is not present, then we may be being called from
		 * inside the fs writeback layer, so we MUST NOT fail.
		 */
		if ((gfp_mask & __GFP_FS) == 0)
			gfp_mask |= __GFP_NOFAIL;
		new_transaction = kmem_cache_zalloc(transaction_cache,
						    gfp_mask);
		if (!new_transaction)
			return -ENOMEM;
	}

	jbd_debug(3, "New handle %p going live.\n", handle);

	/*
	 * We need to hold j_state_lock until t_updates has been incremented,
	 * for proper journal barrier handling
	 */
repeat:
	read_lock(&journal->j_state_lock);
	BUG_ON(journal->j_flags & JBD2_UNMOUNT);
	if (is_journal_aborted(journal) ||
	    (journal->j_errno != 0 && !(journal->j_flags & JBD2_ACK_ERR))) {
		read_unlock(&journal->j_state_lock);
		jbd2_journal_free_transaction(new_transaction);
		return -EROFS;
	}

	/*
	 * Wait on the journal's transaction barrier if necessary. Specifically
	 * we allow reserved handles to proceed because otherwise commit could
	 * deadlock on page writeback not being able to complete.
	 */
	if (!handle->h_reserved && journal->j_barrier_count) {
		read_unlock(&journal->j_state_lock);
		wait_event(journal->j_wait_transaction_locked,
				journal->j_barrier_count == 0);
		goto repeat;
	}

	if (!journal->j_running_transaction) {
		read_unlock(&journal->j_state_lock);
		if (!new_transaction)
			goto alloc_transaction;
		write_lock(&journal->j_state_lock);
		if (!journal->j_running_transaction &&
		    (handle->h_reserved || !journal->j_barrier_count)) {
			jbd2_get_transaction(journal, new_transaction);
			new_transaction = NULL;
		}
		write_unlock(&journal->j_state_lock);
		goto repeat;
	}

	transaction = journal->j_running_transaction;

	if (!handle->h_reserved) {
		/* We may have dropped j_state_lock - restart in that case */
		if (add_transaction_credits(journal, blocks, rsv_blocks))
			goto repeat;
	} else {
		/*
		 * We have handle reserved so we are allowed to join T_LOCKED
		 * transaction and we don't have to check for transaction size
		 * and journal space. But we still have to wait while running
		 * transaction is being switched to a committing one as it
		 * won't wait for any handles anymore.
		 */
		if (transaction->t_state == T_SWITCH) {
			wait_transaction_switching(journal);
			goto repeat;
		}
		sub_reserved_credits(journal, blocks);
		handle->h_reserved = 0;
	}

	/* OK, account for the buffers that this operation expects to
	 * use and add the handle to the running transaction. 
	 */
	update_t_max_wait(transaction, ts);
	handle->h_transaction = transaction;
	handle->h_requested_credits = blocks;
	handle->h_revoke_credits_requested = handle->h_revoke_credits;
	handle->h_start_jiffies = jiffies;
	atomic_inc(&transaction->t_updates);
	atomic_inc(&transaction->t_handle_count);
	jbd_debug(4, "Handle %p given %d credits (total %d, free %lu)\n",
		  handle, blocks,
		  atomic_read(&transaction->t_outstanding_credits),
		  jbd2_log_space_left(journal));
	read_unlock(&journal->j_state_lock);
	current->journal_info = handle;

	rwsem_acquire_read(&journal->j_trans_commit_map, 0, 0, _THIS_IP_);
	jbd2_journal_free_transaction(new_transaction);
	/*
	 * Ensure that no allocations done while the transaction is open are
	 * going to recurse back to the fs layer.
	 */
	handle->saved_alloc_context = memalloc_nofs_save();
	return 0;
}

/* Allocate a new handle.  This should probably be in a slab... */
static handle_t *new_handle(int nblocks)
{
	handle_t *handle = jbd2_alloc_handle(GFP_NOFS);
	if (!handle)
		return NULL;
	handle->h_total_credits = nblocks;
	handle->h_ref = 1;

	return handle;
}

handle_t *jbd2__journal_start(journal_t *journal, int nblocks, int rsv_blocks,
			      int revoke_records, gfp_t gfp_mask,
			      unsigned int type, unsigned int line_no)
{
	handle_t *handle = journal_current_handle();
	int err;

	if (!journal)
		return ERR_PTR(-EROFS);

	if (handle) {
		J_ASSERT(handle->h_transaction->t_journal == journal);
		handle->h_ref++;
		return handle;
	}

	nblocks += DIV_ROUND_UP(revoke_records,
				journal->j_revoke_records_per_block);
	handle = new_handle(nblocks);
	if (!handle)
		return ERR_PTR(-ENOMEM);
	if (rsv_blocks) {
		handle_t *rsv_handle;

		rsv_handle = new_handle(rsv_blocks);
		if (!rsv_handle) {
			jbd2_free_handle(handle);
			return ERR_PTR(-ENOMEM);
		}
		rsv_handle->h_reserved = 1;
		rsv_handle->h_journal = journal;
		handle->h_rsv_handle = rsv_handle;
	}
	handle->h_revoke_credits = revoke_records;

	err = start_this_handle(journal, handle, gfp_mask);
	if (err < 0) {
		if (handle->h_rsv_handle)
			jbd2_free_handle(handle->h_rsv_handle);
		jbd2_free_handle(handle);
		return ERR_PTR(err);
	}
	handle->h_type = type;
	handle->h_line_no = line_no;
	trace_jbd2_handle_start(journal->j_fs_dev->bd_dev,
				handle->h_transaction->t_tid, type,
				line_no, nblocks);

	return handle;
}
EXPORT_SYMBOL(jbd2__journal_start);


/**
 * handle_t *jbd2_journal_start() - Obtain a new handle.
 * @journal: Journal to start transaction on.
 * @nblocks: number of block buffer we might modify
 *
 * We make sure that the transaction can guarantee at least nblocks of
 * modified buffers in the log.  We block until the log can guarantee
 * that much space. Additionally, if rsv_blocks > 0, we also create another
 * handle with rsv_blocks reserved blocks in the journal. This handle is
 * is stored in h_rsv_handle. It is not attached to any particular transaction
 * and thus doesn't block transaction commit. If the caller uses this reserved
 * handle, it has to set h_rsv_handle to NULL as otherwise jbd2_journal_stop()
 * on the parent handle will dispose the reserved one. Reserved handle has to
 * be converted to a normal handle using jbd2_journal_start_reserved() before
 * it can be used.
 *
 * Return a pointer to a newly allocated handle, or an ERR_PTR() value
 * on failure.
 */
handle_t *jbd2_journal_start(journal_t *journal, int nblocks)
{
	return jbd2__journal_start(journal, nblocks, 0, 0, GFP_NOFS, 0, 0);
}
EXPORT_SYMBOL(jbd2_journal_start);

static void __jbd2_journal_unreserve_handle(handle_t *handle)
{
	journal_t *journal = handle->h_journal;

	WARN_ON(!handle->h_reserved);
	sub_reserved_credits(journal, handle->h_total_credits);
}

void jbd2_journal_free_reserved(handle_t *handle)
{
	__jbd2_journal_unreserve_handle(handle);
	jbd2_free_handle(handle);
}
EXPORT_SYMBOL(jbd2_journal_free_reserved);

/**
 * int jbd2_journal_start_reserved() - start reserved handle
 * @handle: handle to start
 * @type: for handle statistics
 * @line_no: for handle statistics
 *
 * Start handle that has been previously reserved with jbd2_journal_reserve().
 * This attaches @handle to the running transaction (or creates one if there's
 * not transaction running). Unlike jbd2_journal_start() this function cannot
 * block on journal commit, checkpointing, or similar stuff. It can block on
 * memory allocation or frozen journal though.
 *
 * Return 0 on success, non-zero on error - handle is freed in that case.
 */
int jbd2_journal_start_reserved(handle_t *handle, unsigned int type,
				unsigned int line_no)
{
	journal_t *journal = handle->h_journal;
	int ret = -EIO;

	if (WARN_ON(!handle->h_reserved)) {
		/* Someone passed in normal handle? Just stop it. */
		jbd2_journal_stop(handle);
		return ret;
	}
	/*
	 * Usefulness of mixing of reserved and unreserved handles is
	 * questionable. So far nobody seems to need it so just error out.
	 */
	if (WARN_ON(current->journal_info)) {
		jbd2_journal_free_reserved(handle);
		return ret;
	}

	handle->h_journal = NULL;
	/*
	 * GFP_NOFS is here because callers are likely from writeback or
	 * similarly constrained call sites
	 */
	ret = start_this_handle(journal, handle, GFP_NOFS);
	if (ret < 0) {
		handle->h_journal = journal;
		jbd2_journal_free_reserved(handle);
		return ret;
	}
	handle->h_type = type;
	handle->h_line_no = line_no;
	trace_jbd2_handle_start(journal->j_fs_dev->bd_dev,
				handle->h_transaction->t_tid, type,
				line_no, handle->h_total_credits);
	return 0;
}
EXPORT_SYMBOL(jbd2_journal_start_reserved);

/**
 * int jbd2_journal_extend() - extend buffer credits.
 * @handle:  handle to 'extend'
 * @nblocks: nr blocks to try to extend by.
 * @revoke_records: number of revoke records to try to extend by.
 *
 * Some transactions, such as large extends and truncates, can be done
 * atomically all at once or in several stages.  The operation requests
 * a credit for a number of buffer modifications in advance, but can
 * extend its credit if it needs more.
 *
 * jbd2_journal_extend tries to give the running handle more buffer credits.
 * It does not guarantee that allocation - this is a best-effort only.
 * The calling process MUST be able to deal cleanly with a failure to
 * extend here.
 *
 * Return 0 on success, non-zero on failure.
 *
 * return code < 0 implies an error
 * return code > 0 implies normal transaction-full status.
 */
int jbd2_journal_extend(handle_t *handle, int nblocks, int revoke_records)
{
	transaction_t *transaction = handle->h_transaction;
	journal_t *journal;
	int result;
	int wanted;

	if (is_handle_aborted(handle))
		return -EROFS;
	journal = transaction->t_journal;

	result = 1;

	read_lock(&journal->j_state_lock);

	/* Don't extend a locked-down transaction! */
	if (transaction->t_state != T_RUNNING) {
		jbd_debug(3, "denied handle %p %d blocks: "
			  "transaction not running\n", handle, nblocks);
		goto error_out;
	}

	nblocks += DIV_ROUND_UP(
			handle->h_revoke_credits_requested + revoke_records,
			journal->j_revoke_records_per_block) -
		DIV_ROUND_UP(
			handle->h_revoke_credits_requested,
			journal->j_revoke_records_per_block);
	spin_lock(&transaction->t_handle_lock);
	wanted = atomic_add_return(nblocks,
				   &transaction->t_outstanding_credits);

	if (wanted > journal->j_max_transaction_buffers) {
		jbd_debug(3, "denied handle %p %d blocks: "
			  "transaction too large\n", handle, nblocks);
		atomic_sub(nblocks, &transaction->t_outstanding_credits);
		goto unlock;
	}

	trace_jbd2_handle_extend(journal->j_fs_dev->bd_dev,
				 transaction->t_tid,
				 handle->h_type, handle->h_line_no,
				 handle->h_total_credits,
				 nblocks);

	handle->h_total_credits += nblocks;
	handle->h_requested_credits += nblocks;
	handle->h_revoke_credits += revoke_records;
	handle->h_revoke_credits_requested += revoke_records;
	result = 0;

	jbd_debug(3, "extended handle %p by %d\n", handle, nblocks);
unlock:
	spin_unlock(&transaction->t_handle_lock);
error_out:
	read_unlock(&journal->j_state_lock);
	return result;
}

static void stop_this_handle(handle_t *handle)
{
	transaction_t *transaction = handle->h_transaction;
	journal_t *journal = transaction->t_journal;
	int revokes;

	J_ASSERT(journal_current_handle() == handle);
	J_ASSERT(atomic_read(&transaction->t_updates) > 0);
	current->journal_info = NULL;
	/*
	 * Subtract necessary revoke descriptor blocks from handle credits. We
	 * take care to account only for revoke descriptor blocks the
	 * transaction will really need as large sequences of transactions with
	 * small numbers of revokes are relatively common.
	 */
	revokes = handle->h_revoke_credits_requested - handle->h_revoke_credits;
	if (revokes) {
		int t_revokes, revoke_descriptors;
		int rr_per_blk = journal->j_revoke_records_per_block;

		WARN_ON_ONCE(DIV_ROUND_UP(revokes, rr_per_blk)
				> handle->h_total_credits);
		t_revokes = atomic_add_return(revokes,
				&transaction->t_outstanding_revokes);
		revoke_descriptors =
			DIV_ROUND_UP(t_revokes, rr_per_blk) -
			DIV_ROUND_UP(t_revokes - revokes, rr_per_blk);
		handle->h_total_credits -= revoke_descriptors;
	}
	atomic_sub(handle->h_total_credits,
		   &transaction->t_outstanding_credits);
	if (handle->h_rsv_handle)
		__jbd2_journal_unreserve_handle(handle->h_rsv_handle);
	if (atomic_dec_and_test(&transaction->t_updates))
		wake_up(&journal->j_wait_updates);

	rwsem_release(&journal->j_trans_commit_map, 1, _THIS_IP_);
	/*
	 * Scope of the GFP_NOFS context is over here and so we can restore the
	 * original alloc context.
	 */
	memalloc_nofs_restore(handle->saved_alloc_context);
}

/**
 * int jbd2_journal_restart() - restart a handle .
 * @handle:  handle to restart
 * @nblocks: nr credits requested
 * @revoke_records: number of revoke record credits requested
 * @gfp_mask: memory allocation flags (for start_this_handle)
 *
 * Restart a handle for a multi-transaction filesystem
 * operation.
 *
 * If the jbd2_journal_extend() call above fails to grant new buffer credits
 * to a running handle, a call to jbd2_journal_restart will commit the
 * handle's transaction so far and reattach the handle to a new
 * transaction capable of guaranteeing the requested number of
 * credits. We preserve reserved handle if there's any attached to the
 * passed in handle.
 */
int jbd2__journal_restart(handle_t *handle, int nblocks, int revoke_records,
			  gfp_t gfp_mask)
{
	transaction_t *transaction = handle->h_transaction;
	journal_t *journal;
	tid_t		tid;
	int		need_to_start;
	int		ret;

	/* If we've had an abort of any type, don't even think about
	 * actually doing the restart! */
	if (is_handle_aborted(handle))
		return 0;
	journal = transaction->t_journal;
	tid = transaction->t_tid;

	/*
	 * First unlink the handle from its current transaction, and start the
	 * commit on that.
	 */
	jbd_debug(2, "restarting handle %p\n", handle);
	stop_this_handle(handle);
	handle->h_transaction = NULL;

	/*
	 * TODO: If we use READ_ONCE / WRITE_ONCE for j_commit_request we can
 	 * get rid of pointless j_state_lock traffic like this.
	 */
	read_lock(&journal->j_state_lock);
	need_to_start = !tid_geq(journal->j_commit_request, tid);
	read_unlock(&journal->j_state_lock);
	if (need_to_start)
		jbd2_log_start_commit(journal, tid);
<<<<<<< HEAD

	rwsem_release(&journal->j_trans_commit_map, _THIS_IP_);
	handle->h_buffer_credits = nblocks;
	/*
	 * Restore the original nofs context because the journal restart
	 * is basically the same thing as journal stop and start.
	 * start_this_handle will start a new nofs context.
	 */
	memalloc_nofs_restore(handle->saved_alloc_context);
=======
	handle->h_total_credits = nblocks +
		DIV_ROUND_UP(revoke_records,
			     journal->j_revoke_records_per_block);
	handle->h_revoke_credits = revoke_records;
>>>>>>> dfdeeb41
	ret = start_this_handle(journal, handle, gfp_mask);
	trace_jbd2_handle_restart(journal->j_fs_dev->bd_dev,
				 ret ? 0 : handle->h_transaction->t_tid,
				 handle->h_type, handle->h_line_no,
				 handle->h_total_credits);
	return ret;
}
EXPORT_SYMBOL(jbd2__journal_restart);


int jbd2_journal_restart(handle_t *handle, int nblocks)
{
	return jbd2__journal_restart(handle, nblocks, 0, GFP_NOFS);
}
EXPORT_SYMBOL(jbd2_journal_restart);

/**
 * void jbd2_journal_lock_updates () - establish a transaction barrier.
 * @journal:  Journal to establish a barrier on.
 *
 * This locks out any further updates from being started, and blocks
 * until all existing updates have completed, returning only once the
 * journal is in a quiescent state with no updates running.
 *
 * The journal lock should not be held on entry.
 */
void jbd2_journal_lock_updates(journal_t *journal)
{
	DEFINE_WAIT(wait);

	jbd2_might_wait_for_commit(journal);

	write_lock(&journal->j_state_lock);
	++journal->j_barrier_count;

	/* Wait until there are no reserved handles */
	if (atomic_read(&journal->j_reserved_credits)) {
		write_unlock(&journal->j_state_lock);
		wait_event(journal->j_wait_reserved,
			   atomic_read(&journal->j_reserved_credits) == 0);
		write_lock(&journal->j_state_lock);
	}

	/* Wait until there are no running updates */
	while (1) {
		transaction_t *transaction = journal->j_running_transaction;

		if (!transaction)
			break;

		spin_lock(&transaction->t_handle_lock);
		prepare_to_wait(&journal->j_wait_updates, &wait,
				TASK_UNINTERRUPTIBLE);
		if (!atomic_read(&transaction->t_updates)) {
			spin_unlock(&transaction->t_handle_lock);
			finish_wait(&journal->j_wait_updates, &wait);
			break;
		}
		spin_unlock(&transaction->t_handle_lock);
		write_unlock(&journal->j_state_lock);
		schedule();
		finish_wait(&journal->j_wait_updates, &wait);
		write_lock(&journal->j_state_lock);
	}
	write_unlock(&journal->j_state_lock);

	/*
	 * We have now established a barrier against other normal updates, but
	 * we also need to barrier against other jbd2_journal_lock_updates() calls
	 * to make sure that we serialise special journal-locked operations
	 * too.
	 */
	mutex_lock(&journal->j_barrier);
}

/**
 * void jbd2_journal_unlock_updates (journal_t* journal) - release barrier
 * @journal:  Journal to release the barrier on.
 *
 * Release a transaction barrier obtained with jbd2_journal_lock_updates().
 *
 * Should be called without the journal lock held.
 */
void jbd2_journal_unlock_updates (journal_t *journal)
{
	J_ASSERT(journal->j_barrier_count != 0);

	mutex_unlock(&journal->j_barrier);
	write_lock(&journal->j_state_lock);
	--journal->j_barrier_count;
	write_unlock(&journal->j_state_lock);
	wake_up(&journal->j_wait_transaction_locked);
}

static void warn_dirty_buffer(struct buffer_head *bh)
{
	printk(KERN_WARNING
	       "JBD2: Spotted dirty metadata buffer (dev = %pg, blocknr = %llu). "
	       "There's a risk of filesystem corruption in case of system "
	       "crash.\n",
	       bh->b_bdev, (unsigned long long)bh->b_blocknr);
}

/* Call t_frozen trigger and copy buffer data into jh->b_frozen_data. */
static void jbd2_freeze_jh_data(struct journal_head *jh)
{
	struct page *page;
	int offset;
	char *source;
	struct buffer_head *bh = jh2bh(jh);

	J_EXPECT_JH(jh, buffer_uptodate(bh), "Possible IO failure.\n");
	page = bh->b_page;
	offset = offset_in_page(bh->b_data);
	source = kmap_atomic(page);
	/* Fire data frozen trigger just before we copy the data */
	jbd2_buffer_frozen_trigger(jh, source + offset, jh->b_triggers);
	memcpy(jh->b_frozen_data, source + offset, bh->b_size);
	kunmap_atomic(source);

	/*
	 * Now that the frozen data is saved off, we need to store any matching
	 * triggers.
	 */
	jh->b_frozen_triggers = jh->b_triggers;
}

/*
 * If the buffer is already part of the current transaction, then there
 * is nothing we need to do.  If it is already part of a prior
 * transaction which we are still committing to disk, then we need to
 * make sure that we do not overwrite the old copy: we do copy-out to
 * preserve the copy going to disk.  We also account the buffer against
 * the handle's metadata buffer credits (unless the buffer is already
 * part of the transaction, that is).
 *
 */
static int
do_get_write_access(handle_t *handle, struct journal_head *jh,
			int force_copy)
{
	struct buffer_head *bh;
	transaction_t *transaction = handle->h_transaction;
	journal_t *journal;
	int error;
	char *frozen_buffer = NULL;
	unsigned long start_lock, time_lock;

	if (is_handle_aborted(handle))
		return -EROFS;
	journal = transaction->t_journal;

	jbd_debug(5, "journal_head %p, force_copy %d\n", jh, force_copy);

	JBUFFER_TRACE(jh, "entry");
repeat:
	bh = jh2bh(jh);

	/* @@@ Need to check for errors here at some point. */

 	start_lock = jiffies;
	lock_buffer(bh);
	spin_lock(&jh->b_state_lock);

	/* If it takes too long to lock the buffer, trace it */
	time_lock = jbd2_time_diff(start_lock, jiffies);
	if (time_lock > HZ/10)
		trace_jbd2_lock_buffer_stall(bh->b_bdev->bd_dev,
			jiffies_to_msecs(time_lock));

	/* We now hold the buffer lock so it is safe to query the buffer
	 * state.  Is the buffer dirty?
	 *
	 * If so, there are two possibilities.  The buffer may be
	 * non-journaled, and undergoing a quite legitimate writeback.
	 * Otherwise, it is journaled, and we don't expect dirty buffers
	 * in that state (the buffers should be marked JBD_Dirty
	 * instead.)  So either the IO is being done under our own
	 * control and this is a bug, or it's a third party IO such as
	 * dump(8) (which may leave the buffer scheduled for read ---
	 * ie. locked but not dirty) or tune2fs (which may actually have
	 * the buffer dirtied, ugh.)  */

	if (buffer_dirty(bh)) {
		/*
		 * First question: is this buffer already part of the current
		 * transaction or the existing committing transaction?
		 */
		if (jh->b_transaction) {
			J_ASSERT_JH(jh,
				jh->b_transaction == transaction ||
				jh->b_transaction ==
					journal->j_committing_transaction);
			if (jh->b_next_transaction)
				J_ASSERT_JH(jh, jh->b_next_transaction ==
							transaction);
			warn_dirty_buffer(bh);
		}
		/*
		 * In any case we need to clean the dirty flag and we must
		 * do it under the buffer lock to be sure we don't race
		 * with running write-out.
		 */
		JBUFFER_TRACE(jh, "Journalling dirty buffer");
		clear_buffer_dirty(bh);
		set_buffer_jbddirty(bh);
	}

	unlock_buffer(bh);

	error = -EROFS;
	if (is_handle_aborted(handle)) {
		spin_unlock(&jh->b_state_lock);
		goto out;
	}
	error = 0;

	/*
	 * The buffer is already part of this transaction if b_transaction or
	 * b_next_transaction points to it
	 */
	if (jh->b_transaction == transaction ||
	    jh->b_next_transaction == transaction)
		goto done;

	/*
	 * this is the first time this transaction is touching this buffer,
	 * reset the modified flag
	 */
	jh->b_modified = 0;

	/*
	 * If the buffer is not journaled right now, we need to make sure it
	 * doesn't get written to disk before the caller actually commits the
	 * new data
	 */
	if (!jh->b_transaction) {
		JBUFFER_TRACE(jh, "no transaction");
		J_ASSERT_JH(jh, !jh->b_next_transaction);
		JBUFFER_TRACE(jh, "file as BJ_Reserved");
		/*
		 * Make sure all stores to jh (b_modified, b_frozen_data) are
		 * visible before attaching it to the running transaction.
		 * Paired with barrier in jbd2_write_access_granted()
		 */
		smp_wmb();
		spin_lock(&journal->j_list_lock);
		__jbd2_journal_file_buffer(jh, transaction, BJ_Reserved);
		spin_unlock(&journal->j_list_lock);
		goto done;
	}
	/*
	 * If there is already a copy-out version of this buffer, then we don't
	 * need to make another one
	 */
	if (jh->b_frozen_data) {
		JBUFFER_TRACE(jh, "has frozen data");
		J_ASSERT_JH(jh, jh->b_next_transaction == NULL);
		goto attach_next;
	}

	JBUFFER_TRACE(jh, "owned by older transaction");
	J_ASSERT_JH(jh, jh->b_next_transaction == NULL);
	J_ASSERT_JH(jh, jh->b_transaction == journal->j_committing_transaction);

	/*
	 * There is one case we have to be very careful about.  If the
	 * committing transaction is currently writing this buffer out to disk
	 * and has NOT made a copy-out, then we cannot modify the buffer
	 * contents at all right now.  The essence of copy-out is that it is
	 * the extra copy, not the primary copy, which gets journaled.  If the
	 * primary copy is already going to disk then we cannot do copy-out
	 * here.
	 */
	if (buffer_shadow(bh)) {
		JBUFFER_TRACE(jh, "on shadow: sleep");
		spin_unlock(&jh->b_state_lock);
		wait_on_bit_io(&bh->b_state, BH_Shadow, TASK_UNINTERRUPTIBLE);
		goto repeat;
	}

	/*
	 * Only do the copy if the currently-owning transaction still needs it.
	 * If buffer isn't on BJ_Metadata list, the committing transaction is
	 * past that stage (here we use the fact that BH_Shadow is set under
	 * bh_state lock together with refiling to BJ_Shadow list and at this
	 * point we know the buffer doesn't have BH_Shadow set).
	 *
	 * Subtle point, though: if this is a get_undo_access, then we will be
	 * relying on the frozen_data to contain the new value of the
	 * committed_data record after the transaction, so we HAVE to force the
	 * frozen_data copy in that case.
	 */
	if (jh->b_jlist == BJ_Metadata || force_copy) {
		JBUFFER_TRACE(jh, "generate frozen data");
		if (!frozen_buffer) {
			JBUFFER_TRACE(jh, "allocate memory for buffer");
			spin_unlock(&jh->b_state_lock);
			frozen_buffer = jbd2_alloc(jh2bh(jh)->b_size,
						   GFP_NOFS | __GFP_NOFAIL);
			goto repeat;
		}
		jh->b_frozen_data = frozen_buffer;
		frozen_buffer = NULL;
		jbd2_freeze_jh_data(jh);
	}
attach_next:
	/*
	 * Make sure all stores to jh (b_modified, b_frozen_data) are visible
	 * before attaching it to the running transaction. Paired with barrier
	 * in jbd2_write_access_granted()
	 */
	smp_wmb();
	jh->b_next_transaction = transaction;

done:
	spin_unlock(&jh->b_state_lock);

	/*
	 * If we are about to journal a buffer, then any revoke pending on it is
	 * no longer valid
	 */
	jbd2_journal_cancel_revoke(handle, jh);

out:
	if (unlikely(frozen_buffer))	/* It's usually NULL */
		jbd2_free(frozen_buffer, bh->b_size);

	JBUFFER_TRACE(jh, "exit");
	return error;
}

/* Fast check whether buffer is already attached to the required transaction */
static bool jbd2_write_access_granted(handle_t *handle, struct buffer_head *bh,
							bool undo)
{
	struct journal_head *jh;
	bool ret = false;

	/* Dirty buffers require special handling... */
	if (buffer_dirty(bh))
		return false;

	/*
	 * RCU protects us from dereferencing freed pages. So the checks we do
	 * are guaranteed not to oops. However the jh slab object can get freed
	 * & reallocated while we work with it. So we have to be careful. When
	 * we see jh attached to the running transaction, we know it must stay
	 * so until the transaction is committed. Thus jh won't be freed and
	 * will be attached to the same bh while we run.  However it can
	 * happen jh gets freed, reallocated, and attached to the transaction
	 * just after we get pointer to it from bh. So we have to be careful
	 * and recheck jh still belongs to our bh before we return success.
	 */
	rcu_read_lock();
	if (!buffer_jbd(bh))
		goto out;
	/* This should be bh2jh() but that doesn't work with inline functions */
	jh = READ_ONCE(bh->b_private);
	if (!jh)
		goto out;
	/* For undo access buffer must have data copied */
	if (undo && !jh->b_committed_data)
		goto out;
	if (jh->b_transaction != handle->h_transaction &&
	    jh->b_next_transaction != handle->h_transaction)
		goto out;
	/*
	 * There are two reasons for the barrier here:
	 * 1) Make sure to fetch b_bh after we did previous checks so that we
	 * detect when jh went through free, realloc, attach to transaction
	 * while we were checking. Paired with implicit barrier in that path.
	 * 2) So that access to bh done after jbd2_write_access_granted()
	 * doesn't get reordered and see inconsistent state of concurrent
	 * do_get_write_access().
	 */
	smp_mb();
	if (unlikely(jh->b_bh != bh))
		goto out;
	ret = true;
out:
	rcu_read_unlock();
	return ret;
}

/**
 * int jbd2_journal_get_write_access() - notify intent to modify a buffer for metadata (not data) update.
 * @handle: transaction to add buffer modifications to
 * @bh:     bh to be used for metadata writes
 *
 * Returns: error code or 0 on success.
 *
 * In full data journalling mode the buffer may be of type BJ_AsyncData,
 * because we're ``write()ing`` a buffer which is also part of a shared mapping.
 */

int jbd2_journal_get_write_access(handle_t *handle, struct buffer_head *bh)
{
	struct journal_head *jh;
	int rc;

	if (jbd2_write_access_granted(handle, bh, false))
		return 0;

	jh = jbd2_journal_add_journal_head(bh);
	/* We do not want to get caught playing with fields which the
	 * log thread also manipulates.  Make sure that the buffer
	 * completes any outstanding IO before proceeding. */
	rc = do_get_write_access(handle, jh, 0);
	jbd2_journal_put_journal_head(jh);
	return rc;
}


/*
 * When the user wants to journal a newly created buffer_head
 * (ie. getblk() returned a new buffer and we are going to populate it
 * manually rather than reading off disk), then we need to keep the
 * buffer_head locked until it has been completely filled with new
 * data.  In this case, we should be able to make the assertion that
 * the bh is not already part of an existing transaction.
 *
 * The buffer should already be locked by the caller by this point.
 * There is no lock ranking violation: it was a newly created,
 * unlocked buffer beforehand. */

/**
 * int jbd2_journal_get_create_access () - notify intent to use newly created bh
 * @handle: transaction to new buffer to
 * @bh: new buffer.
 *
 * Call this if you create a new bh.
 */
int jbd2_journal_get_create_access(handle_t *handle, struct buffer_head *bh)
{
	transaction_t *transaction = handle->h_transaction;
	journal_t *journal;
	struct journal_head *jh = jbd2_journal_add_journal_head(bh);
	int err;

	jbd_debug(5, "journal_head %p\n", jh);
	err = -EROFS;
	if (is_handle_aborted(handle))
		goto out;
	journal = transaction->t_journal;
	err = 0;

	JBUFFER_TRACE(jh, "entry");
	/*
	 * The buffer may already belong to this transaction due to pre-zeroing
	 * in the filesystem's new_block code.  It may also be on the previous,
	 * committing transaction's lists, but it HAS to be in Forget state in
	 * that case: the transaction must have deleted the buffer for it to be
	 * reused here.
	 */
	spin_lock(&jh->b_state_lock);
	J_ASSERT_JH(jh, (jh->b_transaction == transaction ||
		jh->b_transaction == NULL ||
		(jh->b_transaction == journal->j_committing_transaction &&
			  jh->b_jlist == BJ_Forget)));

	J_ASSERT_JH(jh, jh->b_next_transaction == NULL);
	J_ASSERT_JH(jh, buffer_locked(jh2bh(jh)));

	if (jh->b_transaction == NULL) {
		/*
		 * Previous jbd2_journal_forget() could have left the buffer
		 * with jbddirty bit set because it was being committed. When
		 * the commit finished, we've filed the buffer for
		 * checkpointing and marked it dirty. Now we are reallocating
		 * the buffer so the transaction freeing it must have
		 * committed and so it's safe to clear the dirty bit.
		 */
		clear_buffer_dirty(jh2bh(jh));
		/* first access by this transaction */
		jh->b_modified = 0;

		JBUFFER_TRACE(jh, "file as BJ_Reserved");
		spin_lock(&journal->j_list_lock);
		__jbd2_journal_file_buffer(jh, transaction, BJ_Reserved);
		spin_unlock(&journal->j_list_lock);
	} else if (jh->b_transaction == journal->j_committing_transaction) {
		/* first access by this transaction */
		jh->b_modified = 0;

		JBUFFER_TRACE(jh, "set next transaction");
		spin_lock(&journal->j_list_lock);
		jh->b_next_transaction = transaction;
		spin_unlock(&journal->j_list_lock);
	}
	spin_unlock(&jh->b_state_lock);

	/*
	 * akpm: I added this.  ext3_alloc_branch can pick up new indirect
	 * blocks which contain freed but then revoked metadata.  We need
	 * to cancel the revoke in case we end up freeing it yet again
	 * and the reallocating as data - this would cause a second revoke,
	 * which hits an assertion error.
	 */
	JBUFFER_TRACE(jh, "cancelling revoke");
	jbd2_journal_cancel_revoke(handle, jh);
out:
	jbd2_journal_put_journal_head(jh);
	return err;
}

/**
 * int jbd2_journal_get_undo_access() -  Notify intent to modify metadata with
 *     non-rewindable consequences
 * @handle: transaction
 * @bh: buffer to undo
 *
 * Sometimes there is a need to distinguish between metadata which has
 * been committed to disk and that which has not.  The ext3fs code uses
 * this for freeing and allocating space, we have to make sure that we
 * do not reuse freed space until the deallocation has been committed,
 * since if we overwrote that space we would make the delete
 * un-rewindable in case of a crash.
 *
 * To deal with that, jbd2_journal_get_undo_access requests write access to a
 * buffer for parts of non-rewindable operations such as delete
 * operations on the bitmaps.  The journaling code must keep a copy of
 * the buffer's contents prior to the undo_access call until such time
 * as we know that the buffer has definitely been committed to disk.
 *
 * We never need to know which transaction the committed data is part
 * of, buffers touched here are guaranteed to be dirtied later and so
 * will be committed to a new transaction in due course, at which point
 * we can discard the old committed data pointer.
 *
 * Returns error number or 0 on success.
 */
int jbd2_journal_get_undo_access(handle_t *handle, struct buffer_head *bh)
{
	int err;
	struct journal_head *jh;
	char *committed_data = NULL;

	if (jbd2_write_access_granted(handle, bh, true))
		return 0;

	jh = jbd2_journal_add_journal_head(bh);
	JBUFFER_TRACE(jh, "entry");

	/*
	 * Do this first --- it can drop the journal lock, so we want to
	 * make sure that obtaining the committed_data is done
	 * atomically wrt. completion of any outstanding commits.
	 */
	err = do_get_write_access(handle, jh, 1);
	if (err)
		goto out;

repeat:
	if (!jh->b_committed_data)
		committed_data = jbd2_alloc(jh2bh(jh)->b_size,
					    GFP_NOFS|__GFP_NOFAIL);

	spin_lock(&jh->b_state_lock);
	if (!jh->b_committed_data) {
		/* Copy out the current buffer contents into the
		 * preserved, committed copy. */
		JBUFFER_TRACE(jh, "generate b_committed data");
		if (!committed_data) {
			spin_unlock(&jh->b_state_lock);
			goto repeat;
		}

		jh->b_committed_data = committed_data;
		committed_data = NULL;
		memcpy(jh->b_committed_data, bh->b_data, bh->b_size);
	}
	spin_unlock(&jh->b_state_lock);
out:
	jbd2_journal_put_journal_head(jh);
	if (unlikely(committed_data))
		jbd2_free(committed_data, bh->b_size);
	return err;
}

/**
 * void jbd2_journal_set_triggers() - Add triggers for commit writeout
 * @bh: buffer to trigger on
 * @type: struct jbd2_buffer_trigger_type containing the trigger(s).
 *
 * Set any triggers on this journal_head.  This is always safe, because
 * triggers for a committing buffer will be saved off, and triggers for
 * a running transaction will match the buffer in that transaction.
 *
 * Call with NULL to clear the triggers.
 */
void jbd2_journal_set_triggers(struct buffer_head *bh,
			       struct jbd2_buffer_trigger_type *type)
{
	struct journal_head *jh = jbd2_journal_grab_journal_head(bh);

	if (WARN_ON(!jh))
		return;
	jh->b_triggers = type;
	jbd2_journal_put_journal_head(jh);
}

void jbd2_buffer_frozen_trigger(struct journal_head *jh, void *mapped_data,
				struct jbd2_buffer_trigger_type *triggers)
{
	struct buffer_head *bh = jh2bh(jh);

	if (!triggers || !triggers->t_frozen)
		return;

	triggers->t_frozen(triggers, bh, mapped_data, bh->b_size);
}

void jbd2_buffer_abort_trigger(struct journal_head *jh,
			       struct jbd2_buffer_trigger_type *triggers)
{
	if (!triggers || !triggers->t_abort)
		return;

	triggers->t_abort(triggers, jh2bh(jh));
}

/**
 * int jbd2_journal_dirty_metadata() -  mark a buffer as containing dirty metadata
 * @handle: transaction to add buffer to.
 * @bh: buffer to mark
 *
 * mark dirty metadata which needs to be journaled as part of the current
 * transaction.
 *
 * The buffer must have previously had jbd2_journal_get_write_access()
 * called so that it has a valid journal_head attached to the buffer
 * head.
 *
 * The buffer is placed on the transaction's metadata list and is marked
 * as belonging to the transaction.
 *
 * Returns error number or 0 on success.
 *
 * Special care needs to be taken if the buffer already belongs to the
 * current committing transaction (in which case we should have frozen
 * data present for that commit).  In that case, we don't relink the
 * buffer: that only gets done when the old transaction finally
 * completes its commit.
 */
int jbd2_journal_dirty_metadata(handle_t *handle, struct buffer_head *bh)
{
	transaction_t *transaction = handle->h_transaction;
	journal_t *journal;
	struct journal_head *jh;
	int ret = 0;

	if (is_handle_aborted(handle))
		return -EROFS;
	if (!buffer_jbd(bh))
		return -EUCLEAN;

	/*
	 * We don't grab jh reference here since the buffer must be part
	 * of the running transaction.
	 */
	jh = bh2jh(bh);
	jbd_debug(5, "journal_head %p\n", jh);
	JBUFFER_TRACE(jh, "entry");

	/*
	 * This and the following assertions are unreliable since we may see jh
	 * in inconsistent state unless we grab bh_state lock. But this is
	 * crucial to catch bugs so let's do a reliable check until the
	 * lockless handling is fully proven.
	 */
	if (jh->b_transaction != transaction &&
	    jh->b_next_transaction != transaction) {
		spin_lock(&jh->b_state_lock);
		J_ASSERT_JH(jh, jh->b_transaction == transaction ||
				jh->b_next_transaction == transaction);
		spin_unlock(&jh->b_state_lock);
	}
	if (jh->b_modified == 1) {
		/* If it's in our transaction it must be in BJ_Metadata list. */
		if (jh->b_transaction == transaction &&
		    jh->b_jlist != BJ_Metadata) {
			spin_lock(&jh->b_state_lock);
			if (jh->b_transaction == transaction &&
			    jh->b_jlist != BJ_Metadata)
				pr_err("JBD2: assertion failure: h_type=%u "
				       "h_line_no=%u block_no=%llu jlist=%u\n",
				       handle->h_type, handle->h_line_no,
				       (unsigned long long) bh->b_blocknr,
				       jh->b_jlist);
			J_ASSERT_JH(jh, jh->b_transaction != transaction ||
					jh->b_jlist == BJ_Metadata);
			spin_unlock(&jh->b_state_lock);
		}
		goto out;
	}

	journal = transaction->t_journal;
	spin_lock(&jh->b_state_lock);

	if (jh->b_modified == 0) {
		/*
		 * This buffer's got modified and becoming part
		 * of the transaction. This needs to be done
		 * once a transaction -bzzz
		 */
		if (WARN_ON_ONCE(jbd2_handle_buffer_credits(handle) <= 0)) {
			ret = -ENOSPC;
			goto out_unlock_bh;
		}
		jh->b_modified = 1;
		handle->h_total_credits--;
	}

	/*
	 * fastpath, to avoid expensive locking.  If this buffer is already
	 * on the running transaction's metadata list there is nothing to do.
	 * Nobody can take it off again because there is a handle open.
	 * I _think_ we're OK here with SMP barriers - a mistaken decision will
	 * result in this test being false, so we go in and take the locks.
	 */
	if (jh->b_transaction == transaction && jh->b_jlist == BJ_Metadata) {
		JBUFFER_TRACE(jh, "fastpath");
		if (unlikely(jh->b_transaction !=
			     journal->j_running_transaction)) {
			printk(KERN_ERR "JBD2: %s: "
			       "jh->b_transaction (%llu, %p, %u) != "
			       "journal->j_running_transaction (%p, %u)\n",
			       journal->j_devname,
			       (unsigned long long) bh->b_blocknr,
			       jh->b_transaction,
			       jh->b_transaction ? jh->b_transaction->t_tid : 0,
			       journal->j_running_transaction,
			       journal->j_running_transaction ?
			       journal->j_running_transaction->t_tid : 0);
			ret = -EINVAL;
		}
		goto out_unlock_bh;
	}

	set_buffer_jbddirty(bh);

	/*
	 * Metadata already on the current transaction list doesn't
	 * need to be filed.  Metadata on another transaction's list must
	 * be committing, and will be refiled once the commit completes:
	 * leave it alone for now.
	 */
	if (jh->b_transaction != transaction) {
		JBUFFER_TRACE(jh, "already on other transaction");
		if (unlikely(((jh->b_transaction !=
			       journal->j_committing_transaction)) ||
			     (jh->b_next_transaction != transaction))) {
			printk(KERN_ERR "jbd2_journal_dirty_metadata: %s: "
			       "bad jh for block %llu: "
			       "transaction (%p, %u), "
			       "jh->b_transaction (%p, %u), "
			       "jh->b_next_transaction (%p, %u), jlist %u\n",
			       journal->j_devname,
			       (unsigned long long) bh->b_blocknr,
			       transaction, transaction->t_tid,
			       jh->b_transaction,
			       jh->b_transaction ?
			       jh->b_transaction->t_tid : 0,
			       jh->b_next_transaction,
			       jh->b_next_transaction ?
			       jh->b_next_transaction->t_tid : 0,
			       jh->b_jlist);
			WARN_ON(1);
			ret = -EINVAL;
		}
		/* And this case is illegal: we can't reuse another
		 * transaction's data buffer, ever. */
		goto out_unlock_bh;
	}

	/* That test should have eliminated the following case: */
	J_ASSERT_JH(jh, jh->b_frozen_data == NULL);

	JBUFFER_TRACE(jh, "file as BJ_Metadata");
	spin_lock(&journal->j_list_lock);
	__jbd2_journal_file_buffer(jh, transaction, BJ_Metadata);
	spin_unlock(&journal->j_list_lock);
out_unlock_bh:
	spin_unlock(&jh->b_state_lock);
out:
	JBUFFER_TRACE(jh, "exit");
	return ret;
}

/**
 * void jbd2_journal_forget() - bforget() for potentially-journaled buffers.
 * @handle: transaction handle
 * @bh:     bh to 'forget'
 *
 * We can only do the bforget if there are no commits pending against the
 * buffer.  If the buffer is dirty in the current running transaction we
 * can safely unlink it.
 *
 * bh may not be a journalled buffer at all - it may be a non-JBD
 * buffer which came off the hashtable.  Check for this.
 *
 * Decrements bh->b_count by one.
 *
 * Allow this call even if the handle has aborted --- it may be part of
 * the caller's cleanup after an abort.
 */
int jbd2_journal_forget (handle_t *handle, struct buffer_head *bh)
{
	transaction_t *transaction = handle->h_transaction;
	journal_t *journal;
	struct journal_head *jh;
	int drop_reserve = 0;
	int err = 0;
	int was_modified = 0;

	if (is_handle_aborted(handle))
		return -EROFS;
	journal = transaction->t_journal;

	BUFFER_TRACE(bh, "entry");

	jh = jbd2_journal_grab_journal_head(bh);
	if (!jh) {
		__bforget(bh);
		return 0;
	}

	spin_lock(&jh->b_state_lock);

	/* Critical error: attempting to delete a bitmap buffer, maybe?
	 * Don't do any jbd operations, and return an error. */
	if (!J_EXPECT_JH(jh, !jh->b_committed_data,
			 "inconsistent data on disk")) {
		err = -EIO;
		goto drop;
	}

	/* keep track of whether or not this transaction modified us */
	was_modified = jh->b_modified;

	/*
	 * The buffer's going from the transaction, we must drop
	 * all references -bzzz
	 */
	jh->b_modified = 0;

	if (jh->b_transaction == transaction) {
		J_ASSERT_JH(jh, !jh->b_frozen_data);

		/* If we are forgetting a buffer which is already part
		 * of this transaction, then we can just drop it from
		 * the transaction immediately. */
		clear_buffer_dirty(bh);
		clear_buffer_jbddirty(bh);

		JBUFFER_TRACE(jh, "belongs to current transaction: unfile");

		/*
		 * we only want to drop a reference if this transaction
		 * modified the buffer
		 */
		if (was_modified)
			drop_reserve = 1;

		/*
		 * We are no longer going to journal this buffer.
		 * However, the commit of this transaction is still
		 * important to the buffer: the delete that we are now
		 * processing might obsolete an old log entry, so by
		 * committing, we can satisfy the buffer's checkpoint.
		 *
		 * So, if we have a checkpoint on the buffer, we should
		 * now refile the buffer on our BJ_Forget list so that
		 * we know to remove the checkpoint after we commit.
		 */

		spin_lock(&journal->j_list_lock);
		if (jh->b_cp_transaction) {
			__jbd2_journal_temp_unlink_buffer(jh);
			__jbd2_journal_file_buffer(jh, transaction, BJ_Forget);
		} else {
			__jbd2_journal_unfile_buffer(jh);
			jbd2_journal_put_journal_head(jh);
		}
		spin_unlock(&journal->j_list_lock);
	} else if (jh->b_transaction) {
		J_ASSERT_JH(jh, (jh->b_transaction ==
				 journal->j_committing_transaction));
		/* However, if the buffer is still owned by a prior
		 * (committing) transaction, we can't drop it yet... */
		JBUFFER_TRACE(jh, "belongs to older transaction");
		/* ... but we CAN drop it from the new transaction through
		 * marking the buffer as freed and set j_next_transaction to
		 * the new transaction, so that not only the commit code
		 * knows it should clear dirty bits when it is done with the
		 * buffer, but also the buffer can be checkpointed only
		 * after the new transaction commits. */

		set_buffer_freed(bh);

		if (!jh->b_next_transaction) {
			spin_lock(&journal->j_list_lock);
			jh->b_next_transaction = transaction;
			spin_unlock(&journal->j_list_lock);
		} else {
			J_ASSERT(jh->b_next_transaction == transaction);

			/*
			 * only drop a reference if this transaction modified
			 * the buffer
			 */
			if (was_modified)
				drop_reserve = 1;
		}
	} else {
		/*
		 * Finally, if the buffer is not belongs to any
		 * transaction, we can just drop it now if it has no
		 * checkpoint.
		 */
		spin_lock(&journal->j_list_lock);
		if (!jh->b_cp_transaction) {
			JBUFFER_TRACE(jh, "belongs to none transaction");
			spin_unlock(&journal->j_list_lock);
			goto drop;
		}

		/*
		 * Otherwise, if the buffer has been written to disk,
		 * it is safe to remove the checkpoint and drop it.
		 */
		if (!buffer_dirty(bh)) {
			__jbd2_journal_remove_checkpoint(jh);
			spin_unlock(&journal->j_list_lock);
			goto drop;
		}

		/*
		 * The buffer is still not written to disk, we should
		 * attach this buffer to current transaction so that the
		 * buffer can be checkpointed only after the current
		 * transaction commits.
		 */
		clear_buffer_dirty(bh);
		__jbd2_journal_file_buffer(jh, transaction, BJ_Forget);
		spin_unlock(&journal->j_list_lock);
	}
drop:
	__brelse(bh);
	spin_unlock(&jh->b_state_lock);
	jbd2_journal_put_journal_head(jh);
	if (drop_reserve) {
		/* no need to reserve log space for this block -bzzz */
		handle->h_total_credits++;
	}
	return err;
}

/**
 * int jbd2_journal_stop() - complete a transaction
 * @handle: transaction to complete.
 *
 * All done for a particular handle.
 *
 * There is not much action needed here.  We just return any remaining
 * buffer credits to the transaction and remove the handle.  The only
 * complication is that we need to start a commit operation if the
 * filesystem is marked for synchronous update.
 *
 * jbd2_journal_stop itself will not usually return an error, but it may
 * do so in unusual circumstances.  In particular, expect it to
 * return -EIO if a jbd2_journal_abort has been executed since the
 * transaction began.
 */
int jbd2_journal_stop(handle_t *handle)
{
	transaction_t *transaction = handle->h_transaction;
	journal_t *journal;
	int err = 0, wait_for_commit = 0;
	tid_t tid;
	pid_t pid;

	if (--handle->h_ref > 0) {
		jbd_debug(4, "h_ref %d -> %d\n", handle->h_ref + 1,
						 handle->h_ref);
		if (is_handle_aborted(handle))
			return -EIO;
		return 0;
	}
	if (!transaction) {
		/*
		 * Handle is already detached from the transaction so there is
		 * nothing to do other than free the handle.
		 */
		memalloc_nofs_restore(handle->saved_alloc_context);
		goto free_and_exit;
	}
	journal = transaction->t_journal;
	tid = transaction->t_tid;

	if (is_handle_aborted(handle))
		err = -EIO;

	jbd_debug(4, "Handle %p going down\n", handle);
	trace_jbd2_handle_stats(journal->j_fs_dev->bd_dev,
				tid, handle->h_type, handle->h_line_no,
				jiffies - handle->h_start_jiffies,
				handle->h_sync, handle->h_requested_credits,
				(handle->h_requested_credits -
				 handle->h_total_credits));

	/*
	 * Implement synchronous transaction batching.  If the handle
	 * was synchronous, don't force a commit immediately.  Let's
	 * yield and let another thread piggyback onto this
	 * transaction.  Keep doing that while new threads continue to
	 * arrive.  It doesn't cost much - we're about to run a commit
	 * and sleep on IO anyway.  Speeds up many-threaded, many-dir
	 * operations by 30x or more...
	 *
	 * We try and optimize the sleep time against what the
	 * underlying disk can do, instead of having a static sleep
	 * time.  This is useful for the case where our storage is so
	 * fast that it is more optimal to go ahead and force a flush
	 * and wait for the transaction to be committed than it is to
	 * wait for an arbitrary amount of time for new writers to
	 * join the transaction.  We achieve this by measuring how
	 * long it takes to commit a transaction, and compare it with
	 * how long this transaction has been running, and if run time
	 * < commit time then we sleep for the delta and commit.  This
	 * greatly helps super fast disks that would see slowdowns as
	 * more threads started doing fsyncs.
	 *
	 * But don't do this if this process was the most recent one
	 * to perform a synchronous write.  We do this to detect the
	 * case where a single process is doing a stream of sync
	 * writes.  No point in waiting for joiners in that case.
	 *
	 * Setting max_batch_time to 0 disables this completely.
	 */
	pid = current->pid;
	if (handle->h_sync && journal->j_last_sync_writer != pid &&
	    journal->j_max_batch_time) {
		u64 commit_time, trans_time;

		journal->j_last_sync_writer = pid;

		read_lock(&journal->j_state_lock);
		commit_time = journal->j_average_commit_time;
		read_unlock(&journal->j_state_lock);

		trans_time = ktime_to_ns(ktime_sub(ktime_get(),
						   transaction->t_start_time));

		commit_time = max_t(u64, commit_time,
				    1000*journal->j_min_batch_time);
		commit_time = min_t(u64, commit_time,
				    1000*journal->j_max_batch_time);

		if (trans_time < commit_time) {
			ktime_t expires = ktime_add_ns(ktime_get(),
						       commit_time);
			set_current_state(TASK_UNINTERRUPTIBLE);
			schedule_hrtimeout(&expires, HRTIMER_MODE_ABS);
		}
	}

	if (handle->h_sync)
		transaction->t_synchronous_commit = 1;

	/*
	 * If the handle is marked SYNC, we need to set another commit
	 * going!  We also want to force a commit if the transaction is too
	 * old now.
	 */
	if (handle->h_sync ||
	    time_after_eq(jiffies, transaction->t_expires)) {
		/* Do this even for aborted journals: an abort still
		 * completes the commit thread, it just doesn't write
		 * anything to disk. */

		jbd_debug(2, "transaction too old, requesting commit for "
					"handle %p\n", handle);
		/* This is non-blocking */
		jbd2_log_start_commit(journal, tid);

		/*
		 * Special case: JBD2_SYNC synchronous updates require us
		 * to wait for the commit to complete.
		 */
		if (handle->h_sync && !(current->flags & PF_MEMALLOC))
			wait_for_commit = 1;
	}

	/*
	 * Once stop_this_handle() drops t_updates, the transaction could start
	 * committing on us and eventually disappear.  So we must not
	 * dereference transaction pointer again after calling
	 * stop_this_handle().
	 */
<<<<<<< HEAD
	tid = transaction->t_tid;
	if (atomic_dec_and_test(&transaction->t_updates)) {
		wake_up(&journal->j_wait_updates);
		if (journal->j_barrier_count)
			wake_up(&journal->j_wait_transaction_locked);
	}

	rwsem_release(&journal->j_trans_commit_map, _THIS_IP_);
=======
	stop_this_handle(handle);
>>>>>>> dfdeeb41

	if (wait_for_commit)
		err = jbd2_log_wait_commit(journal, tid);

free_and_exit:
	if (handle->h_rsv_handle)
		jbd2_free_handle(handle->h_rsv_handle);
	jbd2_free_handle(handle);
	return err;
}

/*
 *
 * List management code snippets: various functions for manipulating the
 * transaction buffer lists.
 *
 */

/*
 * Append a buffer to a transaction list, given the transaction's list head
 * pointer.
 *
 * j_list_lock is held.
 *
 * jh->b_state_lock is held.
 */

static inline void
__blist_add_buffer(struct journal_head **list, struct journal_head *jh)
{
	if (!*list) {
		jh->b_tnext = jh->b_tprev = jh;
		*list = jh;
	} else {
		/* Insert at the tail of the list to preserve order */
		struct journal_head *first = *list, *last = first->b_tprev;
		jh->b_tprev = last;
		jh->b_tnext = first;
		last->b_tnext = first->b_tprev = jh;
	}
}

/*
 * Remove a buffer from a transaction list, given the transaction's list
 * head pointer.
 *
 * Called with j_list_lock held, and the journal may not be locked.
 *
 * jh->b_state_lock is held.
 */

static inline void
__blist_del_buffer(struct journal_head **list, struct journal_head *jh)
{
	if (*list == jh) {
		*list = jh->b_tnext;
		if (*list == jh)
			*list = NULL;
	}
	jh->b_tprev->b_tnext = jh->b_tnext;
	jh->b_tnext->b_tprev = jh->b_tprev;
}

/*
 * Remove a buffer from the appropriate transaction list.
 *
 * Note that this function can *change* the value of
 * bh->b_transaction->t_buffers, t_forget, t_shadow_list, t_log_list or
 * t_reserved_list.  If the caller is holding onto a copy of one of these
 * pointers, it could go bad.  Generally the caller needs to re-read the
 * pointer from the transaction_t.
 *
 * Called under j_list_lock.
 */
static void __jbd2_journal_temp_unlink_buffer(struct journal_head *jh)
{
	struct journal_head **list = NULL;
	transaction_t *transaction;
	struct buffer_head *bh = jh2bh(jh);

	lockdep_assert_held(&jh->b_state_lock);
	transaction = jh->b_transaction;
	if (transaction)
		assert_spin_locked(&transaction->t_journal->j_list_lock);

	J_ASSERT_JH(jh, jh->b_jlist < BJ_Types);
	if (jh->b_jlist != BJ_None)
		J_ASSERT_JH(jh, transaction != NULL);

	switch (jh->b_jlist) {
	case BJ_None:
		return;
	case BJ_Metadata:
		transaction->t_nr_buffers--;
		J_ASSERT_JH(jh, transaction->t_nr_buffers >= 0);
		list = &transaction->t_buffers;
		break;
	case BJ_Forget:
		list = &transaction->t_forget;
		break;
	case BJ_Shadow:
		list = &transaction->t_shadow_list;
		break;
	case BJ_Reserved:
		list = &transaction->t_reserved_list;
		break;
	}

	__blist_del_buffer(list, jh);
	jh->b_jlist = BJ_None;
	if (transaction && is_journal_aborted(transaction->t_journal))
		clear_buffer_jbddirty(bh);
	else if (test_clear_buffer_jbddirty(bh))
		mark_buffer_dirty(bh);	/* Expose it to the VM */
}

/*
 * Remove buffer from all transactions. The caller is responsible for dropping
 * the jh reference that belonged to the transaction.
 *
 * Called with bh_state lock and j_list_lock
 */
static void __jbd2_journal_unfile_buffer(struct journal_head *jh)
{
	__jbd2_journal_temp_unlink_buffer(jh);
	jh->b_transaction = NULL;
}

void jbd2_journal_unfile_buffer(journal_t *journal, struct journal_head *jh)
{
	struct buffer_head *bh = jh2bh(jh);

	/* Get reference so that buffer cannot be freed before we unlock it */
	get_bh(bh);
	spin_lock(&jh->b_state_lock);
	spin_lock(&journal->j_list_lock);
	__jbd2_journal_unfile_buffer(jh);
	spin_unlock(&journal->j_list_lock);
	spin_unlock(&jh->b_state_lock);
	jbd2_journal_put_journal_head(jh);
	__brelse(bh);
}

/*
 * Called from jbd2_journal_try_to_free_buffers().
 *
 * Called under jh->b_state_lock
 */
static void
__journal_try_to_free_buffer(journal_t *journal, struct buffer_head *bh)
{
	struct journal_head *jh;

	jh = bh2jh(bh);

	if (buffer_locked(bh) || buffer_dirty(bh))
		goto out;

	if (jh->b_next_transaction != NULL || jh->b_transaction != NULL)
		goto out;

	spin_lock(&journal->j_list_lock);
	if (jh->b_cp_transaction != NULL) {
		/* written-back checkpointed metadata buffer */
		JBUFFER_TRACE(jh, "remove from checkpoint list");
		__jbd2_journal_remove_checkpoint(jh);
	}
	spin_unlock(&journal->j_list_lock);
out:
	return;
}

/**
 * int jbd2_journal_try_to_free_buffers() - try to free page buffers.
 * @journal: journal for operation
 * @page: to try and free
 * @gfp_mask: we use the mask to detect how hard should we try to release
 * buffers. If __GFP_DIRECT_RECLAIM and __GFP_FS is set, we wait for commit
 * code to release the buffers.
 *
 *
 * For all the buffers on this page,
 * if they are fully written out ordered data, move them onto BUF_CLEAN
 * so try_to_free_buffers() can reap them.
 *
 * This function returns non-zero if we wish try_to_free_buffers()
 * to be called. We do this if the page is releasable by try_to_free_buffers().
 * We also do it if the page has locked or dirty buffers and the caller wants
 * us to perform sync or async writeout.
 *
 * This complicates JBD locking somewhat.  We aren't protected by the
 * BKL here.  We wish to remove the buffer from its committing or
 * running transaction's ->t_datalist via __jbd2_journal_unfile_buffer.
 *
 * This may *change* the value of transaction_t->t_datalist, so anyone
 * who looks at t_datalist needs to lock against this function.
 *
 * Even worse, someone may be doing a jbd2_journal_dirty_data on this
 * buffer.  So we need to lock against that.  jbd2_journal_dirty_data()
 * will come out of the lock with the buffer dirty, which makes it
 * ineligible for release here.
 *
 * Who else is affected by this?  hmm...  Really the only contender
 * is do_get_write_access() - it could be looking at the buffer while
 * journal_try_to_free_buffer() is changing its state.  But that
 * cannot happen because we never reallocate freed data as metadata
 * while the data is part of a transaction.  Yes?
 *
 * Return 0 on failure, 1 on success
 */
int jbd2_journal_try_to_free_buffers(journal_t *journal,
				struct page *page, gfp_t gfp_mask)
{
	struct buffer_head *head;
	struct buffer_head *bh;
	int ret = 0;

	J_ASSERT(PageLocked(page));

	head = page_buffers(page);
	bh = head;
	do {
		struct journal_head *jh;

		/*
		 * We take our own ref against the journal_head here to avoid
		 * having to add tons of locking around each instance of
		 * jbd2_journal_put_journal_head().
		 */
		jh = jbd2_journal_grab_journal_head(bh);
		if (!jh)
			continue;

		spin_lock(&jh->b_state_lock);
		__journal_try_to_free_buffer(journal, bh);
		spin_unlock(&jh->b_state_lock);
		jbd2_journal_put_journal_head(jh);
		if (buffer_jbd(bh))
			goto busy;
	} while ((bh = bh->b_this_page) != head);

	ret = try_to_free_buffers(page);

busy:
	return ret;
}

/*
 * This buffer is no longer needed.  If it is on an older transaction's
 * checkpoint list we need to record it on this transaction's forget list
 * to pin this buffer (and hence its checkpointing transaction) down until
 * this transaction commits.  If the buffer isn't on a checkpoint list, we
 * release it.
 * Returns non-zero if JBD no longer has an interest in the buffer.
 *
 * Called under j_list_lock.
 *
 * Called under jh->b_state_lock.
 */
static int __dispose_buffer(struct journal_head *jh, transaction_t *transaction)
{
	int may_free = 1;
	struct buffer_head *bh = jh2bh(jh);

	if (jh->b_cp_transaction) {
		JBUFFER_TRACE(jh, "on running+cp transaction");
		__jbd2_journal_temp_unlink_buffer(jh);
		/*
		 * We don't want to write the buffer anymore, clear the
		 * bit so that we don't confuse checks in
		 * __journal_file_buffer
		 */
		clear_buffer_dirty(bh);
		__jbd2_journal_file_buffer(jh, transaction, BJ_Forget);
		may_free = 0;
	} else {
		JBUFFER_TRACE(jh, "on running transaction");
		__jbd2_journal_unfile_buffer(jh);
		jbd2_journal_put_journal_head(jh);
	}
	return may_free;
}

/*
 * jbd2_journal_invalidatepage
 *
 * This code is tricky.  It has a number of cases to deal with.
 *
 * There are two invariants which this code relies on:
 *
 * i_size must be updated on disk before we start calling invalidatepage on the
 * data.
 *
 *  This is done in ext3 by defining an ext3_setattr method which
 *  updates i_size before truncate gets going.  By maintaining this
 *  invariant, we can be sure that it is safe to throw away any buffers
 *  attached to the current transaction: once the transaction commits,
 *  we know that the data will not be needed.
 *
 *  Note however that we can *not* throw away data belonging to the
 *  previous, committing transaction!
 *
 * Any disk blocks which *are* part of the previous, committing
 * transaction (and which therefore cannot be discarded immediately) are
 * not going to be reused in the new running transaction
 *
 *  The bitmap committed_data images guarantee this: any block which is
 *  allocated in one transaction and removed in the next will be marked
 *  as in-use in the committed_data bitmap, so cannot be reused until
 *  the next transaction to delete the block commits.  This means that
 *  leaving committing buffers dirty is quite safe: the disk blocks
 *  cannot be reallocated to a different file and so buffer aliasing is
 *  not possible.
 *
 *
 * The above applies mainly to ordered data mode.  In writeback mode we
 * don't make guarantees about the order in which data hits disk --- in
 * particular we don't guarantee that new dirty data is flushed before
 * transaction commit --- so it is always safe just to discard data
 * immediately in that mode.  --sct
 */

/*
 * The journal_unmap_buffer helper function returns zero if the buffer
 * concerned remains pinned as an anonymous buffer belonging to an older
 * transaction.
 *
 * We're outside-transaction here.  Either or both of j_running_transaction
 * and j_committing_transaction may be NULL.
 */
static int journal_unmap_buffer(journal_t *journal, struct buffer_head *bh,
				int partial_page)
{
	transaction_t *transaction;
	struct journal_head *jh;
	int may_free = 1;

	BUFFER_TRACE(bh, "entry");

	/*
	 * It is safe to proceed here without the j_list_lock because the
	 * buffers cannot be stolen by try_to_free_buffers as long as we are
	 * holding the page lock. --sct
	 */

	jh = jbd2_journal_grab_journal_head(bh);
	if (!jh)
		goto zap_buffer_unlocked;

	/* OK, we have data buffer in journaled mode */
	write_lock(&journal->j_state_lock);
	spin_lock(&jh->b_state_lock);
	spin_lock(&journal->j_list_lock);

	/*
	 * We cannot remove the buffer from checkpoint lists until the
	 * transaction adding inode to orphan list (let's call it T)
	 * is committed.  Otherwise if the transaction changing the
	 * buffer would be cleaned from the journal before T is
	 * committed, a crash will cause that the correct contents of
	 * the buffer will be lost.  On the other hand we have to
	 * clear the buffer dirty bit at latest at the moment when the
	 * transaction marking the buffer as freed in the filesystem
	 * structures is committed because from that moment on the
	 * block can be reallocated and used by a different page.
	 * Since the block hasn't been freed yet but the inode has
	 * already been added to orphan list, it is safe for us to add
	 * the buffer to BJ_Forget list of the newest transaction.
	 *
	 * Also we have to clear buffer_mapped flag of a truncated buffer
	 * because the buffer_head may be attached to the page straddling
	 * i_size (can happen only when blocksize < pagesize) and thus the
	 * buffer_head can be reused when the file is extended again. So we end
	 * up keeping around invalidated buffers attached to transactions'
	 * BJ_Forget list just to stop checkpointing code from cleaning up
	 * the transaction this buffer was modified in.
	 */
	transaction = jh->b_transaction;
	if (transaction == NULL) {
		/* First case: not on any transaction.  If it
		 * has no checkpoint link, then we can zap it:
		 * it's a writeback-mode buffer so we don't care
		 * if it hits disk safely. */
		if (!jh->b_cp_transaction) {
			JBUFFER_TRACE(jh, "not on any transaction: zap");
			goto zap_buffer;
		}

		if (!buffer_dirty(bh)) {
			/* bdflush has written it.  We can drop it now */
			__jbd2_journal_remove_checkpoint(jh);
			goto zap_buffer;
		}

		/* OK, it must be in the journal but still not
		 * written fully to disk: it's metadata or
		 * journaled data... */

		if (journal->j_running_transaction) {
			/* ... and once the current transaction has
			 * committed, the buffer won't be needed any
			 * longer. */
			JBUFFER_TRACE(jh, "checkpointed: add to BJ_Forget");
			may_free = __dispose_buffer(jh,
					journal->j_running_transaction);
			goto zap_buffer;
		} else {
			/* There is no currently-running transaction. So the
			 * orphan record which we wrote for this file must have
			 * passed into commit.  We must attach this buffer to
			 * the committing transaction, if it exists. */
			if (journal->j_committing_transaction) {
				JBUFFER_TRACE(jh, "give to committing trans");
				may_free = __dispose_buffer(jh,
					journal->j_committing_transaction);
				goto zap_buffer;
			} else {
				/* The orphan record's transaction has
				 * committed.  We can cleanse this buffer */
				clear_buffer_jbddirty(bh);
				__jbd2_journal_remove_checkpoint(jh);
				goto zap_buffer;
			}
		}
	} else if (transaction == journal->j_committing_transaction) {
		JBUFFER_TRACE(jh, "on committing transaction");
		/*
		 * The buffer is committing, we simply cannot touch
		 * it. If the page is straddling i_size we have to wait
		 * for commit and try again.
		 */
		if (partial_page) {
			spin_unlock(&journal->j_list_lock);
			spin_unlock(&jh->b_state_lock);
			write_unlock(&journal->j_state_lock);
			jbd2_journal_put_journal_head(jh);
			return -EBUSY;
		}
		/*
		 * OK, buffer won't be reachable after truncate. We just set
		 * j_next_transaction to the running transaction (if there is
		 * one) and mark buffer as freed so that commit code knows it
		 * should clear dirty bits when it is done with the buffer.
		 */
		set_buffer_freed(bh);
		if (journal->j_running_transaction && buffer_jbddirty(bh))
			jh->b_next_transaction = journal->j_running_transaction;
		spin_unlock(&journal->j_list_lock);
		spin_unlock(&jh->b_state_lock);
		write_unlock(&journal->j_state_lock);
		jbd2_journal_put_journal_head(jh);
		return 0;
	} else {
		/* Good, the buffer belongs to the running transaction.
		 * We are writing our own transaction's data, not any
		 * previous one's, so it is safe to throw it away
		 * (remember that we expect the filesystem to have set
		 * i_size already for this truncate so recovery will not
		 * expose the disk blocks we are discarding here.) */
		J_ASSERT_JH(jh, transaction == journal->j_running_transaction);
		JBUFFER_TRACE(jh, "on running transaction");
		may_free = __dispose_buffer(jh, transaction);
	}

zap_buffer:
	/*
	 * This is tricky. Although the buffer is truncated, it may be reused
	 * if blocksize < pagesize and it is attached to the page straddling
	 * EOF. Since the buffer might have been added to BJ_Forget list of the
	 * running transaction, journal_get_write_access() won't clear
	 * b_modified and credit accounting gets confused. So clear b_modified
	 * here.
	 */
	jh->b_modified = 0;
	spin_unlock(&journal->j_list_lock);
	spin_unlock(&jh->b_state_lock);
	write_unlock(&journal->j_state_lock);
	jbd2_journal_put_journal_head(jh);
zap_buffer_unlocked:
	clear_buffer_dirty(bh);
	J_ASSERT_BH(bh, !buffer_jbddirty(bh));
	clear_buffer_mapped(bh);
	clear_buffer_req(bh);
	clear_buffer_new(bh);
	clear_buffer_delay(bh);
	clear_buffer_unwritten(bh);
	bh->b_bdev = NULL;
	return may_free;
}

/**
 * void jbd2_journal_invalidatepage()
 * @journal: journal to use for flush...
 * @page:    page to flush
 * @offset:  start of the range to invalidate
 * @length:  length of the range to invalidate
 *
 * Reap page buffers containing data after in the specified range in page.
 * Can return -EBUSY if buffers are part of the committing transaction and
 * the page is straddling i_size. Caller then has to wait for current commit
 * and try again.
 */
int jbd2_journal_invalidatepage(journal_t *journal,
				struct page *page,
				unsigned int offset,
				unsigned int length)
{
	struct buffer_head *head, *bh, *next;
	unsigned int stop = offset + length;
	unsigned int curr_off = 0;
	int partial_page = (offset || length < PAGE_SIZE);
	int may_free = 1;
	int ret = 0;

	if (!PageLocked(page))
		BUG();
	if (!page_has_buffers(page))
		return 0;

	BUG_ON(stop > PAGE_SIZE || stop < length);

	/* We will potentially be playing with lists other than just the
	 * data lists (especially for journaled data mode), so be
	 * cautious in our locking. */

	head = bh = page_buffers(page);
	do {
		unsigned int next_off = curr_off + bh->b_size;
		next = bh->b_this_page;

		if (next_off > stop)
			return 0;

		if (offset <= curr_off) {
			/* This block is wholly outside the truncation point */
			lock_buffer(bh);
			ret = journal_unmap_buffer(journal, bh, partial_page);
			unlock_buffer(bh);
			if (ret < 0)
				return ret;
			may_free &= ret;
		}
		curr_off = next_off;
		bh = next;

	} while (bh != head);

	if (!partial_page) {
		if (may_free && try_to_free_buffers(page))
			J_ASSERT(!page_has_buffers(page));
	}
	return 0;
}

/*
 * File a buffer on the given transaction list.
 */
void __jbd2_journal_file_buffer(struct journal_head *jh,
			transaction_t *transaction, int jlist)
{
	struct journal_head **list = NULL;
	int was_dirty = 0;
	struct buffer_head *bh = jh2bh(jh);

	lockdep_assert_held(&jh->b_state_lock);
	assert_spin_locked(&transaction->t_journal->j_list_lock);

	J_ASSERT_JH(jh, jh->b_jlist < BJ_Types);
	J_ASSERT_JH(jh, jh->b_transaction == transaction ||
				jh->b_transaction == NULL);

	if (jh->b_transaction && jh->b_jlist == jlist)
		return;

	if (jlist == BJ_Metadata || jlist == BJ_Reserved ||
	    jlist == BJ_Shadow || jlist == BJ_Forget) {
		/*
		 * For metadata buffers, we track dirty bit in buffer_jbddirty
		 * instead of buffer_dirty. We should not see a dirty bit set
		 * here because we clear it in do_get_write_access but e.g.
		 * tune2fs can modify the sb and set the dirty bit at any time
		 * so we try to gracefully handle that.
		 */
		if (buffer_dirty(bh))
			warn_dirty_buffer(bh);
		if (test_clear_buffer_dirty(bh) ||
		    test_clear_buffer_jbddirty(bh))
			was_dirty = 1;
	}

	if (jh->b_transaction)
		__jbd2_journal_temp_unlink_buffer(jh);
	else
		jbd2_journal_grab_journal_head(bh);
	jh->b_transaction = transaction;

	switch (jlist) {
	case BJ_None:
		J_ASSERT_JH(jh, !jh->b_committed_data);
		J_ASSERT_JH(jh, !jh->b_frozen_data);
		return;
	case BJ_Metadata:
		transaction->t_nr_buffers++;
		list = &transaction->t_buffers;
		break;
	case BJ_Forget:
		list = &transaction->t_forget;
		break;
	case BJ_Shadow:
		list = &transaction->t_shadow_list;
		break;
	case BJ_Reserved:
		list = &transaction->t_reserved_list;
		break;
	}

	__blist_add_buffer(list, jh);
	jh->b_jlist = jlist;

	if (was_dirty)
		set_buffer_jbddirty(bh);
}

void jbd2_journal_file_buffer(struct journal_head *jh,
				transaction_t *transaction, int jlist)
{
	spin_lock(&jh->b_state_lock);
	spin_lock(&transaction->t_journal->j_list_lock);
	__jbd2_journal_file_buffer(jh, transaction, jlist);
	spin_unlock(&transaction->t_journal->j_list_lock);
	spin_unlock(&jh->b_state_lock);
}

/*
 * Remove a buffer from its current buffer list in preparation for
 * dropping it from its current transaction entirely.  If the buffer has
 * already started to be used by a subsequent transaction, refile the
 * buffer on that transaction's metadata list.
 *
 * Called under j_list_lock
 * Called under jh->b_state_lock
 *
 * When this function returns true, there's no next transaction to refile to
 * and the caller has to drop jh reference through
 * jbd2_journal_put_journal_head().
 */
bool __jbd2_journal_refile_buffer(struct journal_head *jh)
{
	int was_dirty, jlist;
	struct buffer_head *bh = jh2bh(jh);

	lockdep_assert_held(&jh->b_state_lock);
	if (jh->b_transaction)
		assert_spin_locked(&jh->b_transaction->t_journal->j_list_lock);

	/* If the buffer is now unused, just drop it. */
	if (jh->b_next_transaction == NULL) {
		__jbd2_journal_unfile_buffer(jh);
		return true;
	}

	/*
	 * It has been modified by a later transaction: add it to the new
	 * transaction's metadata list.
	 */

	was_dirty = test_clear_buffer_jbddirty(bh);
	__jbd2_journal_temp_unlink_buffer(jh);
	/*
	 * We set b_transaction here because b_next_transaction will inherit
	 * our jh reference and thus __jbd2_journal_file_buffer() must not
	 * take a new one.
	 */
	jh->b_transaction = jh->b_next_transaction;
	jh->b_next_transaction = NULL;
	if (buffer_freed(bh))
		jlist = BJ_Forget;
	else if (jh->b_modified)
		jlist = BJ_Metadata;
	else
		jlist = BJ_Reserved;
	__jbd2_journal_file_buffer(jh, jh->b_transaction, jlist);
	J_ASSERT_JH(jh, jh->b_transaction->t_state == T_RUNNING);

	if (was_dirty)
		set_buffer_jbddirty(bh);
	return false;
}

/*
 * __jbd2_journal_refile_buffer() with necessary locking added. We take our
 * bh reference so that we can safely unlock bh.
 *
 * The jh and bh may be freed by this call.
 */
void jbd2_journal_refile_buffer(journal_t *journal, struct journal_head *jh)
{
	bool drop;

	spin_lock(&jh->b_state_lock);
	spin_lock(&journal->j_list_lock);
	drop = __jbd2_journal_refile_buffer(jh);
	spin_unlock(&jh->b_state_lock);
	spin_unlock(&journal->j_list_lock);
	if (drop)
		jbd2_journal_put_journal_head(jh);
}

/*
 * File inode in the inode list of the handle's transaction
 */
static int jbd2_journal_file_inode(handle_t *handle, struct jbd2_inode *jinode,
		unsigned long flags, loff_t start_byte, loff_t end_byte)
{
	transaction_t *transaction = handle->h_transaction;
	journal_t *journal;

	if (is_handle_aborted(handle))
		return -EROFS;
	journal = transaction->t_journal;

	jbd_debug(4, "Adding inode %lu, tid:%d\n", jinode->i_vfs_inode->i_ino,
			transaction->t_tid);

	spin_lock(&journal->j_list_lock);
	jinode->i_flags |= flags;

	if (jinode->i_dirty_end) {
		jinode->i_dirty_start = min(jinode->i_dirty_start, start_byte);
		jinode->i_dirty_end = max(jinode->i_dirty_end, end_byte);
	} else {
		jinode->i_dirty_start = start_byte;
		jinode->i_dirty_end = end_byte;
	}

	/* Is inode already attached where we need it? */
	if (jinode->i_transaction == transaction ||
	    jinode->i_next_transaction == transaction)
		goto done;

	/*
	 * We only ever set this variable to 1 so the test is safe. Since
	 * t_need_data_flush is likely to be set, we do the test to save some
	 * cacheline bouncing
	 */
	if (!transaction->t_need_data_flush)
		transaction->t_need_data_flush = 1;
	/* On some different transaction's list - should be
	 * the committing one */
	if (jinode->i_transaction) {
		J_ASSERT(jinode->i_next_transaction == NULL);
		J_ASSERT(jinode->i_transaction ==
					journal->j_committing_transaction);
		jinode->i_next_transaction = transaction;
		goto done;
	}
	/* Not on any transaction list... */
	J_ASSERT(!jinode->i_next_transaction);
	jinode->i_transaction = transaction;
	list_add(&jinode->i_list, &transaction->t_inode_list);
done:
	spin_unlock(&journal->j_list_lock);

	return 0;
}

int jbd2_journal_inode_ranged_write(handle_t *handle,
		struct jbd2_inode *jinode, loff_t start_byte, loff_t length)
{
	return jbd2_journal_file_inode(handle, jinode,
			JI_WRITE_DATA | JI_WAIT_DATA, start_byte,
			start_byte + length - 1);
}

int jbd2_journal_inode_ranged_wait(handle_t *handle, struct jbd2_inode *jinode,
		loff_t start_byte, loff_t length)
{
	return jbd2_journal_file_inode(handle, jinode, JI_WAIT_DATA,
			start_byte, start_byte + length - 1);
}

/*
 * File truncate and transaction commit interact with each other in a
 * non-trivial way.  If a transaction writing data block A is
 * committing, we cannot discard the data by truncate until we have
 * written them.  Otherwise if we crashed after the transaction with
 * write has committed but before the transaction with truncate has
 * committed, we could see stale data in block A.  This function is a
 * helper to solve this problem.  It starts writeout of the truncated
 * part in case it is in the committing transaction.
 *
 * Filesystem code must call this function when inode is journaled in
 * ordered mode before truncation happens and after the inode has been
 * placed on orphan list with the new inode size. The second condition
 * avoids the race that someone writes new data and we start
 * committing the transaction after this function has been called but
 * before a transaction for truncate is started (and furthermore it
 * allows us to optimize the case where the addition to orphan list
 * happens in the same transaction as write --- we don't have to write
 * any data in such case).
 */
int jbd2_journal_begin_ordered_truncate(journal_t *journal,
					struct jbd2_inode *jinode,
					loff_t new_size)
{
	transaction_t *inode_trans, *commit_trans;
	int ret = 0;

	/* This is a quick check to avoid locking if not necessary */
	if (!jinode->i_transaction)
		goto out;
	/* Locks are here just to force reading of recent values, it is
	 * enough that the transaction was not committing before we started
	 * a transaction adding the inode to orphan list */
	read_lock(&journal->j_state_lock);
	commit_trans = journal->j_committing_transaction;
	read_unlock(&journal->j_state_lock);
	spin_lock(&journal->j_list_lock);
	inode_trans = jinode->i_transaction;
	spin_unlock(&journal->j_list_lock);
	if (inode_trans == commit_trans) {
		ret = filemap_fdatawrite_range(jinode->i_vfs_inode->i_mapping,
			new_size, LLONG_MAX);
		if (ret)
			jbd2_journal_abort(journal, ret);
	}
out:
	return ret;
}<|MERGE_RESOLUTION|>--- conflicted
+++ resolved
@@ -726,7 +726,7 @@
 	if (atomic_dec_and_test(&transaction->t_updates))
 		wake_up(&journal->j_wait_updates);
 
-	rwsem_release(&journal->j_trans_commit_map, 1, _THIS_IP_);
+	rwsem_release(&journal->j_trans_commit_map, _THIS_IP_);
 	/*
 	 * Scope of the GFP_NOFS context is over here and so we can restore the
 	 * original alloc context.
@@ -784,22 +784,10 @@
 	read_unlock(&journal->j_state_lock);
 	if (need_to_start)
 		jbd2_log_start_commit(journal, tid);
-<<<<<<< HEAD
-
-	rwsem_release(&journal->j_trans_commit_map, _THIS_IP_);
-	handle->h_buffer_credits = nblocks;
-	/*
-	 * Restore the original nofs context because the journal restart
-	 * is basically the same thing as journal stop and start.
-	 * start_this_handle will start a new nofs context.
-	 */
-	memalloc_nofs_restore(handle->saved_alloc_context);
-=======
 	handle->h_total_credits = nblocks +
 		DIV_ROUND_UP(revoke_records,
 			     journal->j_revoke_records_per_block);
 	handle->h_revoke_credits = revoke_records;
->>>>>>> dfdeeb41
 	ret = start_this_handle(journal, handle, gfp_mask);
 	trace_jbd2_handle_restart(journal->j_fs_dev->bd_dev,
 				 ret ? 0 : handle->h_transaction->t_tid,
@@ -1901,18 +1889,7 @@
 	 * dereference transaction pointer again after calling
 	 * stop_this_handle().
 	 */
-<<<<<<< HEAD
-	tid = transaction->t_tid;
-	if (atomic_dec_and_test(&transaction->t_updates)) {
-		wake_up(&journal->j_wait_updates);
-		if (journal->j_barrier_count)
-			wake_up(&journal->j_wait_transaction_locked);
-	}
-
-	rwsem_release(&journal->j_trans_commit_map, _THIS_IP_);
-=======
 	stop_this_handle(handle);
->>>>>>> dfdeeb41
 
 	if (wait_for_commit)
 		err = jbd2_log_wait_commit(journal, tid);
