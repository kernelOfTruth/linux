#ifndef _DRM_DEVICE_H_
#define _DRM_DEVICE_H_

#include <linux/list.h>
#include <linux/kref.h>
#include <linux/mutex.h>
#include <linux/idr.h>

#include <drm/drm_hashtab.h>
#include <drm/drm_mode_config.h>

struct drm_driver;
struct drm_minor;
struct drm_master;
struct drm_device_dma;
struct drm_vblank_crtc;
struct drm_sg_mem;
struct drm_local_map;
struct drm_vma_offset_manager;
struct drm_fb_helper;

struct inode;

struct pci_dev;
struct pci_controller;


/**
 * enum drm_switch_power - power state of drm device
 */

enum switch_power_state {
	/** @DRM_SWITCH_POWER_ON: Power state is ON */
	DRM_SWITCH_POWER_ON = 0,

	/** @DRM_SWITCH_POWER_OFF: Power state is OFF */
	DRM_SWITCH_POWER_OFF = 1,

	/** @DRM_SWITCH_POWER_CHANGING: Power state is changing */
	DRM_SWITCH_POWER_CHANGING = 2,

	/** @DRM_SWITCH_POWER_DYNAMIC_OFF: Suspended */
	DRM_SWITCH_POWER_DYNAMIC_OFF = 3,
};

/**
 * struct drm_device - DRM device structure
 *
 * This structure represent a complete card that
 * may contain multiple heads.
 */
struct drm_device {
	/**
	 * @legacy_dev_list:
	 *
	 * List of devices per driver for stealth attach cleanup
	 */
	struct list_head legacy_dev_list;

	/** @if_version: Highest interface version set */
	int if_version;

	/** @ref: Object ref-count */
	struct kref ref;

	/** @dev: Device structure of bus-device */
	struct device *dev;

	/** @driver: DRM driver managing the device */
	struct drm_driver *driver;

	/**
	 * @dev_private:
	 *
	 * DRM driver private data. Instead of using this pointer it is
	 * recommended that drivers use drm_dev_init() and embed struct
	 * &drm_device in their larger per-device structure.
	 */
	void *dev_private;

	/** @primary: Primary node */
	struct drm_minor *primary;

	/** @render: Render node */
	struct drm_minor *render;

	/**
	 * @registered:
	 *
	 * Internally used by drm_dev_register() and drm_connector_register().
	 */
	bool registered;

	/**
	 * @master:
	 *
	 * Currently active master for this device.
	 * Protected by &master_mutex
	 */
	struct drm_master *master;

	/**
	 * @driver_features: per-device driver features
	 *
	 * Drivers can clear specific flags here to disallow
	 * certain features on a per-device basis while still
	 * sharing a single &struct drm_driver instance across
	 * all devices.
	 */
	u32 driver_features;

	/**
	 * @unplugged:
	 *
	 * Flag to tell if the device has been unplugged.
	 * See drm_dev_enter() and drm_dev_is_unplugged().
	 */
	bool unplugged;

	/** @anon_inode: inode for private address-space */
	struct inode *anon_inode;

	/** @unique: Unique name of the device */
	char *unique;

	/**
	 * @struct_mutex:
	 *
	 * Lock for others (not &drm_minor.master and &drm_file.is_master)
	 */
	struct mutex struct_mutex;

	/**
	 * @master_mutex:
	 *
	 * Lock for &drm_minor.master and &drm_file.is_master
	 */
	struct mutex master_mutex;

	/**
	 * @open_count:
	 *
	 * Usage counter for outstanding files open,
	 * protected by drm_global_mutex
	 */
	int open_count;

	/** @filelist_mutex: Protects @filelist. */
	struct mutex filelist_mutex;
	/**
	 * @filelist:
	 *
	 * List of userspace clients, linked through &drm_file.lhead.
	 */
	struct list_head filelist;

	/**
	 * @filelist_internal:
	 *
	 * List of open DRM files for in-kernel clients.
	 * Protected by &filelist_mutex.
	 */
	struct list_head filelist_internal;

	/**
	 * @clientlist_mutex:
	 *
	 * Protects &clientlist access.
	 */
	struct mutex clientlist_mutex;

	/**
	 * @clientlist:
	 *
	 * List of in-kernel clients. Protected by &clientlist_mutex.
	 */
	struct list_head clientlist;

	/**
	 * @irq_enabled:
	 *
	 * Indicates that interrupt handling is enabled, specifically vblank
	 * handling. Drivers which don't use drm_irq_install() need to set this
	 * to true manually.
	 */
	bool irq_enabled;

	/**
	 * @irq: Used by the drm_irq_install() and drm_irq_unistall() helpers.
	 */
	int irq;

	/**
	 * @vblank_disable_immediate:
	 *
	 * If true, vblank interrupt will be disabled immediately when the
	 * refcount drops to zero, as opposed to via the vblank disable
	 * timer.
	 *
	 * This can be set to true it the hardware has a working vblank counter
	 * with high-precision timestamping (otherwise there are races) and the
	 * driver uses drm_crtc_vblank_on() and drm_crtc_vblank_off()
	 * appropriately. See also @max_vblank_count and
	 * &drm_crtc_funcs.get_vblank_counter.
	 */
	bool vblank_disable_immediate;

	/**
	 * @vblank:
	 *
	 * Array of vblank tracking structures, one per &struct drm_crtc. For
	 * historical reasons (vblank support predates kernel modesetting) this
	 * is free-standing and not part of &struct drm_crtc itself. It must be
	 * initialized explicitly by calling drm_vblank_init().
	 */
	struct drm_vblank_crtc *vblank;

	/**
	 * @vblank_time_lock:
	 *
	 *  Protects vblank count and time updates during vblank enable/disable
	 */
	spinlock_t vblank_time_lock;
	/**
	 * @vbl_lock: Top-level vblank references lock, wraps the low-level
	 * @vblank_time_lock.
	 */
	spinlock_t vbl_lock;

	/**
	 * @max_vblank_count:
	 *
	 * Maximum value of the vblank registers. This value +1 will result in a
	 * wrap-around of the vblank register. It is used by the vblank core to
	 * handle wrap-arounds.
	 *
	 * If set to zero the vblank core will try to guess the elapsed vblanks
	 * between times when the vblank interrupt is disabled through
	 * high-precision timestamps. That approach is suffering from small
	 * races and imprecision over longer time periods, hence exposing a
	 * hardware vblank counter is always recommended.
	 *
	 * This is the statically configured device wide maximum. The driver
	 * can instead choose to use a runtime configurable per-crtc value
	 * &drm_vblank_crtc.max_vblank_count, in which case @max_vblank_count
	 * must be left at zero. See drm_crtc_set_max_vblank_count() on how
	 * to use the per-crtc value.
	 *
	 * If non-zero, &drm_crtc_funcs.get_vblank_counter must be set.
	 */
	u32 max_vblank_count;

	/** @vblank_event_list: List of vblank events */
	struct list_head vblank_event_list;

	/**
	 * @event_lock:
	 *
	 * Protects @vblank_event_list and event delivery in
	 * general. See drm_send_event() and drm_send_event_locked().
	 */
	spinlock_t event_lock;

	/** @agp: AGP data */
	struct drm_agp_head *agp;

	/** @pdev: PCI device structure */
	struct pci_dev *pdev;

#ifdef __alpha__
	/** @hose: PCI hose, only used on ALPHA platforms. */
	struct pci_controller *hose;
#endif
	/** @num_crtcs: Number of CRTCs on this device */
	unsigned int num_crtcs;

	/** @mode_config: Current mode config */
	struct drm_mode_config mode_config;

	/** @object_name_lock: GEM information */
	struct mutex object_name_lock;

	/** @object_name_idr: GEM information */
	struct idr object_name_idr;

	/** @vma_offset_manager: GEM information */
	struct drm_vma_offset_manager *vma_offset_manager;

	/**
	 * @switch_power_state:
	 *
	 * Power state of the client.
	 * Used by drivers supporting the switcheroo driver.
	 * The state is maintained in the
	 * &vga_switcheroo_client_ops.set_gpu_state callback
	 */
	enum switch_power_state switch_power_state;

	/**
	 * @fb_helper:
	 *
	 * Pointer to the fbdev emulation structure.
	 * Set by drm_fb_helper_init() and cleared by drm_fb_helper_fini().
	 */
	struct drm_fb_helper *fb_helper;

	/* Everything below here is for legacy driver, never use! */
	/* private: */
<<<<<<< HEAD

=======
#if IS_ENABLED(CONFIG_DRM_LEGACY)
>>>>>>> 0ecfebd2
	/* Context handle management - linked list of context handles */
	struct list_head ctxlist;

	/* Context handle management - mutex for &ctxlist */
	struct mutex ctxlist_mutex;

	/* Context handle management */
	struct idr ctx_idr;

	/* Memory management - linked list of regions */
	struct list_head maplist;

	/* Memory management - user token hash table for maps */
	struct drm_open_hash map_hash;

	/* Context handle management - list of vmas (for debugging) */
	struct list_head vmalist;

	/* Optional pointer for DMA support */
	struct drm_device_dma *dma;

	/* Context swapping flag */
	__volatile__ long context_flag;

	/* Last current context */
	int last_context;

	/* Lock for &buf_use and a few other things. */
	spinlock_t buf_lock;

	/* Usage counter for buffers in use -- cannot alloc */
	int buf_use;

	/* Buffer allocation in progress */
	atomic_t buf_alloc;

	struct {
		int context;
		struct drm_hw_lock *lock;
	} sigdata;

	struct drm_local_map *agp_buffer_map;
	unsigned int agp_buffer_token;

	/* Scatter gather memory */
	struct drm_sg_mem *sg;
<<<<<<< HEAD
=======
#endif
>>>>>>> 0ecfebd2
};

#endif<|MERGE_RESOLUTION|>--- conflicted
+++ resolved
@@ -306,11 +306,7 @@
 
 	/* Everything below here is for legacy driver, never use! */
 	/* private: */
-<<<<<<< HEAD
-
-=======
 #if IS_ENABLED(CONFIG_DRM_LEGACY)
->>>>>>> 0ecfebd2
 	/* Context handle management - linked list of context handles */
 	struct list_head ctxlist;
 
@@ -357,10 +353,7 @@
 
 	/* Scatter gather memory */
 	struct drm_sg_mem *sg;
-<<<<<<< HEAD
-=======
 #endif
->>>>>>> 0ecfebd2
 };
 
 #endif