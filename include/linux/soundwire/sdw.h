--- conflicted
+++ resolved
@@ -546,12 +546,8 @@
  * @debugfs: Slave debugfs
  * @node: node for bus list
  * @port_ready: Port ready completion flag for each Slave port
-<<<<<<< HEAD
- * @dev_num: Device Number assigned by Bus
-=======
  * @dev_num: Current Device Number, values can be 0 or dev_num_sticky
  * @dev_num_sticky: one-time static Device Number assigned by Bus
->>>>>>> 0db4a15d
  * @probed: boolean tracking driver state
  * @probe_complete: completion utility to control potential races
  * on startup between driver probe/initialization and SoundWire
@@ -580,10 +576,7 @@
 	struct list_head node;
 	struct completion *port_ready;
 	u16 dev_num;
-<<<<<<< HEAD
-=======
 	u16 dev_num_sticky;
->>>>>>> 0db4a15d
 	bool probed;
 	struct completion probe_complete;
 	struct completion enumeration_complete;
