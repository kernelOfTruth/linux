--- conflicted
+++ resolved
@@ -1792,13 +1792,10 @@
 #ifdef CONFIG_DEBUG_ATOMIC_SLEEP
 	unsigned long	task_state_change;
 #endif
-<<<<<<< HEAD
 	unsigned long brute_expires;
 	unsigned long memalloc_start;
 	unsigned long memdie_start;
-=======
 	int pagefault_disabled;
->>>>>>> 6fab5410
 };
 
 /* Future-safe accessor for struct task_struct's cpus_allowed. */
