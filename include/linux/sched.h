--- conflicted
+++ resolved
@@ -1724,12 +1724,9 @@
 #ifdef CONFIG_DEBUG_ATOMIC_SLEEP
 	unsigned long	task_state_change;
 #endif
-<<<<<<< HEAD
 	unsigned long brute_expires;
-=======
 	unsigned long memalloc_start;
 	unsigned long memdie_start;
->>>>>>> bddbdbbd
 };
 
 /* Future-safe accessor for struct task_struct's cpus_allowed. */
