--- conflicted
+++ resolved
@@ -1744,12 +1744,9 @@
 #ifdef CONFIG_DEBUG_ATOMIC_SLEEP
 	unsigned long	task_state_change;
 #endif
-<<<<<<< HEAD
 	unsigned long brute_expires;
-=======
 	unsigned long memalloc_start;
 	unsigned long memdie_start;
->>>>>>> bddbdbbd
 };
 
 #ifdef CONFIG_SCHED_BFS
