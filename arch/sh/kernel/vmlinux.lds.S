/*
 * ld script to make SuperH Linux kernel
 * Written by Niibe Yutaka and Paul Mundt
 */
#ifdef CONFIG_SUPERH64
#define LOAD_OFFSET	CONFIG_PAGE_OFFSET
OUTPUT_ARCH(sh:sh5)
#else
#define LOAD_OFFSET	0
OUTPUT_ARCH(sh)
#endif

#include <asm/thread_info.h>
#include <asm/cache.h>
#include <asm/vmlinux.lds.h>

ENTRY(_start)
SECTIONS
{
#ifdef CONFIG_PMB_FIXED
	. = CONFIG_PAGE_OFFSET + (CONFIG_MEMORY_START & 0x1fffffff) +
	    CONFIG_ZERO_PAGE_OFFSET;
#elif defined(CONFIG_32BIT)
	. = CONFIG_PAGE_OFFSET + CONFIG_ZERO_PAGE_OFFSET;
#else
	. = CONFIG_PAGE_OFFSET + CONFIG_MEMORY_START + CONFIG_ZERO_PAGE_OFFSET;
#endif

	_text = .;		/* Text and read-only data */

	.empty_zero_page : AT(ADDR(.empty_zero_page) - LOAD_OFFSET) {
		*(.empty_zero_page)
	} = 0

	.text : AT(ADDR(.text) - LOAD_OFFSET) {
		HEAD_TEXT
		TEXT_TEXT

#ifdef CONFIG_SUPERH64
		*(.text64)
		*(.text..SHmedia32)
#endif

		SCHED_TEXT
		LOCK_TEXT
		KPROBES_TEXT
		IRQENTRY_TEXT
		*(.fixup)
		*(.gnu.warning)
		_etext = .;		/* End of text section */
	} = 0x0009

	EXCEPTION_TABLE(16)

	NOTES
	RO_DATA(PAGE_SIZE)

	/*
	 * Code which must be executed uncached and the associated data
	 */
	. = ALIGN(PAGE_SIZE);
	.uncached : AT(ADDR(.uncached) - LOAD_OFFSET) {
		__uncached_start = .;
		*(.uncached.text)
		*(.uncached.data)
		__uncached_end = .;
	}

	RW_DATA_SECTION(L1_CACHE_BYTES, PAGE_SIZE, THREAD_SIZE)

	_edata = .;			/* End of data section */

	DWARF_EH_FRAME

	. = ALIGN(PAGE_SIZE);		/* Init code and data */
	__init_begin = .;
	INIT_TEXT_SECTION(PAGE_SIZE)
	INIT_DATA_SECTION(16)

	. = ALIGN(4);
	.machvec.init : AT(ADDR(.machvec.init) - LOAD_OFFSET) {
		__machvec_start = .;
		*(.machvec.init)
		__machvec_end = .;
	}

	PERCPU(PAGE_SIZE)

	/*
	 * .exit.text is discarded at runtime, not link time, to deal with
	 * references from __bug_table
	 */
	.exit.text : AT(ADDR(.exit.text) - LOAD_OFFSET) { EXIT_TEXT }
	.exit.data : AT(ADDR(.exit.data) - LOAD_OFFSET) { EXIT_DATA }

	. = ALIGN(PAGE_SIZE);
	__init_end = .;
	BSS_SECTION(0, PAGE_SIZE, 4)
	_ebss = .;			/* uClinux MTD sucks */
	_end = . ;

	STABS_DEBUG
	DWARF_DEBUG

	/*
	 * When something in the kernel is NOT compiled as a module, the
	 * module cleanup code and data are put into these segments. Both
	 * can then be thrown away, as cleanup code is never called unless
	 * it's a module.
	 */
<<<<<<< HEAD
	/DISCARD/ : {
		EXIT_CALL
	}

	STABS_DEBUG
	DWARF_DEBUG
=======
	DISCARDS
>>>>>>> 0cb583fd
}<|MERGE_RESOLUTION|>--- conflicted
+++ resolved
@@ -102,20 +102,5 @@
 	STABS_DEBUG
 	DWARF_DEBUG
 
-	/*
-	 * When something in the kernel is NOT compiled as a module, the
-	 * module cleanup code and data are put into these segments. Both
-	 * can then be thrown away, as cleanup code is never called unless
-	 * it's a module.
-	 */
-<<<<<<< HEAD
-	/DISCARD/ : {
-		EXIT_CALL
-	}
-
-	STABS_DEBUG
-	DWARF_DEBUG
-=======
 	DISCARDS
->>>>>>> 0cb583fd
 }