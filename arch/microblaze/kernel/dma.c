// SPDX-License-Identifier: GPL-2.0
/*
 * Copyright (C) 2009-2010 PetaLogix
 * Copyright (C) 2006 Benjamin Herrenschmidt, IBM Corporation
 *
 * Provide default implementations of the DMA mapping callbacks for
 * directly mapped busses.
 */

#include <linux/device.h>
#include <linux/dma-mapping.h>
#include <linux/gfp.h>
#include <linux/dma-debug.h>
#include <linux/export.h>
#include <linux/bug.h>
#include <asm/cacheflush.h>

static void *dma_nommu_alloc_coherent(struct device *dev, size_t size,
				       dma_addr_t *dma_handle, gfp_t flag,
				       unsigned long attrs)
{
	return consistent_alloc(flag, size, dma_handle);
}

static void dma_nommu_free_coherent(struct device *dev, size_t size,
				     void *vaddr, dma_addr_t dma_handle,
				     unsigned long attrs)
{
	consistent_free(size, vaddr);
}

static inline void __dma_sync(unsigned long paddr,
			      size_t size, enum dma_data_direction direction)
{
	switch (direction) {
	case DMA_TO_DEVICE:
	case DMA_BIDIRECTIONAL:
		flush_dcache_range(paddr, paddr + size);
		break;
	case DMA_FROM_DEVICE:
		invalidate_dcache_range(paddr, paddr + size);
		break;
	default:
		BUG();
	}
}

<<<<<<< HEAD
static int dma_direct_map_sg(struct device *dev, struct scatterlist *sgl,
=======
static int dma_nommu_map_sg(struct device *dev, struct scatterlist *sgl,
>>>>>>> 661e50bc
			     int nents, enum dma_data_direction direction,
			     unsigned long attrs)
{
	struct scatterlist *sg;
	int i;

	/* FIXME this part of code is untested */
	for_each_sg(sgl, sg, nents, i) {
		sg->dma_address = sg_phys(sg);

		if (attrs & DMA_ATTR_SKIP_CPU_SYNC)
			continue;

		__dma_sync(sg_phys(sg), sg->length, direction);
	}

	return nents;
}

static inline dma_addr_t dma_nommu_map_page(struct device *dev,
					     struct page *page,
					     unsigned long offset,
					     size_t size,
					     enum dma_data_direction direction,
					     unsigned long attrs)
{
	if (!(attrs & DMA_ATTR_SKIP_CPU_SYNC))
		__dma_sync(page_to_phys(page) + offset, size, direction);
	return page_to_phys(page) + offset;
}

static inline void dma_nommu_unmap_page(struct device *dev,
					 dma_addr_t dma_address,
					 size_t size,
					 enum dma_data_direction direction,
					 unsigned long attrs)
{
/* There is not necessary to do cache cleanup
 *
 * phys_to_virt is here because in __dma_sync_page is __virt_to_phys and
 * dma_address is physical address
 */
	if (!(attrs & DMA_ATTR_SKIP_CPU_SYNC))
		__dma_sync(dma_address, size, direction);
}

static inline void
dma_nommu_sync_single_for_cpu(struct device *dev,
			       dma_addr_t dma_handle, size_t size,
			       enum dma_data_direction direction)
{
	/*
	 * It's pointless to flush the cache as the memory segment
	 * is given to the CPU
	 */

	if (direction == DMA_FROM_DEVICE)
		__dma_sync(dma_handle, size, direction);
}

static inline void
dma_nommu_sync_single_for_device(struct device *dev,
				  dma_addr_t dma_handle, size_t size,
				  enum dma_data_direction direction)
{
	/*
	 * It's pointless to invalidate the cache if the device isn't
	 * supposed to write to the relevant region
	 */

	if (direction == DMA_TO_DEVICE)
		__dma_sync(dma_handle, size, direction);
}

static inline void
dma_nommu_sync_sg_for_cpu(struct device *dev,
			   struct scatterlist *sgl, int nents,
			   enum dma_data_direction direction)
{
	struct scatterlist *sg;
	int i;

	/* FIXME this part of code is untested */
	if (direction == DMA_FROM_DEVICE)
		for_each_sg(sgl, sg, nents, i)
			__dma_sync(sg->dma_address, sg->length, direction);
}

static inline void
dma_nommu_sync_sg_for_device(struct device *dev,
			      struct scatterlist *sgl, int nents,
			      enum dma_data_direction direction)
{
	struct scatterlist *sg;
	int i;

	/* FIXME this part of code is untested */
	if (direction == DMA_TO_DEVICE)
		for_each_sg(sgl, sg, nents, i)
			__dma_sync(sg->dma_address, sg->length, direction);
}

static
int dma_nommu_mmap_coherent(struct device *dev, struct vm_area_struct *vma,
			     void *cpu_addr, dma_addr_t handle, size_t size,
			     unsigned long attrs)
{
#ifdef CONFIG_MMU
	unsigned long user_count = vma_pages(vma);
	unsigned long count = PAGE_ALIGN(size) >> PAGE_SHIFT;
	unsigned long off = vma->vm_pgoff;
	unsigned long pfn;

	if (off >= count || user_count > (count - off))
		return -ENXIO;

	vma->vm_page_prot = pgprot_noncached(vma->vm_page_prot);
	pfn = consistent_virt_to_pfn(cpu_addr);
	return remap_pfn_range(vma, vma->vm_start, pfn + off,
			       vma->vm_end - vma->vm_start, vma->vm_page_prot);
#else
	return -ENXIO;
#endif
}

const struct dma_map_ops dma_nommu_ops = {
	.alloc			= dma_nommu_alloc_coherent,
	.free			= dma_nommu_free_coherent,
	.mmap			= dma_nommu_mmap_coherent,
	.map_sg			= dma_nommu_map_sg,
	.map_page		= dma_nommu_map_page,
	.unmap_page		= dma_nommu_unmap_page,
	.sync_single_for_cpu	= dma_nommu_sync_single_for_cpu,
	.sync_single_for_device	= dma_nommu_sync_single_for_device,
	.sync_sg_for_cpu	= dma_nommu_sync_sg_for_cpu,
	.sync_sg_for_device	= dma_nommu_sync_sg_for_device,
};
EXPORT_SYMBOL(dma_nommu_ops);

/* Number of entries preallocated for DMA-API debugging */
#define PREALLOC_DMA_DEBUG_ENTRIES (1 << 16)

static int __init dma_init(void)
{
	dma_debug_init(PREALLOC_DMA_DEBUG_ENTRIES);

	return 0;
}
fs_initcall(dma_init);<|MERGE_RESOLUTION|>--- conflicted
+++ resolved
@@ -45,11 +45,7 @@
 	}
 }
 
-<<<<<<< HEAD
-static int dma_direct_map_sg(struct device *dev, struct scatterlist *sgl,
-=======
 static int dma_nommu_map_sg(struct device *dev, struct scatterlist *sgl,
->>>>>>> 661e50bc
 			     int nents, enum dma_data_direction direction,
 			     unsigned long attrs)
 {
