--- conflicted
+++ resolved
@@ -58,14 +58,4 @@
 obj-$(CONFIG_SAMSUNG_WAKEMASK)	+= wakeup-mask.o
 
 obj-$(CONFIG_S5P_PM)		+= s5p-pm.o s5p-irq-pm.o
-obj-$(CONFIG_S5P_SLEEP)		+= s5p-sleep.o
-
-<<<<<<< HEAD
-# PWM support
-
-obj-$(CONFIG_HAVE_PWM)		+= pwm.o
-=======
-# PD support
-
-obj-$(CONFIG_SAMSUNG_PD)	+= pd.o
->>>>>>> 19891b20
+obj-$(CONFIG_S5P_SLEEP)		+= s5p-sleep.o