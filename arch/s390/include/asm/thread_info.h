--- conflicted
+++ resolved
@@ -56,16 +56,9 @@
 #define TIF_SIGPENDING		1	/* signal pending */
 #define TIF_NEED_RESCHED	2	/* rescheduling necessary */
 #define TIF_UPROBE		3	/* breakpointed or single-stepping */
-<<<<<<< HEAD
 #define TIF_GUARDED_STORAGE	4	/* load guarded storage control block */
-#define TIF_SYSCALL_TRACE	8	/* syscall trace active */
-#define TIF_SYSCALL_AUDIT	9	/* syscall auditing active */
-#define TIF_SECCOMP		10	/* secure computing */
-#define TIF_SYSCALL_TRACEPOINT	11	/* syscall tracepoint instrumentation */
-=======
-#define TIF_PATCH_PENDING	4	/* pending live patching update */
+#define TIF_PATCH_PENDING	5	/* pending live patching update */
 
->>>>>>> a0841609
 #define TIF_31BIT		16	/* 32bit process */
 #define TIF_MEMDIE		17	/* is terminating due to OOM killer */
 #define TIF_RESTORE_SIGMASK	18	/* restore signal mask in do_signal() */
@@ -83,6 +76,7 @@
 #define _TIF_SIGPENDING		_BITUL(TIF_SIGPENDING)
 #define _TIF_NEED_RESCHED	_BITUL(TIF_NEED_RESCHED)
 #define _TIF_UPROBE		_BITUL(TIF_UPROBE)
+#define _TIF_GUARDED_STORAGE	_BITUL(TIF_GUARDED_STORAGE)
 #define _TIF_PATCH_PENDING	_BITUL(TIF_PATCH_PENDING)
 
 #define _TIF_31BIT		_BITUL(TIF_31BIT)
@@ -92,12 +86,5 @@
 #define _TIF_SYSCALL_AUDIT	_BITUL(TIF_SYSCALL_AUDIT)
 #define _TIF_SECCOMP		_BITUL(TIF_SECCOMP)
 #define _TIF_SYSCALL_TRACEPOINT	_BITUL(TIF_SYSCALL_TRACEPOINT)
-<<<<<<< HEAD
-#define _TIF_UPROBE		_BITUL(TIF_UPROBE)
-#define _TIF_31BIT		_BITUL(TIF_31BIT)
-#define _TIF_SINGLE_STEP	_BITUL(TIF_SINGLE_STEP)
-#define _TIF_GUARDED_STORAGE	_BITUL(TIF_GUARDED_STORAGE)
-=======
->>>>>>> a0841609
 
 #endif /* _ASM_THREAD_INFO_H */